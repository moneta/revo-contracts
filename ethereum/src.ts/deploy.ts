--- conflicted
+++ resolved
@@ -97,11 +97,7 @@
       WethBridgeImplementation: getAddressFromEnv("CONTRACTS_L1_WETH_BRIDGE_IMPL_ADDR"),
       WethBridgeProxy: getAddressFromEnv("CONTRACTS_L1_WETH_BRIDGE_PROXY_ADDR"),
     },
-<<<<<<< HEAD
     TransparentProxyAdmin: getAddressFromEnv("CONTRACTS_TRANSPARENT_PROXY_ADMIN_ADDR"),
-    AllowList: getAddressFromEnv("CONTRACTS_L1_ALLOW_LIST_ADDR"),
-=======
->>>>>>> c9474058
     Create2Factory: getAddressFromEnv("CONTRACTS_CREATE2_FACTORY_ADDR"),
     ValidatorTimeLock: getAddressFromEnv("CONTRACTS_VALIDATOR_TIMELOCK_ADDR"),
     Governance: getAddressFromEnv("CONTRACTS_GOVERNANCE_ADDR"),
@@ -157,7 +153,6 @@
     const diamondInitCalldata = DiamondInit.encodeFunctionData("initialize", [
       // these first 7 values are set in the contract
       {
-<<<<<<< HEAD
         chainId: "0x0000000000000000000000000000000000000000000000000000000000000001",
         bridgehub: "0x0000000000000000000000000000000000001234",
         stateTransition: "0x0000000000000000000000000000000000002234",
@@ -165,16 +160,7 @@
         governor: "0x0000000000000000000000000000000000003234",
         admin: "0x0000000000000000000000000000000000004234",
         storedBatchZero: "0x0000000000000000000000000000000000000000000000000000000000005432",
-        allowList: this.addresses.AllowList,
         verifier: this.addresses.StateTransition.Verifier,
-=======
-        verifier: this.addresses.ZkSync.Verifier,
-        governor: this.ownerAddress,
-        admin: this.ownerAddress,
-        genesisBatchHash,
-        genesisIndexRepeatedStorageChanges,
-        genesisBatchCommitment,
->>>>>>> c9474058
         verifierParams,
         l2BootloaderBytecodeHash: L2_BOOTLOADER_BYTECODE_HASH,
         l2DefaultAccountBytecodeHash: L2_DEFAULT_ACCOUNT_BYTECODE_HASH,
@@ -248,22 +234,7 @@
     this.addresses.Governance = contractAddress;
   }
 
-<<<<<<< HEAD
-  public async deployAllowList(create2Salt: string, ethTxOptions: ethers.providers.TransactionRequest) {
-    ethTxOptions.gasLimit ??= 10_000_000;
-    const contractAddress = await this.deployViaCreate2("AllowList", [this.ownerAddress], create2Salt, ethTxOptions);
-
-    if (this.verbose) {
-      console.log(`CONTRACTS_L1_ALLOW_LIST_ADDR=${contractAddress}`);
-    }
-
-    this.addresses.AllowList = contractAddress;
-  }
-
   public async deployBridgehubImplementation(create2Salt: string, ethTxOptions: ethers.providers.TransactionRequest) {
-=======
-  public async deployMailboxFacet(create2Salt: string, ethTxOptions: ethers.providers.TransactionRequest) {
->>>>>>> c9474058
     ethTxOptions.gasLimit ??= 10_000_000;
     const contractAddress = await this.deployViaCreate2("Bridgehub", [], create2Salt, ethTxOptions);
 
@@ -425,11 +396,7 @@
     ethTxOptions.gasLimit ??= 10_000_000;
     const contractAddress = await this.deployViaCreate2(
       "L1ERC20Bridge",
-<<<<<<< HEAD
-      [this.addresses.Bridgehub.BridgehubProxy, this.addresses.AllowList, EraLegacyChainId],
-=======
-      [this.addresses.ZkSync.DiamondProxy],
->>>>>>> c9474058
+      [this.addresses.Bridgehub.BridgehubProxy, EraLegacyChainId],
       create2Salt,
       ethTxOptions
     );
@@ -473,11 +440,7 @@
     ethTxOptions.gasLimit ??= 10_000_000;
     const contractAddress = await this.deployViaCreate2(
       "L1WethBridge",
-<<<<<<< HEAD
-      [l1WethToken, this.addresses.Bridgehub.BridgehubProxy, this.addresses.AllowList, EraLegacyChainId],
-=======
-      [l1WethToken, this.addresses.ZkSync.DiamondProxy],
->>>>>>> c9474058
+      [l1WethToken, this.addresses.Bridgehub.BridgehubProxy, EraLegacyChainId],
       create2Salt,
       ethTxOptions
     );
