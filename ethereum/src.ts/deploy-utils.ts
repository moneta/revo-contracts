--- conflicted
+++ resolved
@@ -15,39 +15,7 @@
   // eslint-disable-next-line @typescript-eslint/no-explicit-any
   libraries?: any
 ): Promise<[string, string]> {
-<<<<<<< HEAD
-    // [address, txHash]
-
-    const log = (msg: string) => {
-        if (verbose) {
-            console.log(msg);
-        }
-    };
-    log(`Deploying ${contractName}`);
-
-    const create2Factory = SingletonFactoryFactory.connect(create2FactoryAddress, deployWallet);
-    const contractFactory = await hardhat.ethers.getContractFactory(contractName, {
-        signer: deployWallet,
-        libraries
-    });
-    const bytecode = contractFactory.getDeployTransaction(...[...args, ethTxOptions]).data;
-    const expectedAddress = ethers.utils.getCreate2Address(
-        create2Factory.address,
-        create2Salt,
-        ethers.utils.keccak256(bytecode)
-    );
-
-    const deployedBytecodeBefore = await deployWallet.provider.getCode(expectedAddress);
-    if (ethers.utils.hexDataLength(deployedBytecodeBefore) > 0) {
-        log(`Contract ${contractName} already deployed`);
-        return [expectedAddress, ethers.constants.HashZero];
-    }
-
-    const tx = await create2Factory.deploy(bytecode, create2Salt, ethTxOptions);
-    const receipt = await tx.wait(1);
-=======
   // [address, txHash]
->>>>>>> 9c85f58f
 
   const log = (msg: string) => {
     if (verbose) {
