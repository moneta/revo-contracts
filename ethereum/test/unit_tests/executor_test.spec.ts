import { expect } from 'chai';
import { BigNumber, ethers } from 'ethers';
import * as hardhat from 'hardhat';
import { Action, diamondCut, facetCut } from '../../src.ts/diamondCut';
import {
    AllowList,
    AllowListFactory,
    DiamondInitFactory,
    ExecutorFacet,
    ExecutorFacetFactory,
    GettersFacet,
    GettersFacetFactory,
    MailboxFacet,
    MailboxFacetFactory,
    GovernanceFacetFactory
} from '../../typechain';
import {
    AccessMode,
    EMPTY_STRING_KECCAK,
    L2_BOOTLOADER_ADDRESS,
    L2_SYSTEM_CONTEXT_ADDRESS,
    SYSTEM_LOG_KEYS,
    constructL2Log,
    createSystemLogs,
    genesisStoredBatchInfo,
    getCallRevertReason,
    packBatchTimestampAndBatchTimestamp,
    requestExecute
} from './utils';

describe(`Executor tests`, function () {
    let owner: ethers.Signer;
    let validator: ethers.Signer;
    let randomSigner: ethers.Signer;
    let allowList: AllowList;
    let executor: ExecutorFacet;
    let getters: GettersFacet;
    let mailbox: MailboxFacet;
    let newCommitedBatchHash: any;
    let newCommitedBatchCommitment: any;
    let currentTimestamp: number;
    let newCommitBatchInfo: any;
    let newStoredBatchInfo: any;
    let logs: any;

    const proofInput = {
        recursiveAggregationInput: [],
        serializedProof: []
    };

    before(async () => {
        [owner, validator, randomSigner] = await hardhat.ethers.getSigners();

        const executorFactory = await hardhat.ethers.getContractFactory(`ExecutorFacet`);
        const executorContract = await executorFactory.deploy();
        const executorFacet = ExecutorFacetFactory.connect(executorContract.address, executorContract.signer);

        const governanceFactory = await hardhat.ethers.getContractFactory(`GovernanceFacet`);
        const governanceContract = await governanceFactory.deploy();
        const governanceFacet = GovernanceFacetFactory.connect(governanceContract.address, governanceContract.signer);

        const gettersFactory = await hardhat.ethers.getContractFactory(`GettersFacet`);
        const gettersContract = await gettersFactory.deploy();
        const gettersFacet = GettersFacetFactory.connect(gettersContract.address, gettersContract.signer);

        const mailboxFactory = await hardhat.ethers.getContractFactory('MailboxFacet');
        const mailboxContract = await mailboxFactory.deploy();
        const mailboxFacet = MailboxFacetFactory.connect(mailboxContract.address, mailboxContract.signer);

        const allowListFactory = await hardhat.ethers.getContractFactory('AllowList');
        const allowListContract = await allowListFactory.deploy(await allowListFactory.signer.getAddress());
        allowList = AllowListFactory.connect(allowListContract.address, allowListContract.signer);

        const diamondInitFactory = await hardhat.ethers.getContractFactory('DiamondInit');
        const diamondInitContract = await diamondInitFactory.deploy();
        const diamondInit = DiamondInitFactory.connect(diamondInitContract.address, diamondInitContract.signer);

        const dummyHash = new Uint8Array(32);
        dummyHash.set([1, 0, 0, 1]);
        const dummyAddress = ethers.utils.hexlify(ethers.utils.randomBytes(20));
        const diamondInitData = diamondInit.interface.encodeFunctionData('initialize', [
            dummyAddress,
            await owner.getAddress(),
            ethers.constants.HashZero,
            0,
            ethers.constants.HashZero,
            allowList.address,
            {
                recursionCircuitsSetVksHash: ethers.constants.HashZero,
                recursionLeafLevelVkHash: ethers.constants.HashZero,
                recursionNodeLevelVkHash: ethers.constants.HashZero
            },
            false,
            dummyHash,
            dummyHash,
            10000000
        ]);

        const facetCuts = [
            facetCut(governanceFacet.address, governanceFacet.interface, Action.Add, true),
            facetCut(executorFacet.address, executorFacet.interface, Action.Add, true),
            facetCut(gettersFacet.address, gettersFacet.interface, Action.Add, false),
            facetCut(mailboxFacet.address, mailboxFacet.interface, Action.Add, true)
        ];

        const diamondCutData = diamondCut(facetCuts, diamondInit.address, diamondInitData);

        const diamondProxyFactory = await hardhat.ethers.getContractFactory('DiamondProxy');
        const chainId = hardhat.network.config.chainId;
        const diamondProxyContract = await diamondProxyFactory.deploy(chainId, diamondCutData);

        await (await allowList.setAccessMode(diamondProxyContract.address, AccessMode.Public)).wait();

        executor = ExecutorFacetFactory.connect(diamondProxyContract.address, executorContract.signer);
        getters = GettersFacetFactory.connect(diamondProxyContract.address, gettersContract.signer);
        mailbox = MailboxFacetFactory.connect(diamondProxyContract.address, mailboxContract.signer);

        const governance = GovernanceFacetFactory.connect(diamondProxyContract.address, owner);
        await governance.setValidator(await validator.getAddress(), true);
    });

    describe(`Authorization check`, function () {
        const storedBatchInfo = {
            batchNumber: 0,
            batchHash: ethers.utils.randomBytes(32),
            indexRepeatedStorageChanges: 0,
            numberOfLayer1Txs: 0,
            priorityOperationsHash: ethers.utils.randomBytes(32),
            l2LogsTreeRoot: ethers.utils.randomBytes(32),
            timestamp: 0,
            commitment: ethers.utils.randomBytes(32)
        };
        const commitBatchInfo = {
            batchNumber: 0,
            timestamp: 0,
            indexRepeatedStorageChanges: 0,
            newStateRoot: ethers.utils.randomBytes(32),
            numberOfLayer1Txs: 0,
            priorityOperationsHash: ethers.utils.randomBytes(32),
            bootloaderHeapInitialContentsHash: ethers.utils.randomBytes(32),
            eventsQueueStateHash: ethers.utils.randomBytes(32),
            systemLogs: `0x`,
            totalL2ToL1Pubdata: `0x`
        };

        it(`Should revert on committing by unauthorised address`, async () => {
            const revertReason = await getCallRevertReason(
                executor.connect(randomSigner).commitBatches(storedBatchInfo, [commitBatchInfo])
            );
            expect(revertReason).equal(`1h`);
        });

        it(`Should revert on proving by unauthorised address`, async () => {
            const revertReason = await getCallRevertReason(
                executor.connect(randomSigner).proveBatches(storedBatchInfo, [storedBatchInfo], proofInput)
            );
            expect(revertReason).equal(`1h`);
        });

        it(`Should revert on executing by unauthorised address`, async () => {
            const revertReason = await getCallRevertReason(
                executor.connect(randomSigner).executeBatches([storedBatchInfo])
            );
            expect(revertReason).equal(`1h`);
        });
    });

    describe(`Commiting functionality`, async function () {
        before(async () => {
            currentTimestamp = (await hardhat.ethers.providers.getDefaultProvider().getBlock(`latest`)).timestamp;
            logs = ethers.utils.hexConcat([`0x00000007`].concat(createSystemLogs()));
            newCommitBatchInfo = {
                batchNumber: 1,
                timestamp: currentTimestamp,
                indexRepeatedStorageChanges: 0,
                newStateRoot: ethers.utils.randomBytes(32),
                numberOfLayer1Txs: 0,
                priorityOperationsHash: EMPTY_STRING_KECCAK,
                bootloaderHeapInitialContentsHash: ethers.utils.randomBytes(32),
                eventsQueueStateHash: ethers.utils.randomBytes(32),
                systemLogs: logs,
                totalL2ToL1Pubdata: ethers.constants.HashZero
            };
        });

        it(`Should revert on committing with wrong last committed batch data`, async () => {
            const wrongGenesisStoredBatchInfo = Object.assign({}, genesisStoredBatchInfo());
            wrongGenesisStoredBatchInfo.timestamp = 1000; // wrong timestamp

            const revertReason = await getCallRevertReason(
                executor.connect(validator).commitBatches(wrongGenesisStoredBatchInfo, [newCommitBatchInfo])
            );
            expect(revertReason).equal(`i`);
        });

        it(`Should revert on committing with wrong order of batches`, async () => {
            const wrongNewCommitBatchInfo = Object.assign({}, newCommitBatchInfo);
            wrongNewCommitBatchInfo.batchNumber = 2; //wrong batch number

            const revertReason = await getCallRevertReason(
                executor.connect(validator).commitBatches(genesisStoredBatchInfo(), [wrongNewCommitBatchInfo])
            );
            expect(revertReason).equal(`f`);
        });

        it(`Should revert on committing with wrong new batch timestamp`, async () => {
            const wrongNewBatchTimestamp = ethers.utils.hexValue(ethers.utils.randomBytes(32)); // correct value is 0
            var wrongL2Logs = createSystemLogs();
            wrongL2Logs[SYSTEM_LOG_KEYS.PACKED_BATCH_AND_L2_BLOCK_TIMESTAMP_KEY] = constructL2Log(
                true,
                L2_SYSTEM_CONTEXT_ADDRESS,
                SYSTEM_LOG_KEYS.PACKED_BATCH_AND_L2_BLOCK_TIMESTAMP_KEY,
                wrongNewBatchTimestamp.toString()
            );

            const wrongNewCommitBatchInfo = Object.assign({}, newCommitBatchInfo);
            wrongNewCommitBatchInfo.systemLogs = ethers.utils.hexConcat([`0x00000007`].concat(wrongL2Logs));

            const revertReason = await getCallRevertReason(
                executor.connect(validator).commitBatches(genesisStoredBatchInfo(), [wrongNewCommitBatchInfo])
            );
            expect(revertReason).equal(`tb`);
        });

        it(`Should revert on committing with too small new batch timestamp`, async () => {
            const wrongNewBatchTimestamp = 1; // too small
            var wrongL2Logs = createSystemLogs();
            wrongL2Logs[SYSTEM_LOG_KEYS.PACKED_BATCH_AND_L2_BLOCK_TIMESTAMP_KEY] = constructL2Log(
                true,
                L2_SYSTEM_CONTEXT_ADDRESS,
                SYSTEM_LOG_KEYS.PACKED_BATCH_AND_L2_BLOCK_TIMESTAMP_KEY,
                ethers.utils.hexlify(
                    packBatchTimestampAndBatchTimestamp(wrongNewBatchTimestamp, wrongNewBatchTimestamp)
                )
            );

            const wrongNewCommitBatchInfo = Object.assign({}, newCommitBatchInfo);
            wrongNewCommitBatchInfo.systemLogs = ethers.utils.hexConcat([`0x00000007`].concat(wrongL2Logs));
            wrongNewCommitBatchInfo.timestamp = wrongNewBatchTimestamp;

            const revertReason = await getCallRevertReason(
                executor.connect(validator).commitBatches(genesisStoredBatchInfo(), [wrongNewCommitBatchInfo])
            );
            expect(revertReason).equal(`h1`);
        });

        it(`Should revert on committing with too big last L2 block timestamp`, async () => {
            const wrongNewBatchTimestamp = `0xffffffff`; // too big
            var wrongL2Logs = createSystemLogs();
            wrongL2Logs[SYSTEM_LOG_KEYS.PACKED_BATCH_AND_L2_BLOCK_TIMESTAMP_KEY] = constructL2Log(
                true,
                L2_SYSTEM_CONTEXT_ADDRESS,
                SYSTEM_LOG_KEYS.PACKED_BATCH_AND_L2_BLOCK_TIMESTAMP_KEY,
                packBatchTimestampAndBatchTimestamp(wrongNewBatchTimestamp, wrongNewBatchTimestamp)
            );

            const wrongNewCommitBatchInfo = Object.assign({}, newCommitBatchInfo);
            wrongNewCommitBatchInfo.systemLogs = ethers.utils.hexConcat([`0x00000007`].concat(wrongL2Logs));
            wrongNewCommitBatchInfo.timestamp = parseInt(wrongNewBatchTimestamp);

            const revertReason = await getCallRevertReason(
                executor.connect(validator).commitBatches(genesisStoredBatchInfo(), [wrongNewCommitBatchInfo])
            );
            expect(revertReason).equal(`h2`);
        });

        it(`Should revert on committing with wrong previous batchhash`, async () => {
            const wrongPreviousBatchHash = ethers.utils.randomBytes(32); // correct value is bytes32(0)
            var wrongL2Logs = createSystemLogs();
            wrongL2Logs[SYSTEM_LOG_KEYS.PREV_BATCH_HASH_KEY] = constructL2Log(
                true,
                L2_SYSTEM_CONTEXT_ADDRESS,
                SYSTEM_LOG_KEYS.PREV_BATCH_HASH_KEY,
<<<<<<< HEAD
                ethers.utils.hexlify(wrongPreviousBatchHash)
=======
                ethers.utils.hexlify(wrongPreviousBlockHash)
>>>>>>> 9d577f56
            );

            const wrongNewCommitBatchInfo = Object.assign({}, newCommitBatchInfo);
            wrongNewCommitBatchInfo.systemLogs = ethers.utils.hexConcat([`0x00000007`].concat(wrongL2Logs));

            const revertReason = await getCallRevertReason(
                executor.connect(validator).commitBatches(genesisStoredBatchInfo(), [wrongNewCommitBatchInfo])
            );
            expect(revertReason).equal(`l`);
        });

        it(`Should revert on committing without processing system context log`, async () => {
            var wrongL2Logs = createSystemLogs();
            delete wrongL2Logs[SYSTEM_LOG_KEYS.PACKED_BATCH_AND_L2_BLOCK_TIMESTAMP_KEY];

            const wrongNewCommitBatchInfo = Object.assign({}, newCommitBatchInfo);
            wrongNewCommitBatchInfo.systemLogs = ethers.utils.hexConcat([`0x00000006`].concat(wrongL2Logs));

            const revertReason = await getCallRevertReason(
                executor.connect(validator).commitBatches(genesisStoredBatchInfo(), [wrongNewCommitBatchInfo])
            );
            expect(revertReason).equal(`b7`);
        });

        it(`Should revert on committing with processing system context log twice`, async () => {
            var wrongL2Logs = createSystemLogs();
            wrongL2Logs.push(
                constructL2Log(
                    true,
                    L2_SYSTEM_CONTEXT_ADDRESS,
                    SYSTEM_LOG_KEYS.PACKED_BATCH_AND_L2_BLOCK_TIMESTAMP_KEY,
                    ethers.constants.HashZero
                )
            );

            const wrongNewCommitBatchInfo = Object.assign({}, newCommitBatchInfo);
            wrongNewCommitBatchInfo.systemLogs = ethers.utils.hexConcat([`0x00000008`].concat(wrongL2Logs));

            const revertReason = await getCallRevertReason(
                executor.connect(validator).commitBatches(genesisStoredBatchInfo(), [wrongNewCommitBatchInfo])
            );
            expect(revertReason).equal(`kp`);
        });

        it('Should revert on unexpected L2->L1 log', async () => {
            // We do not expect to receive an L2->L1 log from zero address
            const unexpectedAddress = ethers.constants.AddressZero;
            var wrongL2Logs = createSystemLogs();
            wrongL2Logs[SYSTEM_LOG_KEYS.PACKED_BATCH_AND_L2_BLOCK_TIMESTAMP_KEY] = constructL2Log(
                true,
                unexpectedAddress,
                SYSTEM_LOG_KEYS.PACKED_BATCH_AND_L2_BLOCK_TIMESTAMP_KEY,
                ethers.constants.HashZero
            );

            const wrongNewCommitBatchInfo = Object.assign({}, newCommitBatchInfo);
            wrongNewCommitBatchInfo.systemLogs = ethers.utils.hexConcat([`0x00000008`].concat(wrongL2Logs));

            const revertReason = await getCallRevertReason(
                executor.connect(validator).commitBatches(genesisStoredBatchInfo(), [wrongNewCommitBatchInfo])
            );
            expect(revertReason).equal(`sc`);
        });

        it(`Should revert on committing with wrong canonical tx hash`, async () => {
            var wrongChainedPriorityHash = ethers.utils.randomBytes(32);
            var wrongL2Logs = createSystemLogs();
            wrongL2Logs[SYSTEM_LOG_KEYS.CHAINED_PRIORITY_TXN_HASH_KEY] = constructL2Log(
                true,
                L2_BOOTLOADER_ADDRESS,
                SYSTEM_LOG_KEYS.CHAINED_PRIORITY_TXN_HASH_KEY,
                ethers.utils.hexlify(wrongChainedPriorityHash)
            );

            const wrongNewCommitBatchInfo = Object.assign({}, newCommitBatchInfo);
            wrongNewCommitBatchInfo.systemLogs = ethers.utils.hexConcat([`0x00000007`].concat(wrongL2Logs));

            const revertReason = await getCallRevertReason(
                executor.connect(validator).commitBatches(genesisStoredBatchInfo(), [wrongNewCommitBatchInfo])
            );
            expect(revertReason).equal(`t`);
        });

        it(`Should revert on committing with wrong number of layer 1 TXs`, async () => {
            var wrongL2Logs = createSystemLogs();
            wrongL2Logs[SYSTEM_LOG_KEYS.NUMBER_OF_LAYER_1_TXS_KEY] = constructL2Log(
                true,
                L2_BOOTLOADER_ADDRESS,
                SYSTEM_LOG_KEYS.NUMBER_OF_LAYER_1_TXS_KEY,
                ethers.utils.hexlify(0x01)
            );

            const wrongNewCommitBatchInfo = Object.assign({}, newCommitBatchInfo);
            wrongNewCommitBatchInfo.systemLogs = ethers.utils.hexConcat([`0x00000007`].concat(wrongL2Logs));
            wrongNewCommitBatchInfo.numberOfLayer1Txs = 2; // wrong number

            const revertReason = await getCallRevertReason(
                executor.connect(validator).commitBatches(genesisStoredBatchInfo(), [wrongNewCommitBatchInfo])
            );
            expect(revertReason).equal(`ta`);
        });

        it(`Should revert on committing with unknown system log key`, async () => {
            var wrongL2Logs = createSystemLogs();
            wrongL2Logs.push(constructL2Log(true, L2_SYSTEM_CONTEXT_ADDRESS, 119, ethers.constants.HashZero));

            const wrongNewCommitBatchInfo = Object.assign({}, newCommitBatchInfo);
            wrongNewCommitBatchInfo.systemLogs = ethers.utils.hexConcat([`0x00000008`].concat(wrongL2Logs));

            const revertReason = await getCallRevertReason(
                executor.connect(validator).commitBatches(genesisStoredBatchInfo(), [wrongNewCommitBatchInfo])
            );
            expect(revertReason).equal(`ul`);
        });

        it(`Should revert for system log from incorrect address`, async () => {
            var tests = [
                [ethers.constants.HashZero, 'lm'],
                [`0x290decd9548b62a8d60345a988386fc84ba6bc95484008f6362f93160ef3e563`, 'ln'],
                [ethers.constants.HashZero, 'lb'],
                [ethers.constants.HashZero, 'sc'],
                [ethers.constants.HashZero, 'sv'],
                [EMPTY_STRING_KECCAK, 'bl'],
                [ethers.constants.HashZero, 'bk']
            ];

            for (var i = 0; i < tests.length; i++) {
                var wrongL2Logs = createSystemLogs();
                var wrong_addr = ethers.utils.hexlify(ethers.utils.randomBytes(20));
                wrongL2Logs[i] = constructL2Log(true, wrong_addr, i, tests[i][0]);

                const wrongNewCommitBatchInfo = Object.assign({}, newCommitBatchInfo);
                wrongNewCommitBatchInfo.systemLogs = ethers.utils.hexConcat([`0x00000007`].concat(wrongL2Logs));

                const revertReason = await getCallRevertReason(
                    executor.connect(validator).commitBatches(genesisStoredBatchInfo(), [wrongNewCommitBatchInfo])
                );
                expect(revertReason).equal(tests[i][1]);
            }
        });

        it(`Should revert for system log missing`, async () => {
            for (var i = 0; i < 7; i++) {
                var l2Logs = createSystemLogs();
                delete l2Logs[i];

<<<<<<< HEAD
                const wrongNewCommitBatchInfo = Object.assign({}, newCommitBatchInfo);
                wrongNewCommitBatchInfo.systemLogs = ethers.utils.hexConcat([`0x00000006`].concat(l2Logs));

=======
                const wrongNewCommitBlockInfo = Object.assign({}, newCommitBlockInfo);
                wrongNewCommitBlockInfo.systemLogs = ethers.utils.hexConcat([`0x00000006`].concat(l2Logs));
>>>>>>> 9d577f56
                const revertReason = await getCallRevertReason(
                    executor.connect(validator).commitBatches(genesisStoredBatchInfo(), [wrongNewCommitBatchInfo])
                );
                expect(revertReason).equal('b7');
            }
        });

        it(`Should successfully commit a batch`, async () => {
            var correctL2Logs = createSystemLogs();
            correctL2Logs[SYSTEM_LOG_KEYS.PACKED_BATCH_AND_L2_BLOCK_TIMESTAMP_KEY] = constructL2Log(
                true,
                L2_SYSTEM_CONTEXT_ADDRESS,
                SYSTEM_LOG_KEYS.PACKED_BATCH_AND_L2_BLOCK_TIMESTAMP_KEY,
                packBatchTimestampAndBatchTimestamp(currentTimestamp, currentTimestamp)
            );

            const correctNewCommitBatchInfo = Object.assign({}, newCommitBatchInfo);
            correctNewCommitBatchInfo.systemLogs = ethers.utils.hexConcat([`0x00000007`].concat(correctL2Logs));

            const commitTx = await executor
                .connect(validator)
                .commitBatches(genesisStoredBatchInfo(), [correctNewCommitBatchInfo]);

            const result = await commitTx.wait();

            newCommitedBatchHash = result.events[0].args.batchHash;
            newCommitedBatchCommitment = result.events[0].args.commitment;

            expect(await getters.getTotalBatchesCommitted()).equal(1);
        });
    });

    describe(`Proving functionality`, async function () {
        before(async () => {
            // Reusing the old timestamp
            currentTimestamp = newCommitBatchInfo.timestamp;

            newCommitBatchInfo = {
                batchNumber: 1,
                timestamp: currentTimestamp,
                indexRepeatedStorageChanges: 0,
                newStateRoot: ethers.utils.randomBytes(32),
                numberOfLayer1Txs: 0,
                priorityOperationsHash: EMPTY_STRING_KECCAK,
                bootloaderHeapInitialContentsHash: ethers.utils.randomBytes(32),
                eventsQueueStateHash: ethers.utils.randomBytes(32),
                systemLogs: logs,
                totalL2ToL1Pubdata: ethers.constants.HashZero
            };

            newStoredBatchInfo = {
                batchNumber: 1,
                batchHash: newCommitedBatchHash,
                indexRepeatedStorageChanges: 0,
                numberOfLayer1Txs: 0,
                priorityOperationsHash: EMPTY_STRING_KECCAK,
                l2LogsTreeRoot: ethers.constants.HashZero,
                timestamp: currentTimestamp,
                commitment: newCommitedBatchCommitment
            };
        });

        it(`Should revert on proving with wrong previous batch data`, async () => {
            const wrongPreviousStoredBatchInfo = Object.assign({}, genesisStoredBatchInfo());
            wrongPreviousStoredBatchInfo.batchNumber = 10; // Correct is 0

            const revertReason = await getCallRevertReason(
                executor.connect(validator).proveBatches(wrongPreviousStoredBatchInfo, [newStoredBatchInfo], proofInput)
            );
            expect(revertReason).equal(`t1`);
        });

        it(`Should revert on proving with wrong committed batch`, async () => {
            const wrongNewStoredBatchInfo = Object.assign({}, newStoredBatchInfo);
            wrongNewStoredBatchInfo.batchNumber = 10; // Correct is 1

            const revertReason = await getCallRevertReason(
                executor
                    .connect(validator)
                    .proveBatches(genesisStoredBatchInfo(), [wrongNewStoredBatchInfo], proofInput)
            );
            expect(revertReason).equal(`o1`);
        });

        it(`Should not allow proving a reverted batch without commiting again`, async () => {
            await executor.connect(validator).revertBatches(0);

            const revertReason = await getCallRevertReason(
                executor.connect(validator).proveBatches(genesisStoredBatchInfo(), [newStoredBatchInfo], proofInput)
            );
            expect(revertReason).equal(`q`);
        });

        it(`Should prove successfuly`, async () => {
            var correctL2Logs = createSystemLogs();
            correctL2Logs[SYSTEM_LOG_KEYS.PACKED_BATCH_AND_L2_BLOCK_TIMESTAMP_KEY] = constructL2Log(
                true,
                L2_SYSTEM_CONTEXT_ADDRESS,
                SYSTEM_LOG_KEYS.PACKED_BATCH_AND_L2_BLOCK_TIMESTAMP_KEY,
                packBatchTimestampAndBatchTimestamp(currentTimestamp, currentTimestamp)
            );

            const correctNewCommitBatchInfo = Object.assign({}, newCommitBatchInfo);
            correctNewCommitBatchInfo.systemLogs = ethers.utils.hexConcat([`0x00000007`].concat(correctL2Logs));

            var commitTx = await executor
                .connect(validator)
                .commitBatches(genesisStoredBatchInfo(), [correctNewCommitBatchInfo]);

            var result = await commitTx.wait();

            newStoredBatchInfo.batchHash = result.events[0].args.batchHash;
            newStoredBatchInfo.commitment = result.events[0].args.commitment;

            await executor.connect(validator).proveBatches(genesisStoredBatchInfo(), [newStoredBatchInfo], proofInput);
            expect(await getters.getTotalBatchesVerified()).equal(1);
        });
    });

    describe(`Reverting batches functionality`, async function () {
        it(`Should not allow reverting more batches than already committed`, async () => {
            const revertReason = await getCallRevertReason(executor.connect(validator).revertBatches(10));
            expect(revertReason).equal(`v1`);
        });
    });

    describe(`Executing functionality`, async function () {
        it(`Should revert on executing a batch with wrong batch number`, async () => {
            const wrongNewStoredBatchInfo = Object.assign({}, newStoredBatchInfo);
            wrongNewStoredBatchInfo.batchNumber = 10; // correct is 1

            const revertReason = await getCallRevertReason(
                executor.connect(validator).executeBatches([wrongNewStoredBatchInfo])
            );
            expect(revertReason).equal(`k`);
        });

        it(`Should revert on executing a batch with wrong data`, async () => {
            const wrongNewStoredBatchInfo = Object.assign({}, newStoredBatchInfo);
            wrongNewStoredBatchInfo.timestamp = 0; // incorrect data

            const revertReason = await getCallRevertReason(
                executor.connect(validator).executeBatches([wrongNewStoredBatchInfo])
            );
            expect(revertReason).equal(`exe10`);
        });

        it(`Should revert on executing a reverted batch without committing and proving again`, async () => {
            await executor.connect(validator).revertBatches(0);

            const revertReason = await getCallRevertReason(
                executor.connect(validator).executeBatches([newStoredBatchInfo])
            );
            expect(revertReason).equal(`n`);
        });

        it(`Should revert on executing with unavailable prioirty operation hash`, async () => {
            const arbitraryCanonicalTxHash = ethers.utils.randomBytes(32);
            const chainedPriorityTxHash = ethers.utils.keccak256(
                ethers.utils.hexConcat([EMPTY_STRING_KECCAK, arbitraryCanonicalTxHash])
            );

            var correctL2Logs = createSystemLogs();
            correctL2Logs[SYSTEM_LOG_KEYS.PACKED_BATCH_AND_L2_BLOCK_TIMESTAMP_KEY] = constructL2Log(
                true,
                L2_SYSTEM_CONTEXT_ADDRESS,
                SYSTEM_LOG_KEYS.PACKED_BATCH_AND_L2_BLOCK_TIMESTAMP_KEY,
                packBatchTimestampAndBatchTimestamp(currentTimestamp, currentTimestamp)
            );
            correctL2Logs[SYSTEM_LOG_KEYS.CHAINED_PRIORITY_TXN_HASH_KEY] = constructL2Log(
                true,
                L2_BOOTLOADER_ADDRESS,
                SYSTEM_LOG_KEYS.CHAINED_PRIORITY_TXN_HASH_KEY,
                chainedPriorityTxHash
            );
            correctL2Logs[SYSTEM_LOG_KEYS.NUMBER_OF_LAYER_1_TXS_KEY] = constructL2Log(
                true,
                L2_BOOTLOADER_ADDRESS,
                SYSTEM_LOG_KEYS.NUMBER_OF_LAYER_1_TXS_KEY,
                '0x01'
            );

            const correctNewCommitBatchInfo = Object.assign({}, newCommitBatchInfo);
            correctNewCommitBatchInfo.systemLogs = ethers.utils.hexConcat([`0x00000007`].concat(correctL2Logs));

            correctNewCommitBatchInfo.priorityOperationsHash = chainedPriorityTxHash;
            correctNewCommitBatchInfo.numberOfLayer1Txs = 1;

            const commitTx = await executor
                .connect(validator)
                .commitBatches(genesisStoredBatchInfo(), [correctNewCommitBatchInfo]);

            const result = await commitTx.wait();

            const correctNewStoredBatchInfo = Object.assign({}, newStoredBatchInfo);
            correctNewStoredBatchInfo.batchHash = result.events[0].args.batchHash;
            correctNewStoredBatchInfo.numberOfLayer1Txs = 1;
            correctNewStoredBatchInfo.priorityOperationsHash = chainedPriorityTxHash;
            correctNewStoredBatchInfo.commitment = result.events[0].args.commitment;

            await executor
                .connect(validator)
                .proveBatches(genesisStoredBatchInfo(), [correctNewStoredBatchInfo], proofInput);

            const revertReason = await getCallRevertReason(
                executor.connect(validator).executeBatches([correctNewStoredBatchInfo])
            );
            expect(revertReason).equal(`s`);

            await executor.connect(validator).revertBatches(0);
        });

        it(`Should revert on executing with unmatched prioirty operation hash`, async () => {
            const arbitraryCanonicalTxHash = ethers.utils.randomBytes(32);
            const chainedPriorityTxHash = ethers.utils.keccak256(
                ethers.utils.hexConcat([EMPTY_STRING_KECCAK, arbitraryCanonicalTxHash])
            );

            var correctL2Logs = createSystemLogs();
            correctL2Logs[SYSTEM_LOG_KEYS.PACKED_BATCH_AND_L2_BLOCK_TIMESTAMP_KEY] = constructL2Log(
                true,
                L2_SYSTEM_CONTEXT_ADDRESS,
                SYSTEM_LOG_KEYS.PACKED_BATCH_AND_L2_BLOCK_TIMESTAMP_KEY,
                packBatchTimestampAndBatchTimestamp(currentTimestamp, currentTimestamp)
            );
            correctL2Logs[SYSTEM_LOG_KEYS.CHAINED_PRIORITY_TXN_HASH_KEY] = constructL2Log(
                true,
                L2_BOOTLOADER_ADDRESS,
                SYSTEM_LOG_KEYS.CHAINED_PRIORITY_TXN_HASH_KEY,
                chainedPriorityTxHash
            );
            correctL2Logs[SYSTEM_LOG_KEYS.NUMBER_OF_LAYER_1_TXS_KEY] = constructL2Log(
                true,
                L2_BOOTLOADER_ADDRESS,
                SYSTEM_LOG_KEYS.NUMBER_OF_LAYER_1_TXS_KEY,
                '0x01'
            );

            const correctNewCommitBatchInfo = Object.assign({}, newCommitBatchInfo);
            correctNewCommitBatchInfo.systemLogs = ethers.utils.hexConcat([`0x00000007`].concat(correctL2Logs));
            correctNewCommitBatchInfo.priorityOperationsHash = chainedPriorityTxHash;
            correctNewCommitBatchInfo.numberOfLayer1Txs = 1;

            const commitTx = await executor
                .connect(validator)
                .commitBatches(genesisStoredBatchInfo(), [correctNewCommitBatchInfo]);

            const result = await commitTx.wait();

            const correctNewStoredBatchInfo = Object.assign({}, newStoredBatchInfo);
            correctNewStoredBatchInfo.batchHash = result.events[0].args.batchHash;
            correctNewStoredBatchInfo.numberOfLayer1Txs = 1;
            correctNewStoredBatchInfo.priorityOperationsHash = chainedPriorityTxHash;
            correctNewStoredBatchInfo.commitment = result.events[0].args.commitment;

            await executor
                .connect(validator)
                .proveBatches(genesisStoredBatchInfo(), [correctNewStoredBatchInfo], proofInput);

            await requestExecute(
                mailbox,
                ethers.constants.AddressZero,
                ethers.utils.parseEther('10'),
                '0x',
                BigNumber.from(1000000),
                [new Uint8Array(32)],
                ethers.constants.AddressZero
            );

            const revertReason = await getCallRevertReason(
                executor.connect(validator).executeBatches([correctNewStoredBatchInfo])
            );
            expect(revertReason).equal(`x`);

            await executor.connect(validator).revertBatches(0);
        });

        it(`Should fail to commit batch with wrong previous batchhash`, async () => {
            const correctL2Logs = ethers.utils.hexConcat([
                `0x00000001`,
                `0x00000000`,
                L2_SYSTEM_CONTEXT_ADDRESS,
                ethers.utils.hexZeroPad(ethers.utils.hexlify(currentTimestamp), 32),
                ethers.constants.HashZero
            ]);

            const correctNewCommitBatchInfo = Object.assign({}, newCommitBatchInfo);
            correctNewCommitBatchInfo.l2Logs = correctL2Logs;

            const batch = genesisStoredBatchInfo();
            batch.batchHash = '0x' + '1'.repeat(64);

            const revertReason = await getCallRevertReason(
                executor.connect(validator).commitBatches(batch, [correctNewCommitBatchInfo])
            );
            expect(revertReason).to.equal('i');
        });

        it(`Should execute a batch successfully`, async () => {
            var correctL2Logs = createSystemLogs();
            correctL2Logs[SYSTEM_LOG_KEYS.PACKED_BATCH_AND_L2_BLOCK_TIMESTAMP_KEY] = constructL2Log(
                true,
                L2_SYSTEM_CONTEXT_ADDRESS,
                SYSTEM_LOG_KEYS.PACKED_BATCH_AND_L2_BLOCK_TIMESTAMP_KEY,
                packBatchTimestampAndBatchTimestamp(currentTimestamp, currentTimestamp)
            );

            const correctNewCommitBatchInfo = Object.assign({}, newCommitBatchInfo);
            correctNewCommitBatchInfo.systemLogs = ethers.utils.hexConcat([`0x00000007`].concat(correctL2Logs));

            await executor.connect(validator).commitBatches(genesisStoredBatchInfo(), [correctNewCommitBatchInfo]);
            await executor.connect(validator).proveBatches(genesisStoredBatchInfo(), [newStoredBatchInfo], proofInput);
            await executor.connect(validator).executeBatches([newStoredBatchInfo]);

            expect(await getters.getTotalBatchesExecuted()).equal(1);
        });
    });
});<|MERGE_RESOLUTION|>--- conflicted
+++ resolved
@@ -271,11 +271,7 @@
                 true,
                 L2_SYSTEM_CONTEXT_ADDRESS,
                 SYSTEM_LOG_KEYS.PREV_BATCH_HASH_KEY,
-<<<<<<< HEAD
                 ethers.utils.hexlify(wrongPreviousBatchHash)
-=======
-                ethers.utils.hexlify(wrongPreviousBlockHash)
->>>>>>> 9d577f56
             );
 
             const wrongNewCommitBatchInfo = Object.assign({}, newCommitBatchInfo);
@@ -422,14 +418,9 @@
                 var l2Logs = createSystemLogs();
                 delete l2Logs[i];
 
-<<<<<<< HEAD
                 const wrongNewCommitBatchInfo = Object.assign({}, newCommitBatchInfo);
                 wrongNewCommitBatchInfo.systemLogs = ethers.utils.hexConcat([`0x00000006`].concat(l2Logs));
 
-=======
-                const wrongNewCommitBlockInfo = Object.assign({}, newCommitBlockInfo);
-                wrongNewCommitBlockInfo.systemLogs = ethers.utils.hexConcat([`0x00000006`].concat(l2Logs));
->>>>>>> 9d577f56
                 const revertReason = await getCallRevertReason(
                     executor.connect(validator).commitBatches(genesisStoredBatchInfo(), [wrongNewCommitBatchInfo])
                 );
