<<<<<<< HEAD
import { expect } from 'chai';
import * as hardhat from 'hardhat';
import {
    BridgehubMailboxFacetFactory,
    MailboxFacetFactory,
    AllowList,
    Forwarder,
    ForwarderFactory,
    MockExecutorFacet,
    MockExecutorFacetFactory
} from '../../typechain';

import {
    DEFAULT_REVERT_REASON,
    getCallRevertReason,
    AccessMode,
    REQUIRED_L2_GAS_PRICE_PER_PUBDATA,
    requestExecute,
    requestExecuteDirect,
    L2_TO_L1_MESSENGER,
    L2_ETH_TOKEN_SYSTEM_CONTRACT_ADDR,
    ethTestConfig,
    initialDeployment,
    CONTRACTS_LATEST_PROTOCOL_VERSION
} from './utils';

import * as ethers from 'ethers';
import { Wallet } from 'ethers';

import { Action, facetCut } from '../../src.ts/diamondCut';
process.env.CONTRACTS_LATEST_PROTOCOL_VERSION = CONTRACTS_LATEST_PROTOCOL_VERSION;

describe('Mailbox tests', function () {
    let allowList: AllowList;
    let bridgehubMailboxFacet: ethers.Contract;
    let mailbox: ethers.Contract;
    let proxyAsMockExecutor: MockExecutorFacet;
    let owner: ethers.Signer;
    let randomSigner: ethers.Signer;
    const MAX_CODE_LEN_WORDS = (1 << 16) - 1;
    const MAX_CODE_LEN_BYTES = MAX_CODE_LEN_WORDS * 32;
    let forwarder: Forwarder;
    let chainId = process.env.CHAIN_ETH_ZKSYNC_NETWORK_ID || 270;

    before(async () => {
        [owner, randomSigner] = await hardhat.ethers.getSigners();

        const deployWallet = Wallet.fromMnemonic(ethTestConfig.test_mnemonic3, "m/44'/60'/0'/0/1").connect(
            owner.provider
        );
        const ownerAddress = await deployWallet.getAddress();

        const gasPrice = await owner.provider.getGasPrice();

        const tx = {
            from: await owner.getAddress(),
            to: deployWallet.address,
            value: ethers.utils.parseEther('1000'),
            nonce: owner.getTransactionCount(),
            gasLimit: 100000,
            gasPrice: gasPrice
        };

        await owner.sendTransaction(tx);

        const mockExecutorFactory = await hardhat.ethers.getContractFactory('MockExecutorFacet');
        const mockExecutorContract = await mockExecutorFactory.deploy();
        const extraFacet = facetCut(mockExecutorContract.address, mockExecutorContract.interface, Action.Add, true);

        let deployer = await initialDeployment(deployWallet, ownerAddress, gasPrice, [extraFacet]);

        chainId = deployer.chainId;
        allowList = deployer.l1AllowList(deployWallet);

        bridgehubMailboxFacet = BridgehubMailboxFacetFactory.connect(
            deployer.addresses.Bridgehub.BridgehubDiamondProxy,
            deployWallet
        );
        mailbox = MailboxFacetFactory.connect(deployer.addresses.StateTransition.DiamondProxy, deployWallet);

        proxyAsMockExecutor = MockExecutorFacetFactory.connect(
            deployer.addresses.StateTransition.DiamondProxy,
            mockExecutorContract.signer
        );

        const forwarderFactory = await hardhat.ethers.getContractFactory('Forwarder');
        const forwarderContract = await forwarderFactory.deploy();
        forwarder = ForwarderFactory.connect(forwarderContract.address, forwarderContract.signer);
    });

    it('Should accept correctly formatted bytecode', async () => {
        const revertReason = await getCallRevertReason(
            requestExecute(
                chainId,
                bridgehubMailboxFacet,
                ethers.constants.AddressZero,
                ethers.BigNumber.from(0),
                '0x',
                ethers.BigNumber.from(1000000),
                [new Uint8Array(32)],
                ethers.constants.AddressZero
            )
        );
=======
import { expect } from "chai";
import * as hardhat from "hardhat";
import { Action, facetCut, diamondCut } from "../../src.ts/diamondCut";
import type { MailboxFacet, MockExecutorFacet, AllowList, Forwarder } from "../../typechain";
import {
  MailboxFacetFactory,
  MockExecutorFacetFactory,
  DiamondInitFactory,
  AllowListFactory,
  ForwarderFactory,
} from "../../typechain";
import {
  DEFAULT_REVERT_REASON,
  getCallRevertReason,
  AccessMode,
  REQUIRED_L2_GAS_PRICE_PER_PUBDATA,
  requestExecute,
} from "./utils";
import * as ethers from "ethers";

describe("Mailbox tests", function () {
  let mailbox: MailboxFacet;
  let proxyAsMockExecutor: MockExecutorFacet;
  let allowList: AllowList;
  let diamondProxyContract: ethers.Contract;
  let owner: ethers.Signer;
  let randomSigner: ethers.Signer;
  const MAX_CODE_LEN_WORDS = (1 << 16) - 1;
  const MAX_CODE_LEN_BYTES = MAX_CODE_LEN_WORDS * 32;
  let forwarder: Forwarder;

  before(async () => {
    [owner, randomSigner] = await hardhat.ethers.getSigners();

    const mailboxFactory = await hardhat.ethers.getContractFactory("MailboxFacet");
    const mailboxContract = await mailboxFactory.deploy();
    const mailboxFacet = MailboxFacetFactory.connect(mailboxContract.address, mailboxContract.signer);

    const mockExecutorFactory = await hardhat.ethers.getContractFactory("MockExecutorFacet");
    const mockExecutorContract = await mockExecutorFactory.deploy();
    const mockExecutorFacet = MockExecutorFacetFactory.connect(
      mockExecutorContract.address,
      mockExecutorContract.signer
    );

    const allowListFactory = await hardhat.ethers.getContractFactory("AllowList");
    const allowListContract = await allowListFactory.deploy(await allowListFactory.signer.getAddress());
    allowList = AllowListFactory.connect(allowListContract.address, allowListContract.signer);

    // Note, that while this testsuit is focused on testing MailboxFaucet only,
    // we still need to initialize its storage via DiamondProxy
    const diamondInitFactory = await hardhat.ethers.getContractFactory("DiamondInit");
    const diamondInitContract = await diamondInitFactory.deploy();
    const diamondInit = DiamondInitFactory.connect(diamondInitContract.address, diamondInitContract.signer);

    const dummyHash = new Uint8Array(32);
    dummyHash.set([1, 0, 0, 1]);
    const dummyAddress = ethers.utils.hexlify(ethers.utils.randomBytes(20));
    const diamondInitData = diamondInit.interface.encodeFunctionData("initialize", [
      {
        verifier: dummyAddress,
        governor: dummyAddress,
        admin: dummyAddress,
        genesisBatchHash: ethers.constants.HashZero,
        genesisIndexRepeatedStorageChanges: 0,
        genesisBatchCommitment: ethers.constants.HashZero,
        allowList: allowList.address,
        verifierParams: {
          recursionCircuitsSetVksHash: ethers.constants.HashZero,
          recursionLeafLevelVkHash: ethers.constants.HashZero,
          recursionNodeLevelVkHash: ethers.constants.HashZero,
        },
        zkPorterIsAvailable: false,
        l2BootloaderBytecodeHash: dummyHash,
        l2DefaultAccountBytecodeHash: dummyHash,
        priorityTxMaxGasLimit: 10000000,
        initialProtocolVersion: 0,
      },
    ]);

    const facetCuts = [
      facetCut(mailboxFacet.address, mailboxFacet.interface, Action.Add, false),
      facetCut(mockExecutorFacet.address, mockExecutorFacet.interface, Action.Add, false),
    ];
    const diamondCutData = diamondCut(facetCuts, diamondInit.address, diamondInitData);

    const diamondProxyFactory = await hardhat.ethers.getContractFactory("DiamondProxy");
    const chainId = hardhat.network.config.chainId;
    diamondProxyContract = await diamondProxyFactory.deploy(chainId, diamondCutData);

    await (await allowList.setAccessMode(diamondProxyContract.address, AccessMode.Public)).wait();

    mailbox = MailboxFacetFactory.connect(diamondProxyContract.address, mailboxContract.signer);
    proxyAsMockExecutor = MockExecutorFacetFactory.connect(diamondProxyContract.address, mockExecutorContract.signer);

    const forwarderFactory = await hardhat.ethers.getContractFactory("Forwarder");
    const forwarderContract = await forwarderFactory.deploy();
    forwarder = ForwarderFactory.connect(forwarderContract.address, forwarderContract.signer);
  });

  it("Should accept correctly formatted bytecode", async () => {
    const revertReason = await getCallRevertReason(
      requestExecute(
        mailbox,
        ethers.constants.AddressZero,
        ethers.BigNumber.from(0),
        "0x",
        ethers.BigNumber.from(1000000),
        [new Uint8Array(32)],
        ethers.constants.AddressZero
      )
    );

    expect(revertReason).equal(DEFAULT_REVERT_REASON);
  });

  it("Should not accept bytecode is not chunkable", async () => {
    const revertReason = await getCallRevertReason(
      requestExecute(
        mailbox,
        ethers.constants.AddressZero,
        ethers.BigNumber.from(0),
        "0x",
        ethers.BigNumber.from(100000),
        [new Uint8Array(63)],
        ethers.constants.AddressZero
      )
    );

    expect(revertReason).equal("pq");
  });

  it("Should not accept bytecode of even length in words", async () => {
    const revertReason = await getCallRevertReason(
      requestExecute(
        mailbox,
        ethers.constants.AddressZero,
        ethers.BigNumber.from(0),
        "0x",
        ethers.BigNumber.from(100000),
        [new Uint8Array(64)],
        ethers.constants.AddressZero
      )
    );

    expect(revertReason).equal("ps");
  });

  it("Should not accept bytecode that is too long", async () => {
    const revertReason = await getCallRevertReason(
      requestExecute(
        mailbox,
        ethers.constants.AddressZero,
        ethers.BigNumber.from(0),
        "0x",
        ethers.BigNumber.from(100000),
        [
          // "+64" to keep the length in words odd and bytecode chunkable
          new Uint8Array(MAX_CODE_LEN_BYTES + 64),
        ],
        ethers.constants.AddressZero
      )
    );

    expect(revertReason).equal("pp");
  });

  describe("Deposit and Withdrawal limit functionality", function () {
    const DEPOSIT_LIMIT = ethers.utils.parseEther("10");

    before(async () => {
      await allowList.setDepositLimit(ethers.constants.AddressZero, true, DEPOSIT_LIMIT);
    });

    it("Should not accept depositing more than the deposit limit", async () => {
      const revertReason = await getCallRevertReason(
        requestExecute(
          mailbox,
          ethers.constants.AddressZero,
          ethers.utils.parseEther("12"),
          "0x",
          ethers.BigNumber.from(100000),
          [new Uint8Array(32)],
          ethers.constants.AddressZero
        )
      );

      expect(revertReason).equal("d2");
    });
>>>>>>> 9c85f58f

    it("Should accept depositing less than or equal to the deposit limit", async () => {
      const gasPrice = await mailbox.provider.getGasPrice();
      const l2GasLimit = ethers.BigNumber.from(1000000);
      const l2Cost = await mailbox.l2TransactionBaseCost(gasPrice, l2GasLimit, REQUIRED_L2_GAS_PRICE_PER_PUBDATA);

      const revertReason = await getCallRevertReason(
        requestExecute(
          mailbox,
          ethers.constants.AddressZero,
          DEPOSIT_LIMIT.sub(l2Cost),
          "0x",
          l2GasLimit,
          [new Uint8Array(32)],
          ethers.constants.AddressZero,
          { gasPrice }
        )
      );

      expect(revertReason).equal(DEFAULT_REVERT_REASON);
    });

<<<<<<< HEAD
    it('Should not accept bytecode is not chunkable', async () => {
        const revertReason = await getCallRevertReason(
            requestExecute(
                chainId,
                bridgehubMailboxFacet,
                ethers.constants.AddressZero,
                ethers.BigNumber.from(0),
                '0x',
                ethers.BigNumber.from(100000),
                [new Uint8Array(63)],
                ethers.constants.AddressZero
            )
        );
=======
    it("Should not accept depositing that the accumulation is more than the deposit limit", async () => {
      const revertReason = await getCallRevertReason(
        requestExecute(
          mailbox,
          ethers.constants.AddressZero,
          ethers.BigNumber.from(1),
          "0x",
          ethers.BigNumber.from(1000000),
          [new Uint8Array(32)],
          ethers.constants.AddressZero
        )
      );

      expect(revertReason).equal("d2");
    });
  });

  describe("finalizeEthWithdrawal", function () {
    const BLOCK_NUMBER = 1;
    const MESSAGE_INDEX = 0;
    const TX_NUMBER_IN_BLOCK = 0;
    const L1_RECEIVER = "0xd8dA6BF26964aF9D7eEd9e03E53415D37aA96045";
    const AMOUNT = 1;
    const MESSAGE =
      "0x6c0960f9d8dA6BF26964aF9D7eEd9e03E53415D37aA960450000000000000000000000000000000000000000000000000000000000000001";
    // MESSAGE_HASH = 0xf55ef1c502bb79468b8ffe79955af4557a068ec4894e2207010866b182445c52
    // HASHED_LOG = 0x110c937a27f7372384781fe744c2e971daa9556b1810f2edea90fb8b507f84b1
    const L2_LOGS_TREE_ROOT = "0xfa6b5a02c911a05e9dfe9e03f6dedb9cd30795bbac2aaf5bdd2632d2671a7e3d";
    const MERKLE_PROOF = [
      "0x72abee45b59e344af8a6e520241c4744aff26ed411f4c4b00f8af09adada43ba",
      "0xc3d03eebfd83049991ea3d3e358b6712e7aa2e2e63dc2d4b438987cec28ac8d0",
      "0xe3697c7f33c31a9b0f0aeb8542287d0d21e8c4cf82163d0c44c7a98aa11aa111",
      "0x199cc5812543ddceeddd0fc82807646a4899444240db2c0d2f20c3cceb5f51fa",
      "0xe4733f281f18ba3ea8775dd62d2fcd84011c8c938f16ea5790fd29a03bf8db89",
      "0x1798a1fd9c8fbb818c98cff190daa7cc10b6e5ac9716b4a2649f7c2ebcef2272",
      "0x66d7c5983afe44cf15ea8cf565b34c6c31ff0cb4dd744524f7842b942d08770d",
      "0xb04e5ee349086985f74b73971ce9dfe76bbed95c84906c5dffd96504e1e5396c",
      "0xac506ecb5465659b3a927143f6d724f91d8d9c4bdb2463aee111d9aa869874db",
    ];
>>>>>>> 9c85f58f

    before(async () => {
      await proxyAsMockExecutor.saveL2LogsRootHash(BLOCK_NUMBER, L2_LOGS_TREE_ROOT);
    });

<<<<<<< HEAD
    it('Should not accept bytecode of even length in words', async () => {
        const revertReason = await getCallRevertReason(
            requestExecute(
                chainId,
                bridgehubMailboxFacet,
                ethers.constants.AddressZero,
                ethers.BigNumber.from(0),
                '0x',
                ethers.BigNumber.from(100000),
                [new Uint8Array(64)],
                ethers.constants.AddressZero
            )
        );
=======
    it("Reverts when proof is invalid", async () => {
      const invalidProof = [...MERKLE_PROOF];
      invalidProof[0] = "0x72abee45b59e344af8a6e520241c4744aff26ed411f4c4b00f8af09adada43bb";
>>>>>>> 9c85f58f

      const revertReason = await getCallRevertReason(
        mailbox.finalizeEthWithdrawal(BLOCK_NUMBER, MESSAGE_INDEX, TX_NUMBER_IN_BLOCK, MESSAGE, invalidProof)
      );
      expect(revertReason).equal("pi");
    });

<<<<<<< HEAD
    it('Should not accept bytecode that is too long', async () => {
        const revertReason = await getCallRevertReason(
            requestExecuteDirect(
                mailbox,
                ethers.constants.AddressZero,
                ethers.BigNumber.from(0),
                '0x',
                ethers.BigNumber.from(100000),
                [
                    // "+64" to keep the length in words odd and bytecode chunkable
                    new Uint8Array(MAX_CODE_LEN_BYTES + 64)
                ],
                ethers.constants.AddressZero
            )
        );
=======
    it("Successful withdrawal", async () => {
      const balanceBefore = await hardhat.ethers.provider.getBalance(L1_RECEIVER);
>>>>>>> 9c85f58f

      await mailbox.finalizeEthWithdrawal(BLOCK_NUMBER, MESSAGE_INDEX, TX_NUMBER_IN_BLOCK, MESSAGE, MERKLE_PROOF);

<<<<<<< HEAD
    describe('Deposit and Withdrawal limit functionality', function () {
        const DEPOSIT_LIMIT = ethers.utils.parseEther('10');

        before(async () => {
            await allowList.setDepositLimit(ethers.constants.AddressZero, true, DEPOSIT_LIMIT);
        });

        it('Should not accept depositing more than the deposit limit', async () => {
            const revertReason = await getCallRevertReason(
                requestExecute(
                    chainId,
                    bridgehubMailboxFacet,
                    ethers.constants.AddressZero,
                    ethers.utils.parseEther('12'),
                    '0x',
                    ethers.BigNumber.from(100000),
                    [new Uint8Array(32)],
                    ethers.constants.AddressZero
                )
            );

            expect(revertReason).equal(`d2`);
        });

        it('Should accept depositing less than or equal to the deposit limit', async () => {
            const gasPrice = await bridgehubMailboxFacet.provider.getGasPrice();
            const l2GasLimit = ethers.BigNumber.from(1000000);
            const l2Cost = await bridgehubMailboxFacet.l2TransactionBaseCost(
                chainId,
                gasPrice,
                l2GasLimit,
                REQUIRED_L2_GAS_PRICE_PER_PUBDATA
            );

            const revertReason = await getCallRevertReason(
                requestExecute(
                    chainId,
                    bridgehubMailboxFacet,
                    ethers.constants.AddressZero,
                    DEPOSIT_LIMIT.sub(l2Cost),
                    '0x',
                    l2GasLimit,
                    [new Uint8Array(32)],
                    ethers.constants.AddressZero,
                    { gasPrice }
                )
            );

            expect(revertReason).equal(DEFAULT_REVERT_REASON);
        });

        it('Should not accept depositing that the accumulation is more than the deposit limit', async () => {
            const revertReason = await getCallRevertReason(
                requestExecute(
                    chainId,
                    bridgehubMailboxFacet,
                    ethers.constants.AddressZero,
                    ethers.BigNumber.from(1),
                    '0x',
                    ethers.BigNumber.from(1000000),
                    [new Uint8Array(32)],
                    ethers.constants.AddressZero
                )
            );

            expect(revertReason).equal(`d2`);
        });
    });

    describe(`finalizeEthWithdrawal`, function () {
        const BLOCK_NUMBER = 0;
        const MESSAGE_INDEX = 0;
        const TX_NUMBER_IN_BLOCK = 0;
        const L1_RECEIVER = '0xd8dA6BF26964aF9D7eEd9e03E53415D37aA96045';
        const AMOUNT = 1;

        const MESSAGE =
            '0x0fdef251d8dA6BF26964aF9D7eEd9e03E53415D37aA960450000000000000000000000000000000000000000000000000000000000000001';
        const MESSAGE_HASH = ethers.utils.keccak256(MESSAGE);
        const key = ethers.utils.hexZeroPad(L2_ETH_TOKEN_SYSTEM_CONTRACT_ADDR, 32);
        const HASHED_LOG = ethers.utils.solidityKeccak256(
            ['uint8', 'bool', 'uint16', 'address', 'bytes32', 'bytes32'],
            [0, true, TX_NUMBER_IN_BLOCK, L2_TO_L1_MESSENGER, key, MESSAGE_HASH]
        );

        const MERKLE_PROOF = [
            '0x72abee45b59e344af8a6e520241c4744aff26ed411f4c4b00f8af09adada43ba',
            '0xc3d03eebfd83049991ea3d3e358b6712e7aa2e2e63dc2d4b438987cec28ac8d0',
            '0xe3697c7f33c31a9b0f0aeb8542287d0d21e8c4cf82163d0c44c7a98aa11aa111',
            '0x199cc5812543ddceeddd0fc82807646a4899444240db2c0d2f20c3cceb5f51fa',
            '0xe4733f281f18ba3ea8775dd62d2fcd84011c8c938f16ea5790fd29a03bf8db89',
            '0x1798a1fd9c8fbb818c98cff190daa7cc10b6e5ac9716b4a2649f7c2ebcef2272',
            '0x66d7c5983afe44cf15ea8cf565b34c6c31ff0cb4dd744524f7842b942d08770d',
            '0xb04e5ee349086985f74b73971ce9dfe76bbed95c84906c5dffd96504e1e5396c',
            '0xac506ecb5465659b3a927143f6d724f91d8d9c4bdb2463aee111d9aa869874db'
        ];

        let L2_LOGS_TREE_ROOT = HASHED_LOG;
        for (let i = 0; i < MERKLE_PROOF.length; i++) {
            L2_LOGS_TREE_ROOT = ethers.utils.keccak256(L2_LOGS_TREE_ROOT + MERKLE_PROOF[i].slice(2));
        }

        before(async () => {
            await proxyAsMockExecutor.saveL2LogsRootHash(BLOCK_NUMBER, L2_LOGS_TREE_ROOT);
        });

        it(`Reverts when proof is invalid`, async () => {
            let invalidProof = [...MERKLE_PROOF];
            invalidProof[0] = '0x72abee45b59e344af8a6e520241c4744aff26ed411f4c4b00f8af09adada43bb';

            const revertReason = await getCallRevertReason(
                mailbox.finalizeEthWithdrawal(BLOCK_NUMBER, MESSAGE_INDEX, TX_NUMBER_IN_BLOCK, MESSAGE, invalidProof)
            );
            expect(revertReason).equal(`pi`);
        });

        it(`Successful withdrawal`, async () => {
            const balanceBefore = await hardhat.ethers.provider.getBalance(L1_RECEIVER);

            await mailbox.finalizeEthWithdrawal(BLOCK_NUMBER, MESSAGE_INDEX, TX_NUMBER_IN_BLOCK, MESSAGE, MERKLE_PROOF);
            const balanceAfter = await hardhat.ethers.provider.getBalance(L1_RECEIVER);
            expect(balanceAfter.sub(balanceBefore)).equal(AMOUNT);
        });

        it(`Reverts when withdrawal is already finalized`, async () => {
            const revertReason = await getCallRevertReason(
                mailbox.finalizeEthWithdrawal(BLOCK_NUMBER, MESSAGE_INDEX, TX_NUMBER_IN_BLOCK, MESSAGE, MERKLE_PROOF)
            );
            expect(revertReason).equal(`jj`);
        });
=======
      const balanceAfter = await hardhat.ethers.provider.getBalance(L1_RECEIVER);
      expect(balanceAfter.sub(balanceBefore)).equal(AMOUNT);
    });

    it("Reverts when withdrawal is already finalized", async () => {
      const revertReason = await getCallRevertReason(
        mailbox.finalizeEthWithdrawal(BLOCK_NUMBER, MESSAGE_INDEX, TX_NUMBER_IN_BLOCK, MESSAGE, MERKLE_PROOF)
      );
      expect(revertReason).equal("jj");
>>>>>>> 9c85f58f
    });
  });

<<<<<<< HEAD
    describe(`Access mode functionality`, function () {
        before(async () => {
            // We still need to set infinite amount of allowed deposit limit in order to ensure that every fee will be accepted
            await allowList.setDepositLimit(ethers.constants.AddressZero, true, ethers.utils.parseEther('2000'));
        });

        it(`Should not allow an un-whitelisted address to call`, async () => {
            await allowList.setAccessMode(mailbox.address, AccessMode.Closed);

            const revertReason = await getCallRevertReason(
                requestExecute(
                    chainId,
                    bridgehubMailboxFacet.connect(randomSigner),
                    ethers.constants.AddressZero,
                    ethers.BigNumber.from(0),
                    '0x',
                    ethers.BigNumber.from(100000),
                    [new Uint8Array(32)],
                    ethers.constants.AddressZero
                )
            );
            expect(revertReason).equal(`nr2`);
        });

        it(`Should allow the whitelisted address to call`, async () => {
            await allowList.setAccessMode(mailbox.address, AccessMode.SpecialAccessOnly);
            await allowList.setPermissionToCall(await owner.getAddress(), mailbox.address, '0x291d331a', true);

            const revertReason = await getCallRevertReason(
                requestExecute(
                    chainId,
                    bridgehubMailboxFacet.connect(owner),
                    ethers.constants.AddressZero,
                    ethers.BigNumber.from(0),
                    '0x',
                    ethers.BigNumber.from(1000000),
                    [new Uint8Array(32)],
                    ethers.constants.AddressZero
                )
            );
            expect(revertReason).equal(DEFAULT_REVERT_REASON);
        });
    });

    let callDirectly, callViaForwarder, callViaConstructorForwarder;

    before(async () => {
        const l2GasLimit = ethers.BigNumber.from(10000000);

        callDirectly = async (refundRecipient) => {
            return {
                transaction: await requestExecute(
                    chainId,
                    bridgehubMailboxFacet.connect(owner),
                    ethers.constants.AddressZero,
                    ethers.BigNumber.from(0),
                    '0x',
                    l2GasLimit,
                    [new Uint8Array(32)],
                    refundRecipient
                ),
                expectedSender: await owner.getAddress()
            };
        };

        const encodeRequest = (refundRecipient) =>
            bridgehubMailboxFacet.interface.encodeFunctionData('requestL2Transaction', [
                chainId,
                ethers.constants.AddressZero,
                0,
                '0x',
                l2GasLimit,
                REQUIRED_L2_GAS_PRICE_PER_PUBDATA,
                [new Uint8Array(32)],
                refundRecipient
            ]);

        let overrides: ethers.PayableOverrides = {};
        overrides.gasPrice = await bridgehubMailboxFacet.provider.getGasPrice();
        overrides.value = await bridgehubMailboxFacet.l2TransactionBaseCost(
            chainId,
            overrides.gasPrice,
            l2GasLimit,
            REQUIRED_L2_GAS_PRICE_PER_PUBDATA
        );
        overrides.gasLimit = 10000000;

        callViaForwarder = async (refundRecipient) => {
            return {
                transaction: await forwarder.forward(
                    bridgehubMailboxFacet.address,
                    encodeRequest(refundRecipient),
                    overrides
                ),
                expectedSender: aliasAddress(forwarder.address)
            };
        };

        callViaConstructorForwarder = async (refundRecipient) => {
            const constructorForwarder = await (
                await hardhat.ethers.getContractFactory('ConstructorForwarder')
            ).deploy(bridgehubMailboxFacet.address, encodeRequest(refundRecipient), overrides);

            return {
                transaction: constructorForwarder.deployTransaction,
                expectedSender: aliasAddress(constructorForwarder.address)
            };
        };
    });

    it('Should only alias externally-owned addresses', async () => {
        const indirections = [callDirectly, callViaForwarder, callViaConstructorForwarder];
        const refundRecipients = [
            [bridgehubMailboxFacet.address, false],
            [await bridgehubMailboxFacet.signer.getAddress(), true]
        ];

        for (const sendTransaction of indirections) {
            for (const [refundRecipient, externallyOwned] of refundRecipients) {
                const result = await sendTransaction(refundRecipient);

                const [event] = (await result.transaction.wait()).logs;
                const parsedEvent = mailbox.interface.parseLog(event);
                expect(parsedEvent.name).to.equal('NewPriorityRequest');

                const canonicalTransaction = parsedEvent.args.transaction;
                expect(canonicalTransaction.from).to.equal(result.expectedSender);

                expect(canonicalTransaction.reserved[1]).to.equal(
                    externallyOwned ? refundRecipient : aliasAddress(refundRecipient)
                );
            }
        }
=======
  describe("Access mode functionality", function () {
    before(async () => {
      // We still need to set infinite amount of allowed deposit limit in order to ensure that every fee will be accepted
      await allowList.setDepositLimit(ethers.constants.AddressZero, true, ethers.utils.parseEther("2000"));
    });

    it("Should not allow an un-whitelisted address to call", async () => {
      await allowList.setAccessMode(diamondProxyContract.address, AccessMode.Closed);

      const revertReason = await getCallRevertReason(
        requestExecute(
          mailbox.connect(randomSigner),
          ethers.constants.AddressZero,
          ethers.BigNumber.from(0),
          "0x",
          ethers.BigNumber.from(100000),
          [new Uint8Array(32)],
          ethers.constants.AddressZero
        )
      );
      expect(revertReason).equal("nr");
    });

    it("Should allow the whitelisted address to call", async () => {
      await allowList.setAccessMode(diamondProxyContract.address, AccessMode.SpecialAccessOnly);
      await allowList.setPermissionToCall(await owner.getAddress(), diamondProxyContract.address, "0xeb672419", true);

      const revertReason = await getCallRevertReason(
        requestExecute(
          mailbox.connect(owner),
          ethers.constants.AddressZero,
          ethers.BigNumber.from(0),
          "0x",
          ethers.BigNumber.from(1000000),
          [new Uint8Array(32)],
          ethers.constants.AddressZero
        )
      );
      expect(revertReason).equal(DEFAULT_REVERT_REASON);
>>>>>>> 9c85f58f
    });
  });

  let callDirectly, callViaForwarder, callViaConstructorForwarder;

  before(async () => {
    const l2GasLimit = ethers.BigNumber.from(10000000);

    callDirectly = async (refundRecipient) => {
      return {
        transaction: await requestExecute(
          mailbox.connect(owner),
          ethers.constants.AddressZero,
          ethers.BigNumber.from(0),
          "0x",
          l2GasLimit,
          [new Uint8Array(32)],
          refundRecipient
        ),
        expectedSender: await owner.getAddress(),
      };
    };

    const encodeRequest = (refundRecipient) =>
      mailbox.interface.encodeFunctionData("requestL2Transaction", [
        ethers.constants.AddressZero,
        0,
        "0x",
        l2GasLimit,
        REQUIRED_L2_GAS_PRICE_PER_PUBDATA,
        [new Uint8Array(32)],
        refundRecipient,
      ]);

    const overrides: ethers.PayableOverrides = {};
    overrides.gasPrice = await mailbox.provider.getGasPrice();
    overrides.value = await mailbox.l2TransactionBaseCost(
      overrides.gasPrice,
      l2GasLimit,
      REQUIRED_L2_GAS_PRICE_PER_PUBDATA
    );
    overrides.gasLimit = 10000000;

    callViaForwarder = async (refundRecipient) => {
      return {
        transaction: await forwarder.forward(mailbox.address, encodeRequest(refundRecipient), overrides),
        expectedSender: aliasAddress(forwarder.address),
      };
    };

    callViaConstructorForwarder = async (refundRecipient) => {
      const constructorForwarder = await (
        await hardhat.ethers.getContractFactory("ConstructorForwarder")
      ).deploy(mailbox.address, encodeRequest(refundRecipient), overrides);

      return {
        transaction: constructorForwarder.deployTransaction,
        expectedSender: aliasAddress(constructorForwarder.address),
      };
    };
  });

  it("Should only alias externally-owned addresses", async () => {
    const indirections = [callDirectly, callViaForwarder, callViaConstructorForwarder];
    const refundRecipients = [
      [mailbox.address, false],
      [await mailbox.signer.getAddress(), true],
    ];

    for (const sendTransaction of indirections) {
      for (const [refundRecipient, externallyOwned] of refundRecipients) {
        const result = await sendTransaction(refundRecipient);

        const [event] = (await result.transaction.wait()).logs;
        const parsedEvent = mailbox.interface.parseLog(event);
        expect(parsedEvent.name).to.equal("NewPriorityRequest");

        const canonicalTransaction = parsedEvent.args.transaction;
        expect(canonicalTransaction.from).to.equal(result.expectedSender);

        expect(canonicalTransaction.reserved[1]).to.equal(
          externallyOwned ? refundRecipient : aliasAddress(refundRecipient)
        );
      }
    }
  });
});

function aliasAddress(address) {
  return ethers.BigNumber.from(address)
    .add("0x1111000000000000000000000000000000001111")
    .mask(20 * 8);
}<|MERGE_RESOLUTION|>--- conflicted
+++ resolved
@@ -1,4 +1,3 @@
-<<<<<<< HEAD
 import { expect } from 'chai';
 import * as hardhat from 'hardhat';
 import {
@@ -102,220 +101,13 @@
                 ethers.constants.AddressZero
             )
         );
-=======
-import { expect } from "chai";
-import * as hardhat from "hardhat";
-import { Action, facetCut, diamondCut } from "../../src.ts/diamondCut";
-import type { MailboxFacet, MockExecutorFacet, AllowList, Forwarder } from "../../typechain";
-import {
-  MailboxFacetFactory,
-  MockExecutorFacetFactory,
-  DiamondInitFactory,
-  AllowListFactory,
-  ForwarderFactory,
-} from "../../typechain";
-import {
-  DEFAULT_REVERT_REASON,
-  getCallRevertReason,
-  AccessMode,
-  REQUIRED_L2_GAS_PRICE_PER_PUBDATA,
-  requestExecute,
-} from "./utils";
-import * as ethers from "ethers";
-
-describe("Mailbox tests", function () {
-  let mailbox: MailboxFacet;
-  let proxyAsMockExecutor: MockExecutorFacet;
-  let allowList: AllowList;
-  let diamondProxyContract: ethers.Contract;
-  let owner: ethers.Signer;
-  let randomSigner: ethers.Signer;
-  const MAX_CODE_LEN_WORDS = (1 << 16) - 1;
-  const MAX_CODE_LEN_BYTES = MAX_CODE_LEN_WORDS * 32;
-  let forwarder: Forwarder;
-
-  before(async () => {
-    [owner, randomSigner] = await hardhat.ethers.getSigners();
-
-    const mailboxFactory = await hardhat.ethers.getContractFactory("MailboxFacet");
-    const mailboxContract = await mailboxFactory.deploy();
-    const mailboxFacet = MailboxFacetFactory.connect(mailboxContract.address, mailboxContract.signer);
-
-    const mockExecutorFactory = await hardhat.ethers.getContractFactory("MockExecutorFacet");
-    const mockExecutorContract = await mockExecutorFactory.deploy();
-    const mockExecutorFacet = MockExecutorFacetFactory.connect(
-      mockExecutorContract.address,
-      mockExecutorContract.signer
-    );
-
-    const allowListFactory = await hardhat.ethers.getContractFactory("AllowList");
-    const allowListContract = await allowListFactory.deploy(await allowListFactory.signer.getAddress());
-    allowList = AllowListFactory.connect(allowListContract.address, allowListContract.signer);
-
-    // Note, that while this testsuit is focused on testing MailboxFaucet only,
-    // we still need to initialize its storage via DiamondProxy
-    const diamondInitFactory = await hardhat.ethers.getContractFactory("DiamondInit");
-    const diamondInitContract = await diamondInitFactory.deploy();
-    const diamondInit = DiamondInitFactory.connect(diamondInitContract.address, diamondInitContract.signer);
-
-    const dummyHash = new Uint8Array(32);
-    dummyHash.set([1, 0, 0, 1]);
-    const dummyAddress = ethers.utils.hexlify(ethers.utils.randomBytes(20));
-    const diamondInitData = diamondInit.interface.encodeFunctionData("initialize", [
-      {
-        verifier: dummyAddress,
-        governor: dummyAddress,
-        admin: dummyAddress,
-        genesisBatchHash: ethers.constants.HashZero,
-        genesisIndexRepeatedStorageChanges: 0,
-        genesisBatchCommitment: ethers.constants.HashZero,
-        allowList: allowList.address,
-        verifierParams: {
-          recursionCircuitsSetVksHash: ethers.constants.HashZero,
-          recursionLeafLevelVkHash: ethers.constants.HashZero,
-          recursionNodeLevelVkHash: ethers.constants.HashZero,
-        },
-        zkPorterIsAvailable: false,
-        l2BootloaderBytecodeHash: dummyHash,
-        l2DefaultAccountBytecodeHash: dummyHash,
-        priorityTxMaxGasLimit: 10000000,
-        initialProtocolVersion: 0,
-      },
-    ]);
-
-    const facetCuts = [
-      facetCut(mailboxFacet.address, mailboxFacet.interface, Action.Add, false),
-      facetCut(mockExecutorFacet.address, mockExecutorFacet.interface, Action.Add, false),
-    ];
-    const diamondCutData = diamondCut(facetCuts, diamondInit.address, diamondInitData);
-
-    const diamondProxyFactory = await hardhat.ethers.getContractFactory("DiamondProxy");
-    const chainId = hardhat.network.config.chainId;
-    diamondProxyContract = await diamondProxyFactory.deploy(chainId, diamondCutData);
-
-    await (await allowList.setAccessMode(diamondProxyContract.address, AccessMode.Public)).wait();
-
-    mailbox = MailboxFacetFactory.connect(diamondProxyContract.address, mailboxContract.signer);
-    proxyAsMockExecutor = MockExecutorFacetFactory.connect(diamondProxyContract.address, mockExecutorContract.signer);
-
-    const forwarderFactory = await hardhat.ethers.getContractFactory("Forwarder");
-    const forwarderContract = await forwarderFactory.deploy();
-    forwarder = ForwarderFactory.connect(forwarderContract.address, forwarderContract.signer);
-  });
-
-  it("Should accept correctly formatted bytecode", async () => {
-    const revertReason = await getCallRevertReason(
-      requestExecute(
-        mailbox,
-        ethers.constants.AddressZero,
-        ethers.BigNumber.from(0),
-        "0x",
-        ethers.BigNumber.from(1000000),
-        [new Uint8Array(32)],
-        ethers.constants.AddressZero
-      )
-    );
-
-    expect(revertReason).equal(DEFAULT_REVERT_REASON);
-  });
-
-  it("Should not accept bytecode is not chunkable", async () => {
-    const revertReason = await getCallRevertReason(
-      requestExecute(
-        mailbox,
-        ethers.constants.AddressZero,
-        ethers.BigNumber.from(0),
-        "0x",
-        ethers.BigNumber.from(100000),
-        [new Uint8Array(63)],
-        ethers.constants.AddressZero
-      )
-    );
-
-    expect(revertReason).equal("pq");
-  });
-
-  it("Should not accept bytecode of even length in words", async () => {
-    const revertReason = await getCallRevertReason(
-      requestExecute(
-        mailbox,
-        ethers.constants.AddressZero,
-        ethers.BigNumber.from(0),
-        "0x",
-        ethers.BigNumber.from(100000),
-        [new Uint8Array(64)],
-        ethers.constants.AddressZero
-      )
-    );
-
-    expect(revertReason).equal("ps");
-  });
-
-  it("Should not accept bytecode that is too long", async () => {
-    const revertReason = await getCallRevertReason(
-      requestExecute(
-        mailbox,
-        ethers.constants.AddressZero,
-        ethers.BigNumber.from(0),
-        "0x",
-        ethers.BigNumber.from(100000),
-        [
-          // "+64" to keep the length in words odd and bytecode chunkable
-          new Uint8Array(MAX_CODE_LEN_BYTES + 64),
-        ],
-        ethers.constants.AddressZero
-      )
-    );
-
-    expect(revertReason).equal("pp");
-  });
-
-  describe("Deposit and Withdrawal limit functionality", function () {
-    const DEPOSIT_LIMIT = ethers.utils.parseEther("10");
-
-    before(async () => {
-      await allowList.setDepositLimit(ethers.constants.AddressZero, true, DEPOSIT_LIMIT);
-    });
-
-    it("Should not accept depositing more than the deposit limit", async () => {
-      const revertReason = await getCallRevertReason(
-        requestExecute(
-          mailbox,
-          ethers.constants.AddressZero,
-          ethers.utils.parseEther("12"),
-          "0x",
-          ethers.BigNumber.from(100000),
-          [new Uint8Array(32)],
-          ethers.constants.AddressZero
-        )
-      );
-
-      expect(revertReason).equal("d2");
-    });
->>>>>>> 9c85f58f
-
-    it("Should accept depositing less than or equal to the deposit limit", async () => {
-      const gasPrice = await mailbox.provider.getGasPrice();
-      const l2GasLimit = ethers.BigNumber.from(1000000);
-      const l2Cost = await mailbox.l2TransactionBaseCost(gasPrice, l2GasLimit, REQUIRED_L2_GAS_PRICE_PER_PUBDATA);
-
-      const revertReason = await getCallRevertReason(
-        requestExecute(
-          mailbox,
-          ethers.constants.AddressZero,
-          DEPOSIT_LIMIT.sub(l2Cost),
-          "0x",
-          l2GasLimit,
-          [new Uint8Array(32)],
-          ethers.constants.AddressZero,
-          { gasPrice }
-        )
-      );
-
-      expect(revertReason).equal(DEFAULT_REVERT_REASON);
-    });
-
-<<<<<<< HEAD
+
+ 
+
+
+
+
+
     it('Should not accept bytecode is not chunkable', async () => {
         const revertReason = await getCallRevertReason(
             requestExecute(
@@ -329,53 +121,10 @@
                 ethers.constants.AddressZero
             )
         );
-=======
-    it("Should not accept depositing that the accumulation is more than the deposit limit", async () => {
-      const revertReason = await getCallRevertReason(
-        requestExecute(
-          mailbox,
-          ethers.constants.AddressZero,
-          ethers.BigNumber.from(1),
-          "0x",
-          ethers.BigNumber.from(1000000),
-          [new Uint8Array(32)],
-          ethers.constants.AddressZero
-        )
-      );
-
-      expect(revertReason).equal("d2");
-    });
-  });
-
-  describe("finalizeEthWithdrawal", function () {
-    const BLOCK_NUMBER = 1;
-    const MESSAGE_INDEX = 0;
-    const TX_NUMBER_IN_BLOCK = 0;
-    const L1_RECEIVER = "0xd8dA6BF26964aF9D7eEd9e03E53415D37aA96045";
-    const AMOUNT = 1;
-    const MESSAGE =
-      "0x6c0960f9d8dA6BF26964aF9D7eEd9e03E53415D37aA960450000000000000000000000000000000000000000000000000000000000000001";
-    // MESSAGE_HASH = 0xf55ef1c502bb79468b8ffe79955af4557a068ec4894e2207010866b182445c52
-    // HASHED_LOG = 0x110c937a27f7372384781fe744c2e971daa9556b1810f2edea90fb8b507f84b1
-    const L2_LOGS_TREE_ROOT = "0xfa6b5a02c911a05e9dfe9e03f6dedb9cd30795bbac2aaf5bdd2632d2671a7e3d";
-    const MERKLE_PROOF = [
-      "0x72abee45b59e344af8a6e520241c4744aff26ed411f4c4b00f8af09adada43ba",
-      "0xc3d03eebfd83049991ea3d3e358b6712e7aa2e2e63dc2d4b438987cec28ac8d0",
-      "0xe3697c7f33c31a9b0f0aeb8542287d0d21e8c4cf82163d0c44c7a98aa11aa111",
-      "0x199cc5812543ddceeddd0fc82807646a4899444240db2c0d2f20c3cceb5f51fa",
-      "0xe4733f281f18ba3ea8775dd62d2fcd84011c8c938f16ea5790fd29a03bf8db89",
-      "0x1798a1fd9c8fbb818c98cff190daa7cc10b6e5ac9716b4a2649f7c2ebcef2272",
-      "0x66d7c5983afe44cf15ea8cf565b34c6c31ff0cb4dd744524f7842b942d08770d",
-      "0xb04e5ee349086985f74b73971ce9dfe76bbed95c84906c5dffd96504e1e5396c",
-      "0xac506ecb5465659b3a927143f6d724f91d8d9c4bdb2463aee111d9aa869874db",
-    ];
->>>>>>> 9c85f58f
-
-    before(async () => {
-      await proxyAsMockExecutor.saveL2LogsRootHash(BLOCK_NUMBER, L2_LOGS_TREE_ROOT);
-    });
-
-<<<<<<< HEAD
+
+      expect(revertReason).equal(DEFAULT_REVERT_REASON);
+    });
+
     it('Should not accept bytecode of even length in words', async () => {
         const revertReason = await getCallRevertReason(
             requestExecute(
@@ -389,19 +138,11 @@
                 ethers.constants.AddressZero
             )
         );
-=======
-    it("Reverts when proof is invalid", async () => {
-      const invalidProof = [...MERKLE_PROOF];
-      invalidProof[0] = "0x72abee45b59e344af8a6e520241c4744aff26ed411f4c4b00f8af09adada43bb";
->>>>>>> 9c85f58f
-
-      const revertReason = await getCallRevertReason(
-        mailbox.finalizeEthWithdrawal(BLOCK_NUMBER, MESSAGE_INDEX, TX_NUMBER_IN_BLOCK, MESSAGE, invalidProof)
-      );
-      expect(revertReason).equal("pi");
-    });
-
-<<<<<<< HEAD
+
+      expect(revertReason).equal("d2");
+    });
+  });
+
     it('Should not accept bytecode that is too long', async () => {
         const revertReason = await getCallRevertReason(
             requestExecuteDirect(
@@ -417,14 +158,10 @@
                 ethers.constants.AddressZero
             )
         );
-=======
-    it("Successful withdrawal", async () => {
-      const balanceBefore = await hardhat.ethers.provider.getBalance(L1_RECEIVER);
->>>>>>> 9c85f58f
-
-      await mailbox.finalizeEthWithdrawal(BLOCK_NUMBER, MESSAGE_INDEX, TX_NUMBER_IN_BLOCK, MESSAGE, MERKLE_PROOF);
-
-<<<<<<< HEAD
+
+        expect(revertReason).equal('pp');
+    });
+
     describe('Deposit and Withdrawal limit functionality', function () {
         const DEPOSIT_LIMIT = ethers.utils.parseEther('10');
 
@@ -555,21 +292,8 @@
             );
             expect(revertReason).equal(`jj`);
         });
-=======
-      const balanceAfter = await hardhat.ethers.provider.getBalance(L1_RECEIVER);
-      expect(balanceAfter.sub(balanceBefore)).equal(AMOUNT);
-    });
-
-    it("Reverts when withdrawal is already finalized", async () => {
-      const revertReason = await getCallRevertReason(
-        mailbox.finalizeEthWithdrawal(BLOCK_NUMBER, MESSAGE_INDEX, TX_NUMBER_IN_BLOCK, MESSAGE, MERKLE_PROOF)
-      );
-      expect(revertReason).equal("jj");
->>>>>>> 9c85f58f
-    });
-  });
-
-<<<<<<< HEAD
+    });
+
     describe(`Access mode functionality`, function () {
         before(async () => {
             // We still need to set infinite amount of allowed deposit limit in order to ensure that every fee will be accepted
@@ -617,7 +341,8 @@
     let callDirectly, callViaForwarder, callViaConstructorForwarder;
 
     before(async () => {
-        const l2GasLimit = ethers.BigNumber.from(10000000);
+      await proxyAsMockExecutor.saveL2LogsRootHash(BLOCK_NUMBER, L2_LOGS_TREE_ROOT);
+    });
 
         callDirectly = async (refundRecipient) => {
             return {
@@ -703,133 +428,7 @@
                 );
             }
         }
-=======
-  describe("Access mode functionality", function () {
-    before(async () => {
-      // We still need to set infinite amount of allowed deposit limit in order to ensure that every fee will be accepted
-      await allowList.setDepositLimit(ethers.constants.AddressZero, true, ethers.utils.parseEther("2000"));
-    });
-
-    it("Should not allow an un-whitelisted address to call", async () => {
-      await allowList.setAccessMode(diamondProxyContract.address, AccessMode.Closed);
-
-      const revertReason = await getCallRevertReason(
-        requestExecute(
-          mailbox.connect(randomSigner),
-          ethers.constants.AddressZero,
-          ethers.BigNumber.from(0),
-          "0x",
-          ethers.BigNumber.from(100000),
-          [new Uint8Array(32)],
-          ethers.constants.AddressZero
-        )
-      );
-      expect(revertReason).equal("nr");
-    });
-
-    it("Should allow the whitelisted address to call", async () => {
-      await allowList.setAccessMode(diamondProxyContract.address, AccessMode.SpecialAccessOnly);
-      await allowList.setPermissionToCall(await owner.getAddress(), diamondProxyContract.address, "0xeb672419", true);
-
-      const revertReason = await getCallRevertReason(
-        requestExecute(
-          mailbox.connect(owner),
-          ethers.constants.AddressZero,
-          ethers.BigNumber.from(0),
-          "0x",
-          ethers.BigNumber.from(1000000),
-          [new Uint8Array(32)],
-          ethers.constants.AddressZero
-        )
-      );
-      expect(revertReason).equal(DEFAULT_REVERT_REASON);
->>>>>>> 9c85f58f
-    });
-  });
-
-  let callDirectly, callViaForwarder, callViaConstructorForwarder;
-
-  before(async () => {
-    const l2GasLimit = ethers.BigNumber.from(10000000);
-
-    callDirectly = async (refundRecipient) => {
-      return {
-        transaction: await requestExecute(
-          mailbox.connect(owner),
-          ethers.constants.AddressZero,
-          ethers.BigNumber.from(0),
-          "0x",
-          l2GasLimit,
-          [new Uint8Array(32)],
-          refundRecipient
-        ),
-        expectedSender: await owner.getAddress(),
-      };
-    };
-
-    const encodeRequest = (refundRecipient) =>
-      mailbox.interface.encodeFunctionData("requestL2Transaction", [
-        ethers.constants.AddressZero,
-        0,
-        "0x",
-        l2GasLimit,
-        REQUIRED_L2_GAS_PRICE_PER_PUBDATA,
-        [new Uint8Array(32)],
-        refundRecipient,
-      ]);
-
-    const overrides: ethers.PayableOverrides = {};
-    overrides.gasPrice = await mailbox.provider.getGasPrice();
-    overrides.value = await mailbox.l2TransactionBaseCost(
-      overrides.gasPrice,
-      l2GasLimit,
-      REQUIRED_L2_GAS_PRICE_PER_PUBDATA
-    );
-    overrides.gasLimit = 10000000;
-
-    callViaForwarder = async (refundRecipient) => {
-      return {
-        transaction: await forwarder.forward(mailbox.address, encodeRequest(refundRecipient), overrides),
-        expectedSender: aliasAddress(forwarder.address),
-      };
-    };
-
-    callViaConstructorForwarder = async (refundRecipient) => {
-      const constructorForwarder = await (
-        await hardhat.ethers.getContractFactory("ConstructorForwarder")
-      ).deploy(mailbox.address, encodeRequest(refundRecipient), overrides);
-
-      return {
-        transaction: constructorForwarder.deployTransaction,
-        expectedSender: aliasAddress(constructorForwarder.address),
-      };
-    };
-  });
-
-  it("Should only alias externally-owned addresses", async () => {
-    const indirections = [callDirectly, callViaForwarder, callViaConstructorForwarder];
-    const refundRecipients = [
-      [mailbox.address, false],
-      [await mailbox.signer.getAddress(), true],
-    ];
-
-    for (const sendTransaction of indirections) {
-      for (const [refundRecipient, externallyOwned] of refundRecipients) {
-        const result = await sendTransaction(refundRecipient);
-
-        const [event] = (await result.transaction.wait()).logs;
-        const parsedEvent = mailbox.interface.parseLog(event);
-        expect(parsedEvent.name).to.equal("NewPriorityRequest");
-
-        const canonicalTransaction = parsedEvent.args.transaction;
-        expect(canonicalTransaction.from).to.equal(result.expectedSender);
-
-        expect(canonicalTransaction.reserved[1]).to.equal(
-          externallyOwned ? refundRecipient : aliasAddress(refundRecipient)
-        );
-      }
-    }
-  });
+    });
 });
 
 function aliasAddress(address) {
