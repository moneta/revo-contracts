import { expect } from "chai";
import { ethers, Wallet } from "ethers";
import * as hardhat from "hardhat";
<<<<<<< HEAD

import * as fs from "fs";

import type { IBridgehubMailbox } from "../../typechain/IBridgehubMailbox";
import type { AllowList, L1WethBridge, WETH9 } from "../../typechain";
import { L1WethBridgeFactory, WETH9Factory } from "../../typechain";
import { AccessMode, getCallRevertReason, initialDeployment, CONTRACTS_LATEST_PROTOCOL_VERSION } from "./utils";
import { hashL2Bytecode } from "../../scripts/utils";
import {
  calculateWethAddresses,
  L2_WETH_BRIDGE_IMPLEMENTATION_BYTECODE,
  L2_WETH_BRIDGE_PROXY_BYTECODE,
} from "../../scripts/utils-bytecode";

import { EraLegacyChainId } from "../../src.ts/deploy";
=======
import { hashL2Bytecode } from "../../scripts/utils";
import { Action, diamondCut, facetCut } from "../../src.ts/diamondCut";
import type { L1WethBridge, WETH9 } from "../../typechain";
import {
  DiamondInitFactory,
  GettersFacetFactory,
  L1WethBridgeFactory,
  MailboxFacetFactory,
  WETH9Factory,
} from "../../typechain";
import type { IZkSync } from "../../typechain/IZkSync";
import { getCallRevertReason } from "./utils";
>>>>>>> c9474058

import { Interface } from "ethers/lib/utils";
import type { Address } from "zksync-web3/build/src/types";

const testConfigPath = "./test/test_config/constant";
const ethTestConfig = JSON.parse(fs.readFileSync(`${testConfigPath}/eth.json`, { encoding: "utf-8" }));

const DEPLOYER_SYSTEM_CONTRACT_ADDRESS = "0x0000000000000000000000000000000000008006";
const REQUIRED_L2_GAS_PRICE_PER_PUBDATA = require("../../../SystemConfig.json").REQUIRED_L2_GAS_PRICE_PER_PUBDATA;

process.env.CONTRACTS_LATEST_PROTOCOL_VERSION = CONTRACTS_LATEST_PROTOCOL_VERSION;

export async function create2DeployFromL1(
  bridgehub: IBridgehubMailbox,
  chainId: ethers.BigNumberish,
  walletAddress: Address,
  bytecode: ethers.BytesLike,
  constructor: ethers.BytesLike,
  create2Salt: ethers.BytesLike,
  l2GasLimit: ethers.BigNumberish
) {
  const deployerSystemContracts = new Interface(hardhat.artifacts.readArtifactSync("IContractDeployer").abi);
  const bytecodeHash = hashL2Bytecode(bytecode);
  const calldata = deployerSystemContracts.encodeFunctionData("create2", [create2Salt, bytecodeHash, constructor]);
  const gasPrice = await bridgehub.provider.getGasPrice();
  const expectedCost = await bridgehub.l2TransactionBaseCost(
    chainId,
    gasPrice,
    l2GasLimit,
    REQUIRED_L2_GAS_PRICE_PER_PUBDATA
  );

  await bridgehub.requestL2Transaction(
    chainId,
    DEPLOYER_SYSTEM_CONTRACT_ADDRESS,
    0,
    calldata,
    l2GasLimit,
    REQUIRED_L2_GAS_PRICE_PER_PUBDATA,
    [bytecode],
    walletAddress,
    { value: expectedCost, gasPrice }
  );
}

describe("WETH Bridge tests", () => {
  let owner: ethers.Signer;
  let randomSigner: ethers.Signer;
  let bridgeProxy: L1WethBridge;
  let l1Weth: WETH9;
  const functionSignature = "0x0fdef251";
  let chainId = process.env.CHAIN_ETH_ZKSYNC_NETWORK_ID || 270;

  before(async () => {
    [owner, randomSigner] = await hardhat.ethers.getSigners();

<<<<<<< HEAD
    const deployWallet = Wallet.fromMnemonic(ethTestConfig.test_mnemonic4, "m/44'/60'/0'/0/1").connect(owner.provider);
    const ownerAddress = await deployWallet.getAddress();

    const gasPrice = await owner.provider.getGasPrice();

    const tx = {
      from: owner.getAddress(),
      to: deployWallet.address,
      value: ethers.utils.parseEther("1000"),
      nonce: owner.getTransactionCount(),
      gasLimit: 100000,
      gasPrice: gasPrice,
    };

    await owner.sendTransaction(tx);
=======
    // prepare the diamond

    const gettersFactory = await hardhat.ethers.getContractFactory("GettersFacet");
    const gettersContract = await gettersFactory.deploy();
    const gettersFacet = GettersFacetFactory.connect(gettersContract.address, gettersContract.signer);

    const mailboxFactory = await hardhat.ethers.getContractFactory("MailboxFacet");
    const mailboxContract = await mailboxFactory.deploy();
    const mailboxFacet = MailboxFacetFactory.connect(mailboxContract.address, mailboxContract.signer);

    const diamondInitFactory = await hardhat.ethers.getContractFactory("DiamondInit");
    const diamondInitContract = await diamondInitFactory.deploy();
    const diamondInit = DiamondInitFactory.connect(diamondInitContract.address, diamondInitContract.signer);

    const dummyHash = new Uint8Array(32);
    dummyHash.set([1, 0, 0, 1]);
    const dummyAddress = ethers.utils.hexlify(ethers.utils.randomBytes(20));
    const diamondInitData = diamondInit.interface.encodeFunctionData("initialize", [
      {
        verifier: dummyAddress,
        governor: await owner.getAddress(),
        admin: await owner.getAddress(),
        genesisBatchHash: ethers.constants.HashZero,
        genesisIndexRepeatedStorageChanges: 0,
        genesisBatchCommitment: ethers.constants.HashZero,
        verifierParams: {
          recursionCircuitsSetVksHash: ethers.constants.HashZero,
          recursionLeafLevelVkHash: ethers.constants.HashZero,
          recursionNodeLevelVkHash: ethers.constants.HashZero,
        },
        zkPorterIsAvailable: false,
        l2BootloaderBytecodeHash: dummyHash,
        l2DefaultAccountBytecodeHash: dummyHash,
        priorityTxMaxGasLimit: 10000000,
        initialProtocolVersion: 0,
      },
    ]);

    const facetCuts = [
      facetCut(gettersFacet.address, gettersFacet.interface, Action.Add, false),
      facetCut(mailboxFacet.address, mailboxFacet.interface, Action.Add, true),
    ];

    const diamondCutData = diamondCut(facetCuts, diamondInit.address, diamondInitData);

    const diamondProxyFactory = await hardhat.ethers.getContractFactory("DiamondProxy");
    const chainId = hardhat.network.config.chainId;
    const diamondProxyContract = await diamondProxyFactory.deploy(chainId, diamondCutData);

    l1Weth = WETH9Factory.connect((await (await hardhat.ethers.getContractFactory("WETH9")).deploy()).address, owner);
>>>>>>> c9474058

    const deployer = await initialDeployment(deployWallet, ownerAddress, gasPrice, []);

    chainId = deployer.chainId;
    allowList = deployer.l1AllowList(deployWallet);

    l1Weth = WETH9Factory.connect((await (await hardhat.ethers.getContractFactory("WETH9")).deploy()).address, owner);
    // prepare the bridge

    const bridge = await (
      await hardhat.ethers.getContractFactory("L1WethBridge")
<<<<<<< HEAD
    ).deploy(
      l1Weth.address,
      deployer.addresses.Bridgehub.BridgehubProxy,
      deployer.addresses.AllowList,
      EraLegacyChainId
    );
=======
    ).deploy(l1Weth.address, diamondProxyContract.address);

    // we don't test L2, so it is ok to give garbage factory deps and L2 address
    const garbageBytecode = "0x1111111111111111111111111111111111111111111111111111111111111111";
    const garbageAddress = "0x71C7656EC7ab88b098defB751B7401B5f6d8976F";
>>>>>>> c9474058

    const _bridgeProxy = await (await hardhat.ethers.getContractFactory("ERC1967Proxy")).deploy(bridge.address, "0x");

    bridgeProxy = L1WethBridgeFactory.connect(_bridgeProxy.address, _bridgeProxy.signer);

<<<<<<< HEAD
    const { l2WethProxyAddress, l2WethBridgeProxyAddress } = calculateWethAddresses(
      await owner.getAddress(),
      bridgeProxy.address,
      l1Weth.address
    );

    await bridgeProxy.initialize();

    await bridgeProxy.initializeV2(
      [L2_WETH_BRIDGE_IMPLEMENTATION_BYTECODE, L2_WETH_BRIDGE_PROXY_BYTECODE],
      l2WethProxyAddress,
      l2WethBridgeProxyAddress,
      await owner.getAddress(),
      await owner.getAddress()
    );

    await bridgeProxy.initializeChainGovernance(chainId, l2WethProxyAddress, l2WethBridgeProxyAddress);
  });

=======
>>>>>>> c9474058
  it("Should not allow depositing zero WETH", async () => {
    const revertReason = await getCallRevertReason(
      bridgeProxy
        .connect(randomSigner)
        .deposit(
          chainId,
          await randomSigner.getAddress(),
          await bridgeProxy.l1WethAddress(),
          0,
          0,
          0,
          ethers.constants.AddressZero
        )
    );

    expect(revertReason).equal("Amount cannot be zero");
  });

  it("Should deposit successfully", async () => {
    await l1Weth.connect(randomSigner).deposit({ value: 100 });
    await (await l1Weth.connect(randomSigner).approve(bridgeProxy.address, 100)).wait();
    await bridgeProxy
      .connect(randomSigner)
      .deposit(
        chainId,
        await randomSigner.getAddress(),
        l1Weth.address,
        100,
        1000000,
        REQUIRED_L2_GAS_PRICE_PER_PUBDATA,
        await randomSigner.getAddress(),
        { value: ethers.constants.WeiPerEther }
      );
  });

  it("Should revert on finalizing a withdrawal with wrong message length", async () => {
    const revertReason = await getCallRevertReason(
      bridgeProxy.connect(randomSigner).finalizeWithdrawal(chainId, 0, 0, 0, "0x", [])
    );
    expect(revertReason).equal("pm");
  });

  it("Should revert on finalizing a withdrawal with wrong function selector", async () => {
    const revertReason = await getCallRevertReason(
      bridgeProxy.connect(randomSigner).finalizeWithdrawal(chainId, 0, 0, 0, ethers.utils.randomBytes(96), [])
    );
    expect(revertReason).equal("is");
  });

  it("Should revert on finalizing a withdrawal with wrong receiver", async () => {
    const revertReason = await getCallRevertReason(
      bridgeProxy
        .connect(randomSigner)
        .finalizeWithdrawal(
          chainId,
          0,
          0,
          0,
          ethers.utils.hexConcat([functionSignature, ethers.utils.randomBytes(92)]),
          [ethers.constants.HashZero]
        )
    );
    expect(revertReason).equal("pi");
  });

  it("Should revert on finalizing a withdrawal with wrong L2 sender", async () => {
    const revertReason = await getCallRevertReason(
      bridgeProxy
        .connect(randomSigner)
        .finalizeWithdrawal(
          chainId,
          0,
          0,
          0,
          ethers.utils.hexConcat([
            functionSignature,
            bridgeProxy.address,
            ethers.utils.randomBytes(32),
            ethers.utils.randomBytes(40),
          ]),
          [ethers.constants.HashZero]
        )
    );
    expect(revertReason).equal("pi");
  });
});<|MERGE_RESOLUTION|>--- conflicted
+++ resolved
@@ -1,36 +1,20 @@
 import { expect } from "chai";
 import { ethers, Wallet } from "ethers";
 import * as hardhat from "hardhat";
-<<<<<<< HEAD
-
-import * as fs from "fs";
+import { hashL2Bytecode } from "../../scripts/utils";
+import type { L1WethBridge, WETH9 } from "../../typechain";
+import { L1WethBridgeFactory, WETH9Factory } from "../../typechain";
 
 import type { IBridgehubMailbox } from "../../typechain/IBridgehubMailbox";
-import type { AllowList, L1WethBridge, WETH9 } from "../../typechain";
-import { L1WethBridgeFactory, WETH9Factory } from "../../typechain";
-import { AccessMode, getCallRevertReason, initialDeployment, CONTRACTS_LATEST_PROTOCOL_VERSION } from "./utils";
-import { hashL2Bytecode } from "../../scripts/utils";
+import { getCallRevertReason, initialDeployment, CONTRACTS_LATEST_PROTOCOL_VERSION } from "./utils";
 import {
   calculateWethAddresses,
   L2_WETH_BRIDGE_IMPLEMENTATION_BYTECODE,
   L2_WETH_BRIDGE_PROXY_BYTECODE,
 } from "../../scripts/utils-bytecode";
 
+import * as fs from "fs";
 import { EraLegacyChainId } from "../../src.ts/deploy";
-=======
-import { hashL2Bytecode } from "../../scripts/utils";
-import { Action, diamondCut, facetCut } from "../../src.ts/diamondCut";
-import type { L1WethBridge, WETH9 } from "../../typechain";
-import {
-  DiamondInitFactory,
-  GettersFacetFactory,
-  L1WethBridgeFactory,
-  MailboxFacetFactory,
-  WETH9Factory,
-} from "../../typechain";
-import type { IZkSync } from "../../typechain/IZkSync";
-import { getCallRevertReason } from "./utils";
->>>>>>> c9474058
 
 import { Interface } from "ethers/lib/utils";
 import type { Address } from "zksync-web3/build/src/types";
@@ -87,7 +71,6 @@
   before(async () => {
     [owner, randomSigner] = await hardhat.ethers.getSigners();
 
-<<<<<<< HEAD
     const deployWallet = Wallet.fromMnemonic(ethTestConfig.test_mnemonic4, "m/44'/60'/0'/0/1").connect(owner.provider);
     const ownerAddress = await deployWallet.getAddress();
 
@@ -103,89 +86,27 @@
     };
 
     await owner.sendTransaction(tx);
-=======
-    // prepare the diamond
-
-    const gettersFactory = await hardhat.ethers.getContractFactory("GettersFacet");
-    const gettersContract = await gettersFactory.deploy();
-    const gettersFacet = GettersFacetFactory.connect(gettersContract.address, gettersContract.signer);
-
-    const mailboxFactory = await hardhat.ethers.getContractFactory("MailboxFacet");
-    const mailboxContract = await mailboxFactory.deploy();
-    const mailboxFacet = MailboxFacetFactory.connect(mailboxContract.address, mailboxContract.signer);
-
-    const diamondInitFactory = await hardhat.ethers.getContractFactory("DiamondInit");
-    const diamondInitContract = await diamondInitFactory.deploy();
-    const diamondInit = DiamondInitFactory.connect(diamondInitContract.address, diamondInitContract.signer);
-
-    const dummyHash = new Uint8Array(32);
-    dummyHash.set([1, 0, 0, 1]);
-    const dummyAddress = ethers.utils.hexlify(ethers.utils.randomBytes(20));
-    const diamondInitData = diamondInit.interface.encodeFunctionData("initialize", [
-      {
-        verifier: dummyAddress,
-        governor: await owner.getAddress(),
-        admin: await owner.getAddress(),
-        genesisBatchHash: ethers.constants.HashZero,
-        genesisIndexRepeatedStorageChanges: 0,
-        genesisBatchCommitment: ethers.constants.HashZero,
-        verifierParams: {
-          recursionCircuitsSetVksHash: ethers.constants.HashZero,
-          recursionLeafLevelVkHash: ethers.constants.HashZero,
-          recursionNodeLevelVkHash: ethers.constants.HashZero,
-        },
-        zkPorterIsAvailable: false,
-        l2BootloaderBytecodeHash: dummyHash,
-        l2DefaultAccountBytecodeHash: dummyHash,
-        priorityTxMaxGasLimit: 10000000,
-        initialProtocolVersion: 0,
-      },
-    ]);
-
-    const facetCuts = [
-      facetCut(gettersFacet.address, gettersFacet.interface, Action.Add, false),
-      facetCut(mailboxFacet.address, mailboxFacet.interface, Action.Add, true),
-    ];
-
-    const diamondCutData = diamondCut(facetCuts, diamondInit.address, diamondInitData);
-
-    const diamondProxyFactory = await hardhat.ethers.getContractFactory("DiamondProxy");
-    const chainId = hardhat.network.config.chainId;
-    const diamondProxyContract = await diamondProxyFactory.deploy(chainId, diamondCutData);
-
-    l1Weth = WETH9Factory.connect((await (await hardhat.ethers.getContractFactory("WETH9")).deploy()).address, owner);
->>>>>>> c9474058
-
+
+    // note we can use initialDeployment so we don't go into deployment details here
     const deployer = await initialDeployment(deployWallet, ownerAddress, gasPrice, []);
 
     chainId = deployer.chainId;
-    allowList = deployer.l1AllowList(deployWallet);
 
     l1Weth = WETH9Factory.connect((await (await hardhat.ethers.getContractFactory("WETH9")).deploy()).address, owner);
     // prepare the bridge
 
     const bridge = await (
       await hardhat.ethers.getContractFactory("L1WethBridge")
-<<<<<<< HEAD
     ).deploy(
       l1Weth.address,
       deployer.addresses.Bridgehub.BridgehubProxy,
-      deployer.addresses.AllowList,
       EraLegacyChainId
     );
-=======
-    ).deploy(l1Weth.address, diamondProxyContract.address);
-
-    // we don't test L2, so it is ok to give garbage factory deps and L2 address
-    const garbageBytecode = "0x1111111111111111111111111111111111111111111111111111111111111111";
-    const garbageAddress = "0x71C7656EC7ab88b098defB751B7401B5f6d8976F";
->>>>>>> c9474058
 
     const _bridgeProxy = await (await hardhat.ethers.getContractFactory("ERC1967Proxy")).deploy(bridge.address, "0x");
 
     bridgeProxy = L1WethBridgeFactory.connect(_bridgeProxy.address, _bridgeProxy.signer);
 
-<<<<<<< HEAD
     const { l2WethProxyAddress, l2WethBridgeProxyAddress } = calculateWethAddresses(
       await owner.getAddress(),
       bridgeProxy.address,
@@ -205,8 +126,6 @@
     await bridgeProxy.initializeChainGovernance(chainId, l2WethProxyAddress, l2WethBridgeProxyAddress);
   });
 
-=======
->>>>>>> c9474058
   it("Should not allow depositing zero WETH", async () => {
     const revertReason = await getCallRevertReason(
       bridgeProxy
