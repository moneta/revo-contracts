<<<<<<< HEAD
import { expect } from 'chai';
import { BigNumberish, ethers, Wallet } from 'ethers';
import * as hardhat from 'hardhat';

import * as fs from 'fs';

import { REQUIRED_L1_TO_L2_GAS_PER_PUBDATA_LIMIT } from 'zksync-web3/build/src/utils';
import {
    AllowList,
    TestnetERC20Token,
    TestnetERC20TokenFactory,
    BridgehubMailboxFacet,
    BridgehubMailboxFacetFactory
} from '../../typechain';
import { IL1Bridge } from '../../typechain/IL1Bridge';
import { IL1BridgeFactory } from '../../typechain/IL1BridgeFactory';
import { AccessMode, getCallRevertReason, initialDeployment, CONTRACTS_LATEST_PROTOCOL_VERSION } from './utils';

const testConfigPath = './test/test_config/constant';
const ethTestConfig = JSON.parse(fs.readFileSync(`${testConfigPath}/eth.json`, { encoding: 'utf-8' }));

process.env.CONTRACTS_LATEST_PROTOCOL_VERSION = CONTRACTS_LATEST_PROTOCOL_VERSION;

describe(`L1ERC20Bridge tests`, function () {
    let owner: ethers.Signer;
    let randomSigner: ethers.Signer;
    let allowList: AllowList;
    let l1ERC20BridgeAddress: string;
    let l1ERC20Bridge: IL1Bridge;
    let erc20TestToken: TestnetERC20Token;
    let testnetERC20TokenContract: ethers.Contract;
    let l1Erc20BridgeContract: ethers.Contract;
    let bridgehubMailboxFacet: BridgehubMailboxFacet;
    let chainId = 0;

    before(async () => {
        [owner, randomSigner] = await hardhat.ethers.getSigners();

        const deployWallet = Wallet.fromMnemonic(ethTestConfig.test_mnemonic3, "m/44'/60'/0'/0/1").connect(
            owner.provider
        );
        const ownerAddress = await deployWallet.getAddress();
        process.env.ETH_CLIENT_CHAIN_ID = (await deployWallet.getChainId()).toString();

        const gasPrice = await owner.provider.getGasPrice();

        const tx = {
            from: owner.getAddress(),
            to: deployWallet.address,
            value: ethers.utils.parseEther('1000'),
            nonce: owner.getTransactionCount(),
            gasLimit: 100000,
            gasPrice: gasPrice
        };

        await owner.sendTransaction(tx);

        let deployer = await initialDeployment(deployWallet, ownerAddress, gasPrice, []);

        chainId = deployer.chainId;
        allowList = deployer.l1AllowList(deployWallet);

        bridgehubMailboxFacet = BridgehubMailboxFacetFactory.connect(
            deployer.addresses.Bridgehub.BridgehubDiamondProxy,
            deployWallet
        );

        const l1Erc20BridgeFactory = await hardhat.ethers.getContractFactory('L1ERC20Bridge');
        l1Erc20BridgeContract = await l1Erc20BridgeFactory.deploy(
            deployer.addresses.Bridgehub.BridgehubDiamondProxy,
            allowList.address
        );
        l1ERC20BridgeAddress = l1Erc20BridgeContract.address;
        l1ERC20Bridge = IL1BridgeFactory.connect(l1ERC20BridgeAddress, deployWallet);

        const testnetERC20TokenFactory = await hardhat.ethers.getContractFactory('TestnetERC20Token');
        testnetERC20TokenContract = await testnetERC20TokenFactory.deploy('TestToken', 'TT', 18);
        erc20TestToken = TestnetERC20TokenFactory.connect(
            testnetERC20TokenContract.address,
            testnetERC20TokenContract.signer
        );

        await erc20TestToken.mint(await randomSigner.getAddress(), ethers.utils.parseUnits('10000', 18));
        await erc20TestToken.connect(randomSigner).approve(l1ERC20BridgeAddress, ethers.utils.parseUnits('10000', 18));

        // // Exposing the methods of IZkSync to the diamond proxy
        // bridgehubMailboxFacet = BridgehubMailboxFacetFactory.connect(diamondProxyContract.address, diamondProxyContract.provider);
    });

    it(`Should not allow an un-whitelisted address to deposit`, async () => {
        const revertReason = await getCallRevertReason(
            l1ERC20Bridge
                .connect(randomSigner)
                .deposit(
                    chainId,
                    await randomSigner.getAddress(),
                    testnetERC20TokenContract.address,
                    0,
                    0,
                    0,
                    ethers.constants.AddressZero
                )
        );
        expect(revertReason).equal(`nr`);

        await (await allowList.setAccessMode(l1ERC20BridgeAddress, AccessMode.Public)).wait();
    });

    it(`Should not allow depositing zero amount`, async () => {
        const revertReason = await getCallRevertReason(
            l1ERC20Bridge
                .connect(randomSigner)
                .deposit(
                    chainId,
                    await randomSigner.getAddress(),
                    testnetERC20TokenContract.address,
                    0,
                    0,
                    0,
                    ethers.constants.AddressZero
                )
        );
        expect(revertReason).equal(`2T`);
    });

    it(`Should deposit successfully`, async () => {
        const depositorAddress = await randomSigner.getAddress();
        await depositERC20(
            l1ERC20Bridge.connect(randomSigner),
            bridgehubMailboxFacet,
            chainId,
            depositorAddress,
            testnetERC20TokenContract.address,
            ethers.utils.parseUnits('800', 18),
            10000000
        );
    });

    it(`Should revert on finalizing a withdrawal with wrong message length`, async () => {
        const revertReason = await getCallRevertReason(
            l1ERC20Bridge.connect(randomSigner).finalizeWithdrawal(chainId, 0, 0, 0, '0x', [ethers.constants.HashZero])
        );
        expect(revertReason).equal(`nq`);
    });

    it(`Should revert on finalizing a withdrawal with wrong function signature`, async () => {
        const revertReason = await getCallRevertReason(
            l1ERC20Bridge
                .connect(randomSigner)
                .finalizeWithdrawal(chainId, 0, 0, 0, ethers.utils.randomBytes(76), [ethers.constants.HashZero])
        );
        expect(revertReason).equal(`nq`);
    });

    it(`Should revert on finalizing a withdrawal with wrong batch number`, async () => {
        const functionSignature = `0xc87325f1`;
        const l1Receiver = await randomSigner.getAddress();
        const l2ToL1message = ethers.utils.hexConcat([
            functionSignature,
            l1Receiver,
            testnetERC20TokenContract.address,
            ethers.constants.HashZero
        ]);
        const revertReason = await getCallRevertReason(
            l1ERC20Bridge.connect(randomSigner).finalizeWithdrawal(chainId, 10, 0, 0, l2ToL1message, [])
        );
        expect(revertReason).equal(`xx`);
    });

    it(`Should revert on finalizing a withdrawal with wrong length of proof`, async () => {
        const functionSignature = `0xc87325f1`;
        const l1Receiver = await randomSigner.getAddress();
        const l2ToL1message = ethers.utils.hexConcat([
            functionSignature,
            l1Receiver,
            testnetERC20TokenContract.address,
            ethers.constants.HashZero
        ]);
        const revertReason = await getCallRevertReason(
            l1ERC20Bridge.connect(randomSigner).finalizeWithdrawal(chainId, 0, 0, 0, l2ToL1message, [])
        );
        expect(revertReason).equal(`xc`);
    });

    it(`Should revert on finalizing a withdrawal with wrong proof`, async () => {
        const functionSignature = `0xc87325f1`;
        const l1Receiver = await randomSigner.getAddress();
        const l2ToL1message = ethers.utils.hexConcat([
            functionSignature,
            l1Receiver,
            testnetERC20TokenContract.address,
            ethers.constants.HashZero
        ]);
        const revertReason = await getCallRevertReason(
            l1ERC20Bridge
                .connect(randomSigner)
                .finalizeWithdrawal(chainId, 0, 0, 0, l2ToL1message, Array(9).fill(ethers.constants.HashZero))
        );
        expect(revertReason).equal(`nq`);
    });
});

async function depositERC20(
    bridge: IL1Bridge,
    bridgehubMailboxFacet: BridgehubMailboxFacet,
    chainId: BigNumberish,
    l2Receiver: string,
    l1Token: string,
    amount: ethers.BigNumber,
    l2GasLimit: number,
    l2RefundRecipient = ethers.constants.AddressZero
) {
    const gasPrice = await bridge.provider.getGasPrice();
    const gasPerPubdata = REQUIRED_L1_TO_L2_GAS_PER_PUBDATA_LIMIT;
    const neededValue = await bridgehubMailboxFacet.l2TransactionBaseCost(chainId, gasPrice, l2GasLimit, gasPerPubdata);

    await bridge.deposit(
        chainId,
        l2Receiver,
        l1Token,
        amount,
        l2GasLimit,
        REQUIRED_L1_TO_L2_GAS_PER_PUBDATA_LIMIT,
        l2RefundRecipient,
        {
            value: neededValue
        }
    );
=======
import { expect } from "chai";
import { ethers } from "ethers";
import * as hardhat from "hardhat";
import { REQUIRED_L1_TO_L2_GAS_PER_PUBDATA_LIMIT } from "zksync-web3/build/src/utils";
import type { IZkSync } from "zksync-web3/build/typechain";
import { IZkSyncFactory } from "zksync-web3/build/typechain";
import { Action, diamondCut, facetCut } from "../../src.ts/diamondCut";
import type { AllowList, TestnetERC20Token } from "../../typechain";
import {
  AllowListFactory,
  DiamondInitFactory,
  GettersFacetFactory,
  MailboxFacetFactory,
  TestnetERC20TokenFactory,
} from "../../typechain";
import type { IL1Bridge } from "../../typechain/IL1Bridge";
import { IL1BridgeFactory } from "../../typechain/IL1BridgeFactory";
import { AccessMode, getCallRevertReason } from "./utils";

describe("L1ERC20Bridge tests", function () {
  let owner: ethers.Signer;
  let randomSigner: ethers.Signer;
  let allowList: AllowList;
  let l1ERC20Bridge: IL1Bridge;
  let erc20TestToken: TestnetERC20Token;
  let testnetERC20TokenContract: ethers.Contract;
  let l1Erc20BridgeContract: ethers.Contract;
  let zksyncContract: IZkSync;

  before(async () => {
    [owner, randomSigner] = await hardhat.ethers.getSigners();

    const gettersFactory = await hardhat.ethers.getContractFactory("GettersFacet");
    const gettersContract = await gettersFactory.deploy();
    const gettersFacet = GettersFacetFactory.connect(gettersContract.address, gettersContract.signer);

    const mailboxFactory = await hardhat.ethers.getContractFactory("MailboxFacet");
    const mailboxContract = await mailboxFactory.deploy();
    const mailboxFacet = MailboxFacetFactory.connect(mailboxContract.address, mailboxContract.signer);

    const allowListFactory = await hardhat.ethers.getContractFactory("AllowList");
    const allowListContract = await allowListFactory.deploy(await allowListFactory.signer.getAddress());
    allowList = AllowListFactory.connect(allowListContract.address, allowListContract.signer);

    const diamondInitFactory = await hardhat.ethers.getContractFactory("DiamondInit");
    const diamondInitContract = await diamondInitFactory.deploy();
    const diamondInit = DiamondInitFactory.connect(diamondInitContract.address, diamondInitContract.signer);

    const dummyHash = new Uint8Array(32);
    dummyHash.set([1, 0, 0, 1]);
    const dummyAddress = ethers.utils.hexlify(ethers.utils.randomBytes(20));
    const diamondInitData = diamondInit.interface.encodeFunctionData("initialize", [
      {
        verifier: dummyAddress,
        governor: await owner.getAddress(),
        admin: await owner.getAddress(),
        genesisBatchHash: ethers.constants.HashZero,
        genesisIndexRepeatedStorageChanges: 0,
        genesisBatchCommitment: ethers.constants.HashZero,
        allowList: allowList.address,
        verifierParams: {
          recursionCircuitsSetVksHash: ethers.constants.HashZero,
          recursionLeafLevelVkHash: ethers.constants.HashZero,
          recursionNodeLevelVkHash: ethers.constants.HashZero,
        },
        zkPorterIsAvailable: false,
        l2BootloaderBytecodeHash: dummyHash,
        l2DefaultAccountBytecodeHash: dummyHash,
        priorityTxMaxGasLimit: 10000000,
        initialProtocolVersion: 0,
      },
    ]);

    const facetCuts = [
      facetCut(gettersFacet.address, gettersFacet.interface, Action.Add, false),
      facetCut(mailboxFacet.address, mailboxFacet.interface, Action.Add, true),
    ];

    const diamondCutData = diamondCut(facetCuts, diamondInit.address, diamondInitData);

    const diamondProxyFactory = await hardhat.ethers.getContractFactory("DiamondProxy");
    const chainId = hardhat.network.config.chainId;
    const diamondProxyContract = await diamondProxyFactory.deploy(chainId, diamondCutData);

    const l1Erc20BridgeFactory = await hardhat.ethers.getContractFactory("L1ERC20Bridge");
    l1Erc20BridgeContract = await l1Erc20BridgeFactory.deploy(diamondProxyContract.address, allowListContract.address);
    l1ERC20Bridge = IL1BridgeFactory.connect(l1Erc20BridgeContract.address, l1Erc20BridgeContract.signer);

    const testnetERC20TokenFactory = await hardhat.ethers.getContractFactory("TestnetERC20Token");
    testnetERC20TokenContract = await testnetERC20TokenFactory.deploy("TestToken", "TT", 18);
    erc20TestToken = TestnetERC20TokenFactory.connect(
      testnetERC20TokenContract.address,
      testnetERC20TokenContract.signer
    );

    await erc20TestToken.mint(await randomSigner.getAddress(), ethers.utils.parseUnits("10000", 18));
    await erc20TestToken
      .connect(randomSigner)
      .approve(l1Erc20BridgeContract.address, ethers.utils.parseUnits("10000", 18));

    await (await allowList.setAccessMode(diamondProxyContract.address, AccessMode.Public)).wait();

    // Exposing the methods of IZkSync to the diamond proxy
    zksyncContract = IZkSyncFactory.connect(diamondProxyContract.address, diamondProxyContract.provider);
  });

  it("Should not allow an un-whitelisted address to deposit", async () => {
    const revertReason = await getCallRevertReason(
      l1ERC20Bridge
        .connect(randomSigner)
        .deposit(
          await randomSigner.getAddress(),
          testnetERC20TokenContract.address,
          0,
          0,
          0,
          ethers.constants.AddressZero
        )
    );
    expect(revertReason).equal("nr");

    await (await allowList.setAccessMode(l1Erc20BridgeContract.address, AccessMode.Public)).wait();
  });

  it("Should not allow depositing zero amount", async () => {
    const revertReason = await getCallRevertReason(
      l1ERC20Bridge
        .connect(randomSigner)
        .deposit(
          await randomSigner.getAddress(),
          testnetERC20TokenContract.address,
          0,
          0,
          0,
          ethers.constants.AddressZero
        )
    );
    expect(revertReason).equal("2T");
  });

  it("Should deposit successfully", async () => {
    const depositorAddress = await randomSigner.getAddress();
    await depositERC20(
      l1ERC20Bridge.connect(randomSigner),
      zksyncContract,
      depositorAddress,
      testnetERC20TokenContract.address,
      ethers.utils.parseUnits("800", 18),
      10000000
    );
  });

  it("Should revert on finalizing a withdrawal with wrong message length", async () => {
    const revertReason = await getCallRevertReason(
      l1ERC20Bridge.connect(randomSigner).finalizeWithdrawal(0, 0, 0, "0x", [])
    );
    expect(revertReason).equal("kk");
  });

  it("Should revert on finalizing a withdrawal with wrong function signature", async () => {
    const revertReason = await getCallRevertReason(
      l1ERC20Bridge.connect(randomSigner).finalizeWithdrawal(0, 0, 0, ethers.utils.randomBytes(76), [])
    );
    expect(revertReason).equal("nt");
  });

  it("Should revert on finalizing a withdrawal with wrong batch number", async () => {
    const functionSignature = "0x11a2ccc1";
    const l1Receiver = await randomSigner.getAddress();
    const l2ToL1message = ethers.utils.hexConcat([
      functionSignature,
      l1Receiver,
      testnetERC20TokenContract.address,
      ethers.constants.HashZero,
    ]);
    const revertReason = await getCallRevertReason(
      l1ERC20Bridge.connect(randomSigner).finalizeWithdrawal(10, 0, 0, l2ToL1message, [])
    );
    expect(revertReason).equal("xx");
  });

  it("Should revert on finalizing a withdrawal with wrong length of proof", async () => {
    const functionSignature = "0x11a2ccc1";
    const l1Receiver = await randomSigner.getAddress();
    const l2ToL1message = ethers.utils.hexConcat([
      functionSignature,
      l1Receiver,
      testnetERC20TokenContract.address,
      ethers.constants.HashZero,
    ]);
    const revertReason = await getCallRevertReason(
      l1ERC20Bridge.connect(randomSigner).finalizeWithdrawal(0, 0, 0, l2ToL1message, [])
    );
    expect(revertReason).equal("xc");
  });

  it("Should revert on finalizing a withdrawal with wrong proof", async () => {
    const functionSignature = "0x11a2ccc1";
    const l1Receiver = await randomSigner.getAddress();
    const l2ToL1message = ethers.utils.hexConcat([
      functionSignature,
      l1Receiver,
      testnetERC20TokenContract.address,
      ethers.constants.HashZero,
    ]);
    const revertReason = await getCallRevertReason(
      l1ERC20Bridge
        .connect(randomSigner)
        .finalizeWithdrawal(0, 0, 0, l2ToL1message, Array(9).fill(ethers.constants.HashZero))
    );
    expect(revertReason).equal("nq");
  });
});

async function depositERC20(
  bridge: IL1Bridge,
  zksyncContract: IZkSync,
  l2Receiver: string,
  l1Token: string,
  amount: ethers.BigNumber,
  l2GasLimit: number,
  l2RefundRecipient = ethers.constants.AddressZero
) {
  const gasPrice = await bridge.provider.getGasPrice();
  const gasPerPubdata = REQUIRED_L1_TO_L2_GAS_PER_PUBDATA_LIMIT;
  const neededValue = await zksyncContract.l2TransactionBaseCost(gasPrice, l2GasLimit, gasPerPubdata);

  await bridge.deposit(
    l2Receiver,
    l1Token,
    amount,
    l2GasLimit,
    REQUIRED_L1_TO_L2_GAS_PER_PUBDATA_LIMIT,
    l2RefundRecipient,
    {
      value: neededValue,
    }
  );
>>>>>>> 9c85f58f
}<|MERGE_RESOLUTION|>--- conflicted
+++ resolved
@@ -1,4 +1,3 @@
-<<<<<<< HEAD
 import { expect } from 'chai';
 import { BigNumberish, ethers, Wallet } from 'ethers';
 import * as hardhat from 'hardhat';
@@ -34,8 +33,8 @@
     let bridgehubMailboxFacet: BridgehubMailboxFacet;
     let chainId = 0;
 
-    before(async () => {
-        [owner, randomSigner] = await hardhat.ethers.getSigners();
+  before(async () => {
+    [owner, randomSigner] = await hardhat.ethers.getSigners();
 
         const deployWallet = Wallet.fromMnemonic(ethTestConfig.test_mnemonic3, "m/44'/60'/0'/0/1").connect(
             owner.provider
@@ -43,7 +42,9 @@
         const ownerAddress = await deployWallet.getAddress();
         process.env.ETH_CLIENT_CHAIN_ID = (await deployWallet.getChainId()).toString();
 
-        const gasPrice = await owner.provider.getGasPrice();
+        const mailboxFactory = await hardhat.ethers.getContractFactory('MailboxFacet');
+        const mailboxContract = await mailboxFactory.deploy();
+        const mailboxFacet = MailboxFacetFactory.connect(mailboxContract.address, mailboxContract.signer);
 
         const tx = {
             from: owner.getAddress(),
@@ -74,12 +75,12 @@
         l1ERC20BridgeAddress = l1Erc20BridgeContract.address;
         l1ERC20Bridge = IL1BridgeFactory.connect(l1ERC20BridgeAddress, deployWallet);
 
-        const testnetERC20TokenFactory = await hardhat.ethers.getContractFactory('TestnetERC20Token');
-        testnetERC20TokenContract = await testnetERC20TokenFactory.deploy('TestToken', 'TT', 18);
-        erc20TestToken = TestnetERC20TokenFactory.connect(
-            testnetERC20TokenContract.address,
-            testnetERC20TokenContract.signer
-        );
+    const testnetERC20TokenFactory = await hardhat.ethers.getContractFactory("TestnetERC20Token");
+    testnetERC20TokenContract = await testnetERC20TokenFactory.deploy("TestToken", "TT", 18);
+    erc20TestToken = TestnetERC20TokenFactory.connect(
+      testnetERC20TokenContract.address,
+      testnetERC20TokenContract.signer
+    );
 
         await erc20TestToken.mint(await randomSigner.getAddress(), ethers.utils.parseUnits('10000', 18));
         await erc20TestToken.connect(randomSigner).approve(l1ERC20BridgeAddress, ethers.utils.parseUnits('10000', 18));
@@ -203,8 +204,7 @@
 
 async function depositERC20(
     bridge: IL1Bridge,
-    bridgehubMailboxFacet: BridgehubMailboxFacet,
-    chainId: BigNumberish,
+    zksyncContract: IZkSync,
     l2Receiver: string,
     l1Token: string,
     amount: ethers.BigNumber,
@@ -213,10 +213,9 @@
 ) {
     const gasPrice = await bridge.provider.getGasPrice();
     const gasPerPubdata = REQUIRED_L1_TO_L2_GAS_PER_PUBDATA_LIMIT;
-    const neededValue = await bridgehubMailboxFacet.l2TransactionBaseCost(chainId, gasPrice, l2GasLimit, gasPerPubdata);
+    const neededValue = await zksyncContract.l2TransactionBaseCost(gasPrice, l2GasLimit, gasPerPubdata);
 
     await bridge.deposit(
-        chainId,
         l2Receiver,
         l1Token,
         amount,
@@ -227,244 +226,4 @@
             value: neededValue
         }
     );
-=======
-import { expect } from "chai";
-import { ethers } from "ethers";
-import * as hardhat from "hardhat";
-import { REQUIRED_L1_TO_L2_GAS_PER_PUBDATA_LIMIT } from "zksync-web3/build/src/utils";
-import type { IZkSync } from "zksync-web3/build/typechain";
-import { IZkSyncFactory } from "zksync-web3/build/typechain";
-import { Action, diamondCut, facetCut } from "../../src.ts/diamondCut";
-import type { AllowList, TestnetERC20Token } from "../../typechain";
-import {
-  AllowListFactory,
-  DiamondInitFactory,
-  GettersFacetFactory,
-  MailboxFacetFactory,
-  TestnetERC20TokenFactory,
-} from "../../typechain";
-import type { IL1Bridge } from "../../typechain/IL1Bridge";
-import { IL1BridgeFactory } from "../../typechain/IL1BridgeFactory";
-import { AccessMode, getCallRevertReason } from "./utils";
-
-describe("L1ERC20Bridge tests", function () {
-  let owner: ethers.Signer;
-  let randomSigner: ethers.Signer;
-  let allowList: AllowList;
-  let l1ERC20Bridge: IL1Bridge;
-  let erc20TestToken: TestnetERC20Token;
-  let testnetERC20TokenContract: ethers.Contract;
-  let l1Erc20BridgeContract: ethers.Contract;
-  let zksyncContract: IZkSync;
-
-  before(async () => {
-    [owner, randomSigner] = await hardhat.ethers.getSigners();
-
-    const gettersFactory = await hardhat.ethers.getContractFactory("GettersFacet");
-    const gettersContract = await gettersFactory.deploy();
-    const gettersFacet = GettersFacetFactory.connect(gettersContract.address, gettersContract.signer);
-
-    const mailboxFactory = await hardhat.ethers.getContractFactory("MailboxFacet");
-    const mailboxContract = await mailboxFactory.deploy();
-    const mailboxFacet = MailboxFacetFactory.connect(mailboxContract.address, mailboxContract.signer);
-
-    const allowListFactory = await hardhat.ethers.getContractFactory("AllowList");
-    const allowListContract = await allowListFactory.deploy(await allowListFactory.signer.getAddress());
-    allowList = AllowListFactory.connect(allowListContract.address, allowListContract.signer);
-
-    const diamondInitFactory = await hardhat.ethers.getContractFactory("DiamondInit");
-    const diamondInitContract = await diamondInitFactory.deploy();
-    const diamondInit = DiamondInitFactory.connect(diamondInitContract.address, diamondInitContract.signer);
-
-    const dummyHash = new Uint8Array(32);
-    dummyHash.set([1, 0, 0, 1]);
-    const dummyAddress = ethers.utils.hexlify(ethers.utils.randomBytes(20));
-    const diamondInitData = diamondInit.interface.encodeFunctionData("initialize", [
-      {
-        verifier: dummyAddress,
-        governor: await owner.getAddress(),
-        admin: await owner.getAddress(),
-        genesisBatchHash: ethers.constants.HashZero,
-        genesisIndexRepeatedStorageChanges: 0,
-        genesisBatchCommitment: ethers.constants.HashZero,
-        allowList: allowList.address,
-        verifierParams: {
-          recursionCircuitsSetVksHash: ethers.constants.HashZero,
-          recursionLeafLevelVkHash: ethers.constants.HashZero,
-          recursionNodeLevelVkHash: ethers.constants.HashZero,
-        },
-        zkPorterIsAvailable: false,
-        l2BootloaderBytecodeHash: dummyHash,
-        l2DefaultAccountBytecodeHash: dummyHash,
-        priorityTxMaxGasLimit: 10000000,
-        initialProtocolVersion: 0,
-      },
-    ]);
-
-    const facetCuts = [
-      facetCut(gettersFacet.address, gettersFacet.interface, Action.Add, false),
-      facetCut(mailboxFacet.address, mailboxFacet.interface, Action.Add, true),
-    ];
-
-    const diamondCutData = diamondCut(facetCuts, diamondInit.address, diamondInitData);
-
-    const diamondProxyFactory = await hardhat.ethers.getContractFactory("DiamondProxy");
-    const chainId = hardhat.network.config.chainId;
-    const diamondProxyContract = await diamondProxyFactory.deploy(chainId, diamondCutData);
-
-    const l1Erc20BridgeFactory = await hardhat.ethers.getContractFactory("L1ERC20Bridge");
-    l1Erc20BridgeContract = await l1Erc20BridgeFactory.deploy(diamondProxyContract.address, allowListContract.address);
-    l1ERC20Bridge = IL1BridgeFactory.connect(l1Erc20BridgeContract.address, l1Erc20BridgeContract.signer);
-
-    const testnetERC20TokenFactory = await hardhat.ethers.getContractFactory("TestnetERC20Token");
-    testnetERC20TokenContract = await testnetERC20TokenFactory.deploy("TestToken", "TT", 18);
-    erc20TestToken = TestnetERC20TokenFactory.connect(
-      testnetERC20TokenContract.address,
-      testnetERC20TokenContract.signer
-    );
-
-    await erc20TestToken.mint(await randomSigner.getAddress(), ethers.utils.parseUnits("10000", 18));
-    await erc20TestToken
-      .connect(randomSigner)
-      .approve(l1Erc20BridgeContract.address, ethers.utils.parseUnits("10000", 18));
-
-    await (await allowList.setAccessMode(diamondProxyContract.address, AccessMode.Public)).wait();
-
-    // Exposing the methods of IZkSync to the diamond proxy
-    zksyncContract = IZkSyncFactory.connect(diamondProxyContract.address, diamondProxyContract.provider);
-  });
-
-  it("Should not allow an un-whitelisted address to deposit", async () => {
-    const revertReason = await getCallRevertReason(
-      l1ERC20Bridge
-        .connect(randomSigner)
-        .deposit(
-          await randomSigner.getAddress(),
-          testnetERC20TokenContract.address,
-          0,
-          0,
-          0,
-          ethers.constants.AddressZero
-        )
-    );
-    expect(revertReason).equal("nr");
-
-    await (await allowList.setAccessMode(l1Erc20BridgeContract.address, AccessMode.Public)).wait();
-  });
-
-  it("Should not allow depositing zero amount", async () => {
-    const revertReason = await getCallRevertReason(
-      l1ERC20Bridge
-        .connect(randomSigner)
-        .deposit(
-          await randomSigner.getAddress(),
-          testnetERC20TokenContract.address,
-          0,
-          0,
-          0,
-          ethers.constants.AddressZero
-        )
-    );
-    expect(revertReason).equal("2T");
-  });
-
-  it("Should deposit successfully", async () => {
-    const depositorAddress = await randomSigner.getAddress();
-    await depositERC20(
-      l1ERC20Bridge.connect(randomSigner),
-      zksyncContract,
-      depositorAddress,
-      testnetERC20TokenContract.address,
-      ethers.utils.parseUnits("800", 18),
-      10000000
-    );
-  });
-
-  it("Should revert on finalizing a withdrawal with wrong message length", async () => {
-    const revertReason = await getCallRevertReason(
-      l1ERC20Bridge.connect(randomSigner).finalizeWithdrawal(0, 0, 0, "0x", [])
-    );
-    expect(revertReason).equal("kk");
-  });
-
-  it("Should revert on finalizing a withdrawal with wrong function signature", async () => {
-    const revertReason = await getCallRevertReason(
-      l1ERC20Bridge.connect(randomSigner).finalizeWithdrawal(0, 0, 0, ethers.utils.randomBytes(76), [])
-    );
-    expect(revertReason).equal("nt");
-  });
-
-  it("Should revert on finalizing a withdrawal with wrong batch number", async () => {
-    const functionSignature = "0x11a2ccc1";
-    const l1Receiver = await randomSigner.getAddress();
-    const l2ToL1message = ethers.utils.hexConcat([
-      functionSignature,
-      l1Receiver,
-      testnetERC20TokenContract.address,
-      ethers.constants.HashZero,
-    ]);
-    const revertReason = await getCallRevertReason(
-      l1ERC20Bridge.connect(randomSigner).finalizeWithdrawal(10, 0, 0, l2ToL1message, [])
-    );
-    expect(revertReason).equal("xx");
-  });
-
-  it("Should revert on finalizing a withdrawal with wrong length of proof", async () => {
-    const functionSignature = "0x11a2ccc1";
-    const l1Receiver = await randomSigner.getAddress();
-    const l2ToL1message = ethers.utils.hexConcat([
-      functionSignature,
-      l1Receiver,
-      testnetERC20TokenContract.address,
-      ethers.constants.HashZero,
-    ]);
-    const revertReason = await getCallRevertReason(
-      l1ERC20Bridge.connect(randomSigner).finalizeWithdrawal(0, 0, 0, l2ToL1message, [])
-    );
-    expect(revertReason).equal("xc");
-  });
-
-  it("Should revert on finalizing a withdrawal with wrong proof", async () => {
-    const functionSignature = "0x11a2ccc1";
-    const l1Receiver = await randomSigner.getAddress();
-    const l2ToL1message = ethers.utils.hexConcat([
-      functionSignature,
-      l1Receiver,
-      testnetERC20TokenContract.address,
-      ethers.constants.HashZero,
-    ]);
-    const revertReason = await getCallRevertReason(
-      l1ERC20Bridge
-        .connect(randomSigner)
-        .finalizeWithdrawal(0, 0, 0, l2ToL1message, Array(9).fill(ethers.constants.HashZero))
-    );
-    expect(revertReason).equal("nq");
-  });
-});
-
-async function depositERC20(
-  bridge: IL1Bridge,
-  zksyncContract: IZkSync,
-  l2Receiver: string,
-  l1Token: string,
-  amount: ethers.BigNumber,
-  l2GasLimit: number,
-  l2RefundRecipient = ethers.constants.AddressZero
-) {
-  const gasPrice = await bridge.provider.getGasPrice();
-  const gasPerPubdata = REQUIRED_L1_TO_L2_GAS_PER_PUBDATA_LIMIT;
-  const neededValue = await zksyncContract.l2TransactionBaseCost(gasPrice, l2GasLimit, gasPerPubdata);
-
-  await bridge.deposit(
-    l2Receiver,
-    l1Token,
-    amount,
-    l2GasLimit,
-    REQUIRED_L1_TO_L2_GAS_PER_PUBDATA_LIMIT,
-    l2RefundRecipient,
-    {
-      value: neededValue,
-    }
-  );
->>>>>>> 9c85f58f
 }