import { expect } from 'chai';
import { BigNumberish, ethers, Wallet } from 'ethers';
import * as hardhat from 'hardhat';

import * as fs from 'fs';

import { REQUIRED_L1_TO_L2_GAS_PER_PUBDATA_LIMIT } from 'zksync-web3/build/src/utils';
import { AllowList, TestnetERC20Token, TestnetERC20TokenFactory, BridgeheadFactory, Bridgehead } from '../../typechain';
import { IL1Bridge } from '../../typechain/IL1Bridge';
import { IL1BridgeFactory } from '../../typechain/IL1BridgeFactory';
import { AccessMode, getCallRevertReason } from './utils';

import { Deployer } from '../../src.ts/deploy';

const zeroHash = '0x0000000000000000000000000000000000000000000000000000000000000000';

const L2_BOOTLOADER_BYTECODE_HASH = '0x1000100000000000000000000000000000000000000000000000000000000000';
const L2_DEFAULT_ACCOUNT_BYTECODE_HASH = '0x1001000000000000000000000000000000000000000000000000000000000000';

const testConfigPath = './test/test_config/constant';
const ethTestConfig = JSON.parse(fs.readFileSync(`${testConfigPath}/eth.json`, { encoding: 'utf-8' }));
const addressConfig = JSON.parse(fs.readFileSync(`${testConfigPath}/addresses.json`, { encoding: 'utf-8' }));

describe(`L1ERC20Bridge tests`, function () {
    let owner: ethers.Signer;
    let randomSigner: ethers.Signer;
    let allowList: AllowList;
    let l1ERC20BridgeAddress: string;
    let l1ERC20Bridge: IL1Bridge;
    let erc20TestToken: TestnetERC20Token;
    let testnetERC20TokenContract: ethers.Contract;
    let l1Erc20BridgeContract: ethers.Contract;
    let bridgeheadContract: Bridgehead;
    let chainId = 0;

    before(async () => {
        [owner, randomSigner] = await hardhat.ethers.getSigners();

<<<<<<< HEAD
        const deployWallet = Wallet.fromMnemonic(ethTestConfig.test_mnemonic3, "m/44'/60'/0'/0/1").connect(
            owner.provider
        );
        const governorAddress = await deployWallet.getAddress();

        const gasPrice = await owner.provider.getGasPrice();

        const tx = {
            from: owner.getAddress(),
            to: deployWallet.address,
            value: ethers.utils.parseEther('1000'),
            nonce: owner.getTransactionCount(),
            gasLimit: 100000,
            gasPrice: gasPrice
        };

        await owner.sendTransaction(tx);

        const deployer = new Deployer({
            deployWallet,
            governorAddress,
            verbose: false,
            addresses: addressConfig,
            bootloaderBytecodeHash: L2_BOOTLOADER_BYTECODE_HASH,
            defaultAccountBytecodeHash: L2_DEFAULT_ACCOUNT_BYTECODE_HASH
        });

        const create2Salt = ethers.utils.hexlify(ethers.utils.randomBytes(32));

        let nonce = await deployWallet.getTransactionCount();
=======
        const gettersFactory = await hardhat.ethers.getContractFactory(`GettersFacet`);
        const gettersContract = await gettersFactory.deploy();
        const gettersFacet = GettersFacetFactory.connect(gettersContract.address, gettersContract.signer);

        const mailboxFactory = await hardhat.ethers.getContractFactory('MailboxFacet');
        const mailboxContract = await mailboxFactory.deploy();
        const mailboxFacet = MailboxFacetFactory.connect(mailboxContract.address, mailboxContract.signer);

        const allowListFactory = await hardhat.ethers.getContractFactory('AllowList');
        const allowListContract = await allowListFactory.deploy(await allowListFactory.signer.getAddress());
        allowList = AllowListFactory.connect(allowListContract.address, allowListContract.signer);

        const diamondInitFactory = await hardhat.ethers.getContractFactory('DiamondInit');
        const diamondInitContract = await diamondInitFactory.deploy();
        const diamondInit = DiamondInitFactory.connect(diamondInitContract.address, diamondInitContract.signer);

        const dummyHash = new Uint8Array(32);
        dummyHash.set([1, 0, 0, 1]);
        const dummyAddress = ethers.utils.hexlify(ethers.utils.randomBytes(20));
        const diamondInitData = diamondInit.interface.encodeFunctionData('initialize', [
            {
                verifier: dummyAddress,
                governor: await owner.getAddress(),
                admin: await owner.getAddress(),
                genesisBatchHash: ethers.constants.HashZero,
                genesisIndexRepeatedStorageChanges: 0,
                genesisBatchCommitment: ethers.constants.HashZero,
                allowList: allowList.address,
                verifierParams: {
                    recursionCircuitsSetVksHash: ethers.constants.HashZero,
                    recursionLeafLevelVkHash: ethers.constants.HashZero,
                    recursionNodeLevelVkHash: ethers.constants.HashZero
                },
                zkPorterIsAvailable: false,
                l2BootloaderBytecodeHash: dummyHash,
                l2DefaultAccountBytecodeHash: dummyHash,
                priorityTxMaxGasLimit: 10000000,
            }
        ]);
>>>>>>> 75764004

        await deployer.deployCreate2Factory({ gasPrice, nonce });
        nonce++;

        // await deployer.deployMulticall3(create2Salt, {gasPrice, nonce});
        // nonce++;

        process.env.CONTRACTS_GENESIS_ROOT = zeroHash;
        process.env.CONTRACTS_GENESIS_ROLLUP_LEAF_INDEX = '0';
        process.env.CONTRACTS_GENESIS_BLOCK_COMMITMENT = zeroHash;
        process.env.CONTRACTS_PRIORITY_TX_MAX_GAS_LIMIT = '72000000';
        process.env.CONTRACTS_RECURSION_NODE_LEVEL_VK_HASH = zeroHash;
        process.env.CONTRACTS_RECURSION_LEAF_LEVEL_VK_HASH = zeroHash;
        process.env.CONTRACTS_RECURSION_CIRCUITS_SET_VKS_HASH = zeroHash;

        await deployer.deployAllowList(create2Salt, { gasPrice, nonce });
        await deployer.deployBridgeheadContract(create2Salt, gasPrice);
        await deployer.deployProofSystemContract(create2Salt, gasPrice);
        await deployer.deployBridgeContracts(create2Salt, gasPrice);
        await deployer.deployWethBridgeContracts(create2Salt, gasPrice);

        const verifierParams = {
            recursionNodeLevelVkHash: zeroHash,
            recursionLeafLevelVkHash: zeroHash,
            recursionCircuitsSetVksHash: zeroHash
        };
        const initialDiamondCut = await deployer.initialProofSystemProxyDiamondCut();

        const proofSystem = deployer.proofSystemContract(deployWallet);

        await (await proofSystem.setParams(verifierParams, initialDiamondCut)).wait();

        await deployer.registerHyperchain(create2Salt, gasPrice);
        chainId = deployer.chainId;

        // const validatorTx = await deployer.proofChainContract(deployWallet).setValidator(await validator.getAddress(), true);
        // await validatorTx.wait();

        allowList = deployer.l1AllowList(deployWallet);

        const allowTx = await allowList.setBatchAccessMode(
            [
                deployer.addresses.Bridgehead.BridgeheadProxy,
                deployer.addresses.Bridgehead.ChainProxy,
                deployer.addresses.ProofSystem.ProofSystemProxy,
                deployer.addresses.ProofSystem.DiamondProxy,
                deployer.addresses.Bridges.ERC20BridgeProxy,
                deployer.addresses.Bridges.WethBridgeProxy
            ],
            [
                AccessMode.Public,
                AccessMode.Public,
                AccessMode.Public,
                AccessMode.Public,
                AccessMode.Public,
                AccessMode.Public
            ]
        );
        await allowTx.wait();

        bridgeheadContract = BridgeheadFactory.connect(deployer.addresses.Bridgehead.BridgeheadProxy, deployWallet);

        const l1Erc20BridgeFactory = await hardhat.ethers.getContractFactory('L1ERC20Bridge');
        l1Erc20BridgeContract = await l1Erc20BridgeFactory.deploy(
            deployer.addresses.Bridgehead.BridgeheadProxy,
            allowList.address
        );
        l1ERC20BridgeAddress = l1Erc20BridgeContract.address;
        l1ERC20Bridge = IL1BridgeFactory.connect(l1ERC20BridgeAddress, deployWallet);

        const testnetERC20TokenFactory = await hardhat.ethers.getContractFactory('TestnetERC20Token');
        testnetERC20TokenContract = await testnetERC20TokenFactory.deploy('TestToken', 'TT', 18);
        erc20TestToken = TestnetERC20TokenFactory.connect(
            testnetERC20TokenContract.address,
            testnetERC20TokenContract.signer
        );

        await erc20TestToken.mint(await randomSigner.getAddress(), ethers.utils.parseUnits('10000', 18));
        await erc20TestToken.connect(randomSigner).approve(l1ERC20BridgeAddress, ethers.utils.parseUnits('10000', 18));

        // // Exposing the methods of IZkSync to the diamond proxy
        // bridgeheadContract = BridgeheadFactory.connect(diamondProxyContract.address, diamondProxyContract.provider);
    });

    it(`Should not allow an un-whitelisted address to deposit`, async () => {
        const revertReason = await getCallRevertReason(
            l1ERC20Bridge
                .connect(randomSigner)
                .deposit(
                    chainId,
                    await randomSigner.getAddress(),
                    testnetERC20TokenContract.address,
                    0,
                    0,
                    0,
                    ethers.constants.AddressZero
                )
        );
        expect(revertReason).equal(`nr`);

        await (await allowList.setAccessMode(l1ERC20BridgeAddress, AccessMode.Public)).wait();
    });

    it(`Should not allow depositing zero amount`, async () => {
        const revertReason = await getCallRevertReason(
            l1ERC20Bridge
                .connect(randomSigner)
                .deposit(
                    chainId,
                    await randomSigner.getAddress(),
                    testnetERC20TokenContract.address,
                    0,
                    0,
                    0,
                    ethers.constants.AddressZero
                )
        );
        expect(revertReason).equal(`2T`);
    });

    it(`Should deposit successfully`, async () => {
        const depositorAddress = await randomSigner.getAddress();
        await depositERC20(
            l1ERC20Bridge.connect(randomSigner),
            bridgeheadContract,
            chainId,
            depositorAddress,
            testnetERC20TokenContract.address,
            ethers.utils.parseUnits('800', 18),
            10000000
        );
    });

    it(`Should revert on finalizing a withdrawal with wrong message length`, async () => {
        const revertReason = await getCallRevertReason(
            l1ERC20Bridge.connect(randomSigner).finalizeWithdrawal(chainId, 0, 0, 0, '0x', [])
        );
        expect(revertReason).equal(`rz`);
    });

    it(`Should revert on finalizing a withdrawal with wrong function signature`, async () => {
        const revertReason = await getCallRevertReason(
            l1ERC20Bridge.connect(randomSigner).finalizeWithdrawal(chainId, 0, 0, 0, ethers.utils.randomBytes(76), [])
        );
        expect(revertReason).equal(`rz`);
    });

<<<<<<< HEAD
    it(`Should revert on finalizing a withdrawal with wrong block number`, async () => {
        const functionSignature = `0xc87325f1`;
=======
    it(`Should revert on finalizing a withdrawal with wrong batch number`, async () => {
        const functionSignature = `0x11a2ccc1`;
>>>>>>> 75764004
        const l1Receiver = await randomSigner.getAddress();
        const l2ToL1message = ethers.utils.hexConcat([
            functionSignature,
            l1Receiver,
            testnetERC20TokenContract.address,
            ethers.constants.HashZero
        ]);
        const revertReason = await getCallRevertReason(
            l1ERC20Bridge.connect(randomSigner).finalizeWithdrawal(chainId, 10, 0, 0, l2ToL1message, [])
        );
        expect(revertReason).equal(`xx`);
    });

    it(`Should revert on finalizing a withdrawal with wrong length of proof`, async () => {
        const functionSignature = `0xc87325f1`;
        const l1Receiver = await randomSigner.getAddress();
        const l2ToL1message = ethers.utils.hexConcat([
            functionSignature,
            l1Receiver,
            testnetERC20TokenContract.address,
            ethers.constants.HashZero
        ]);
        const revertReason = await getCallRevertReason(
            l1ERC20Bridge.connect(randomSigner).finalizeWithdrawal(chainId, 0, 0, 0, l2ToL1message, [])
        );
        expect(revertReason).equal(`xc`);
    });

    it(`Should revert on finalizing a withdrawal with wrong proof`, async () => {
        const functionSignature = `0xc87325f1`;
        const l1Receiver = await randomSigner.getAddress();
        const l2ToL1message = ethers.utils.hexConcat([
            functionSignature,
            l1Receiver,
            testnetERC20TokenContract.address,
            ethers.constants.HashZero
        ]);
        const revertReason = await getCallRevertReason(
            l1ERC20Bridge
                .connect(randomSigner)
                .finalizeWithdrawal(chainId, 0, 0, 0, l2ToL1message, Array(9).fill(ethers.constants.HashZero))
        );
        expect(revertReason).equal(`nq`);
    });
});

async function depositERC20(
    bridge: IL1Bridge,
    bridgeheadContract: Bridgehead,
    chainId: BigNumberish,
    l2Receiver: string,
    l1Token: string,
    amount: ethers.BigNumber,
    l2GasLimit: number,
    l2RefundRecipient = ethers.constants.AddressZero
) {
    const gasPrice = await bridge.provider.getGasPrice();
    const gasPerPubdata = REQUIRED_L1_TO_L2_GAS_PER_PUBDATA_LIMIT;
    const neededValue = await bridgeheadContract.l2TransactionBaseCost(chainId, gasPrice, l2GasLimit, gasPerPubdata);

    await bridge.deposit(
        chainId,
        l2Receiver,
        l1Token,
        amount,
        l2GasLimit,
        REQUIRED_L1_TO_L2_GAS_PER_PUBDATA_LIMIT,
        l2RefundRecipient,
        {
            value: neededValue
        }
    );
}<|MERGE_RESOLUTION|>--- conflicted
+++ resolved
@@ -36,7 +36,6 @@
     before(async () => {
         [owner, randomSigner] = await hardhat.ethers.getSigners();
 
-<<<<<<< HEAD
         const deployWallet = Wallet.fromMnemonic(ethTestConfig.test_mnemonic3, "m/44'/60'/0'/0/1").connect(
             owner.provider
         );
@@ -67,47 +66,6 @@
         const create2Salt = ethers.utils.hexlify(ethers.utils.randomBytes(32));
 
         let nonce = await deployWallet.getTransactionCount();
-=======
-        const gettersFactory = await hardhat.ethers.getContractFactory(`GettersFacet`);
-        const gettersContract = await gettersFactory.deploy();
-        const gettersFacet = GettersFacetFactory.connect(gettersContract.address, gettersContract.signer);
-
-        const mailboxFactory = await hardhat.ethers.getContractFactory('MailboxFacet');
-        const mailboxContract = await mailboxFactory.deploy();
-        const mailboxFacet = MailboxFacetFactory.connect(mailboxContract.address, mailboxContract.signer);
-
-        const allowListFactory = await hardhat.ethers.getContractFactory('AllowList');
-        const allowListContract = await allowListFactory.deploy(await allowListFactory.signer.getAddress());
-        allowList = AllowListFactory.connect(allowListContract.address, allowListContract.signer);
-
-        const diamondInitFactory = await hardhat.ethers.getContractFactory('DiamondInit');
-        const diamondInitContract = await diamondInitFactory.deploy();
-        const diamondInit = DiamondInitFactory.connect(diamondInitContract.address, diamondInitContract.signer);
-
-        const dummyHash = new Uint8Array(32);
-        dummyHash.set([1, 0, 0, 1]);
-        const dummyAddress = ethers.utils.hexlify(ethers.utils.randomBytes(20));
-        const diamondInitData = diamondInit.interface.encodeFunctionData('initialize', [
-            {
-                verifier: dummyAddress,
-                governor: await owner.getAddress(),
-                admin: await owner.getAddress(),
-                genesisBatchHash: ethers.constants.HashZero,
-                genesisIndexRepeatedStorageChanges: 0,
-                genesisBatchCommitment: ethers.constants.HashZero,
-                allowList: allowList.address,
-                verifierParams: {
-                    recursionCircuitsSetVksHash: ethers.constants.HashZero,
-                    recursionLeafLevelVkHash: ethers.constants.HashZero,
-                    recursionNodeLevelVkHash: ethers.constants.HashZero
-                },
-                zkPorterIsAvailable: false,
-                l2BootloaderBytecodeHash: dummyHash,
-                l2DefaultAccountBytecodeHash: dummyHash,
-                priorityTxMaxGasLimit: 10000000,
-            }
-        ]);
->>>>>>> 75764004
 
         await deployer.deployCreate2Factory({ gasPrice, nonce });
         nonce++;
@@ -255,13 +213,8 @@
         expect(revertReason).equal(`rz`);
     });
 
-<<<<<<< HEAD
-    it(`Should revert on finalizing a withdrawal with wrong block number`, async () => {
+    it(`Should revert on finalizing a withdrawal with wrong batch number`, async () => {
         const functionSignature = `0xc87325f1`;
-=======
-    it(`Should revert on finalizing a withdrawal with wrong batch number`, async () => {
-        const functionSignature = `0x11a2ccc1`;
->>>>>>> 75764004
         const l1Receiver = await randomSigner.getAddress();
         const l2ToL1message = ethers.utils.hexConcat([
             functionSignature,
