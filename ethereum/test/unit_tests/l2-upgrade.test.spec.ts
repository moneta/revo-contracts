import { expect } from 'chai';
import * as hardhat from 'hardhat';
import { Action, facetCut, diamondCut } from '../../src.ts/diamondCut';
import {
    DiamondInitFactory,
    AllowListFactory,
    AllowList,
    ExecutorFacet,
    ExecutorFacetFactory,
    DiamondCutFacetFactory,
    GettersFacetFactory,
    GovernanceFacetFactory,
    GettersFacet,
    GovernanceFacet,
    DefaultUpgradeFactory,
    CustomUpgradeTestFactory
} from '../../typechain';
import {
    getCallRevertReason,
    AccessMode,
    EMPTY_STRING_KECCAK,
    genesisStoredBatchInfo,
    StoredBatchInfo,
    CommitBatchInfo,
    L2_SYSTEM_CONTEXT_ADDRESS,
    L2_BOOTLOADER_ADDRESS,
    createSystemLogs,
    SYSTEM_LOG_KEYS,
    constructL2Log,
    L2_TO_L1_MESSENGER,
    packBatchTimestampAndBatchTimestamp
} from './utils';
import * as ethers from 'ethers';
import { BigNumber, BigNumberish, BytesLike } from 'ethers';
import { DiamondCutFacet } from '../../typechain';
import { REQUIRED_L1_TO_L2_GAS_PER_PUBDATA_LIMIT, hashBytecode } from 'zksync-web3/build/src/utils';

const SYSTEM_UPGRADE_TX_TYPE = 254;

describe('L2 upgrade test', function () {
    let proxyExecutor: ExecutorFacet;
    let proxyDiamondCut: DiamondCutFacet;
    let proxyGetters: GettersFacet;
    let proxyGovernance: GovernanceFacet;

    let allowList: AllowList;
    let diamondProxyContract: ethers.Contract;
    let owner: ethers.Signer;

    let batch1Info: CommitBatchInfo;
    let storedBatch1Info: StoredBatchInfo;

    let verifier: string;
    let verifierParams: VerifierParams;
    const noopUpgradeTransaction = buildL2CanonicalTransaction({ txType: 0 });

    before(async () => {
        [owner] = await hardhat.ethers.getSigners();

        const executorFactory = await hardhat.ethers.getContractFactory('ExecutorFacet');
        const executorContract = await executorFactory.deploy();
        const executorFacet = ExecutorFacetFactory.connect(executorContract.address, executorContract.signer);

        const gettersFactory = await hardhat.ethers.getContractFactory('GettersFacet');
        const gettersContract = await gettersFactory.deploy();
        const gettersFacet = GettersFacetFactory.connect(gettersContract.address, gettersContract.signer);

        const diamondCutFacetFactory = await hardhat.ethers.getContractFactory('DiamondCutFacet');
        const diamondCutFacetContract = await diamondCutFacetFactory.deploy();
        const diamondCutFacet = DiamondCutFacetFactory.connect(
            diamondCutFacetContract.address,
            diamondCutFacetContract.signer
        );

        const governanceFactory = await hardhat.ethers.getContractFactory('GovernanceFacet');
        const governanceContract = await governanceFactory.deploy();
        const governanceFacet = GovernanceFacetFactory.connect(governanceContract.address, governanceContract.signer);

        const allowListFactory = await hardhat.ethers.getContractFactory('AllowList');
        const allowListContract = await allowListFactory.deploy(await allowListFactory.signer.getAddress());
        allowList = AllowListFactory.connect(allowListContract.address, allowListContract.signer);

        // Note, that while this testsuit is focused on testing MailboxFaucet only,
        // we still need to initialize its storage via DiamondProxy
        const diamondInitFactory = await hardhat.ethers.getContractFactory('DiamondInit');
        const diamondInitContract = await diamondInitFactory.deploy();
        const diamondInit = DiamondInitFactory.connect(diamondInitContract.address, diamondInitContract.signer);

        const dummyHash = new Uint8Array(32);
        dummyHash.set([1, 0, 0, 1]);
        verifier = ethers.utils.hexlify(ethers.utils.randomBytes(20));
        verifierParams = {
            recursionCircuitsSetVksHash: ethers.constants.HashZero,
            recursionLeafLevelVkHash: ethers.constants.HashZero,
            recursionNodeLevelVkHash: ethers.constants.HashZero
        };
        const diamondInitData = diamondInit.interface.encodeFunctionData('initialize', [
            verifier,
            await owner.getAddress(),
            ethers.constants.HashZero,
            0,
            ethers.constants.HashZero,
            allowList.address,
            verifierParams,
            false,
            dummyHash,
            dummyHash,
            10000000
        ]);

        const facetCuts = [
            // Should be unfreezable. The function to unfreeze contract is located on the diamond cut facet.
            // That means if the diamond cut will be freezable, the proxy can NEVER be unfrozen.
            facetCut(diamondCutFacet.address, diamondCutFacet.interface, Action.Add, false),
            // Should be unfreezable. There are getters, that users can expect to be available.
            facetCut(gettersFacet.address, gettersFacet.interface, Action.Add, false),
            facetCut(executorFacet.address, executorFacet.interface, Action.Add, true),
            facetCut(governanceFacet.address, governanceFacet.interface, Action.Add, true)
        ];

        const diamondCutData = diamondCut(facetCuts, diamondInit.address, diamondInitData);

        const diamondProxyFactory = await hardhat.ethers.getContractFactory('DiamondProxy');
        const chainId = hardhat.network.config.chainId;
        diamondProxyContract = await diamondProxyFactory.deploy(chainId, diamondCutData);

        await (await allowList.setAccessMode(diamondProxyContract.address, AccessMode.Public)).wait();

        proxyExecutor = ExecutorFacetFactory.connect(diamondProxyContract.address, owner);
        proxyGetters = GettersFacetFactory.connect(diamondProxyContract.address, owner);
        proxyDiamondCut = DiamondCutFacetFactory.connect(diamondProxyContract.address, owner);
        proxyGovernance = GovernanceFacetFactory.connect(diamondProxyContract.address, owner);

        await (await proxyGovernance.setValidator(await owner.getAddress(), true)).wait();
    });

    it('Upgrade should work even if not all batches are processed', async () => {
        batch1Info = await buildCommitBatchInfo(genesisStoredBatchInfo(), {
            batchNumber: 1
        });

        const commitReceipt = await (await proxyExecutor.commitBatches(genesisStoredBatchInfo(), [batch1Info])).wait();
        const commitment = commitReceipt.events[0].args.commitment;

        expect(await proxyGetters.getProtocolVersion()).to.equal(0);
        expect(await proxyGetters.getL2SystemContractsUpgradeTxHash()).to.equal(ethers.constants.HashZero);

        await (
            await executeTransparentUpgrade(proxyGetters, proxyDiamondCut, {
                newProtocolVersion: 1,
                l2ProtocolUpgradeTx: noopUpgradeTransaction
            })
        ).wait();

        expect(await proxyGetters.getProtocolVersion()).to.equal(1);

        storedBatch1Info = getBatchStoredInfo(batch1Info, commitment);

        await makeExecutedEqualCommitted(proxyExecutor, genesisStoredBatchInfo(), [storedBatch1Info], []);
    });

    it('Timestamp should behave correctly', async () => {
        // Upgrade was scheduled for now should work fine
        const timeNow = (await hardhat.ethers.provider.getBlock('latest')).timestamp;
        await executeTransparentUpgrade(proxyGetters, proxyDiamondCut, {
            upgradeTimestamp: ethers.BigNumber.from(timeNow),
            l2ProtocolUpgradeTx: noopUpgradeTransaction
        });

        // Upgrade that was scheduled for the future should not work now
        const revertReason = await getCallRevertReason(
            executeTransparentUpgrade(proxyGetters, proxyDiamondCut, {
                upgradeTimestamp: ethers.BigNumber.from(timeNow).mul(2),
                l2ProtocolUpgradeTx: noopUpgradeTransaction
            })
        );
        expect(revertReason).to.equal('Upgrade is not ready yet');

        await proxyDiamondCut.cancelUpgradeProposal(await proxyGetters.getProposedUpgradeHash());
    });

    it('Should require correct tx type for upgrade tx', async () => {
        const wrongTx = buildL2CanonicalTransaction({
            txType: 255
        });
        const revertReason = await getCallRevertReason(
            executeTransparentUpgrade(proxyGetters, proxyDiamondCut, {
                l2ProtocolUpgradeTx: wrongTx
            })
        );

        expect(revertReason).to.equal('L2 system upgrade tx type is wrong');

        await proxyDiamondCut.cancelUpgradeProposal(await proxyGetters.getProposedUpgradeHash());
    });

    it('Should include the new protocol version as part of nonce', async () => {
        const wrongTx = buildL2CanonicalTransaction({
            txType: 254,
            nonce: 0
        });

        const revertReason = await getCallRevertReason(
            executeTransparentUpgrade(proxyGetters, proxyDiamondCut, {
                l2ProtocolUpgradeTx: wrongTx,
                newProtocolVersion: 3
            })
        );

        expect(revertReason).to.equal('The new protocol version should be included in the L2 system upgrade tx');

        await proxyDiamondCut.cancelUpgradeProposal(await proxyGetters.getProposedUpgradeHash());
    });

    it('Should ensure monotonic protocol version', async () => {
        const wrongTx = buildL2CanonicalTransaction({
            txType: 254,
            nonce: 0
        });

        const revertReason = await getCallRevertReason(
            executeTransparentUpgrade(proxyGetters, proxyDiamondCut, {
                l2ProtocolUpgradeTx: wrongTx,
                newProtocolVersion: 0
            })
        );

        expect(revertReason).to.equal('New protocol version is not greater than the current one');

        await proxyDiamondCut.cancelUpgradeProposal(await proxyGetters.getProposedUpgradeHash());
    });

    it('Should validate upgrade transaction overhead', async () => {
        const wrongTx = buildL2CanonicalTransaction({
            nonce: 0,
            gasLimit: 0
        });

        const revertReason = await getCallRevertReason(
            executeTransparentUpgrade(proxyGetters, proxyDiamondCut, {
                l2ProtocolUpgradeTx: wrongTx,
                newProtocolVersion: 3
            })
        );

        expect(revertReason).to.equal('my');

        await proxyDiamondCut.cancelUpgradeProposal(await proxyGetters.getProposedUpgradeHash());
    });

    it('Should validate upgrade transaction gas max', async () => {
        const wrongTx = buildL2CanonicalTransaction({
            nonce: 0,
            gasLimit: 1000000000000
        });

        const revertReason = await getCallRevertReason(
            executeTransparentUpgrade(proxyGetters, proxyDiamondCut, {
                l2ProtocolUpgradeTx: wrongTx,
                newProtocolVersion: 3
            })
        );

        expect(revertReason).to.equal('ui');

        await proxyDiamondCut.cancelUpgradeProposal(await proxyGetters.getProposedUpgradeHash());
    });

    it('Should validate upgrade transaction cant output more pubdata than processable', async () => {
        const wrongTx = buildL2CanonicalTransaction({
            nonce: 0,
            gasLimit: 10000000,
            gasPerPubdataByteLimit: 1
        });

        const revertReason = await getCallRevertReason(
            executeTransparentUpgrade(proxyGetters, proxyDiamondCut, {
                l2ProtocolUpgradeTx: wrongTx,
                newProtocolVersion: 3
            })
        );

        expect(revertReason).to.equal('uk');

        await proxyDiamondCut.cancelUpgradeProposal(await proxyGetters.getProposedUpgradeHash());
    });

    it('Should validate factory deps', async () => {
        const myFactoryDep = ethers.utils.hexlify(ethers.utils.randomBytes(32));
        const wrongFactoryDepHash = ethers.utils.hexlify(hashBytecode(ethers.utils.randomBytes(32)));
        const wrongTx = buildL2CanonicalTransaction({
            factoryDeps: [wrongFactoryDepHash],
            nonce: 3
        });

        const revertReason = await getCallRevertReason(
            executeTransparentUpgrade(proxyGetters, proxyDiamondCut, {
                l2ProtocolUpgradeTx: wrongTx,
                factoryDeps: [myFactoryDep],
                newProtocolVersion: 3
            })
        );

        expect(revertReason).to.equal('Wrong factory dep hash');

        await proxyDiamondCut.cancelUpgradeProposal(await proxyGetters.getProposedUpgradeHash());
    });

    it('Should validate factory deps length match', async () => {
        const myFactoryDep = ethers.utils.hexlify(ethers.utils.randomBytes(32));
        const wrongTx = buildL2CanonicalTransaction({
            factoryDeps: [],
            nonce: 3
        });

        const revertReason = await getCallRevertReason(
            executeTransparentUpgrade(proxyGetters, proxyDiamondCut, {
                l2ProtocolUpgradeTx: wrongTx,
                factoryDeps: [myFactoryDep],
                newProtocolVersion: 3
            })
        );

        expect(revertReason).to.equal('Wrong number of factory deps');

        await proxyDiamondCut.cancelUpgradeProposal(await proxyGetters.getProposedUpgradeHash());
    });

    it('Should validate factory deps length isnt too large', async () => {
        const myFactoryDep = ethers.utils.hexlify(ethers.utils.randomBytes(32));
        const randomDepHash = ethers.utils.hexlify(hashBytecode(ethers.utils.randomBytes(32)));

        const wrongTx = buildL2CanonicalTransaction({
            factoryDeps: Array(33).fill(randomDepHash),
            nonce: 3
        });

        const revertReason = await getCallRevertReason(
            executeTransparentUpgrade(proxyGetters, proxyDiamondCut, {
                l2ProtocolUpgradeTx: wrongTx,
                factoryDeps: Array(33).fill(myFactoryDep),
                newProtocolVersion: 3
            })
        );

        expect(revertReason).to.equal('Factory deps can be at most 32');

        await proxyDiamondCut.cancelUpgradeProposal(await proxyGetters.getProposedUpgradeHash());
    });

    let l2UpgradeTxHash: string;
    it('Should successfully perform an upgrade', async () => {
        const bootloaderHash = ethers.utils.hexlify(hashBytecode(ethers.utils.randomBytes(32)));
        const defaultAccountHash = ethers.utils.hexlify(hashBytecode(ethers.utils.randomBytes(32)));
        const newVerifier = ethers.utils.hexlify(ethers.utils.randomBytes(20));
        const newerVerifierParams = buildVerifierParams({
            recursionNodeLevelVkHash: ethers.utils.hexlify(ethers.utils.randomBytes(32)),
            recursionLeafLevelVkHash: ethers.utils.hexlify(ethers.utils.randomBytes(32)),
            recursionCircuitsSetVksHash: ethers.utils.hexlify(ethers.utils.randomBytes(32))
        });

        const myFactoryDep = ethers.utils.hexlify(ethers.utils.randomBytes(32));
        const myFactoryDepHash = hashBytecode(myFactoryDep);
        const upgradeTx = buildL2CanonicalTransaction({
            factoryDeps: [myFactoryDepHash],
            nonce: 4
        });

        const upgrade = {
            bootloaderHash,
            defaultAccountHash,
            verifier: newVerifier,
            verifierParams: newerVerifierParams,
            executeUpgradeTx: true,
            l2ProtocolUpgradeTx: upgradeTx,
            factoryDeps: [myFactoryDep],
            newProtocolVersion: 4
        };

        const upgradeReceipt = await (await executeTransparentUpgrade(proxyGetters, proxyDiamondCut, upgrade)).wait();

        const defaultUpgradeFactory = await hardhat.ethers.getContractFactory('DefaultUpgrade');
        const upgradeEvents = upgradeReceipt.logs.map((log) => {
            // Not all events can be parsed there, but we don't care about them
            try {
                const event = defaultUpgradeFactory.interface.parseLog(log);
                const parsedArgs = event.args;
                return {
                    name: event.name,
                    args: parsedArgs
                };
            } catch (_) {}
        });
        l2UpgradeTxHash = upgradeEvents.find((event) => event.name == 'UpgradeComplete').args.l2UpgradeTxHash;

        // Now, we check that all the data was set as expected
        expect(await proxyGetters.getL2BootloaderBytecodeHash()).to.equal(bootloaderHash);
        expect(await proxyGetters.getL2DefaultAccountBytecodeHash()).to.equal(defaultAccountHash);
        expect((await proxyGetters.getVerifier()).toLowerCase()).to.equal(newVerifier.toLowerCase());
        expect(await proxyGetters.getProtocolVersion()).to.equal(4);

        const newVerifierParams = await proxyGetters.getVerifierParams();
        expect(newVerifierParams.recursionNodeLevelVkHash).to.equal(newerVerifierParams.recursionNodeLevelVkHash);
        expect(newVerifierParams.recursionLeafLevelVkHash).to.equal(newerVerifierParams.recursionLeafLevelVkHash);
        expect(newVerifierParams.recursionCircuitsSetVksHash).to.equal(newerVerifierParams.recursionCircuitsSetVksHash);

        expect(upgradeEvents[0].name).to.eq('NewProtocolVersion');
        expect(upgradeEvents[0].args.previousProtocolVersion.toString()).to.eq('2');
        expect(upgradeEvents[0].args.newProtocolVersion.toString()).to.eq('4');

        expect(upgradeEvents[1].name).to.eq('NewVerifier');
        expect(upgradeEvents[1].args.oldVerifier.toLowerCase()).to.eq(verifier.toLowerCase());
        expect(upgradeEvents[1].args.newVerifier.toLowerCase()).to.eq(newVerifier.toLowerCase());

        expect(upgradeEvents[2].name).to.eq('NewVerifierParams');
        expect(upgradeEvents[2].args.oldVerifierParams[0]).to.eq(ethers.constants.HashZero);
        expect(upgradeEvents[2].args.oldVerifierParams[1]).to.eq(ethers.constants.HashZero);
        expect(upgradeEvents[2].args.oldVerifierParams[2]).to.eq(ethers.constants.HashZero);
        expect(upgradeEvents[2].args.newVerifierParams[0]).to.eq(newerVerifierParams.recursionNodeLevelVkHash);
        expect(upgradeEvents[2].args.newVerifierParams[1]).to.eq(newerVerifierParams.recursionLeafLevelVkHash);
        expect(upgradeEvents[2].args.newVerifierParams[2]).to.eq(newerVerifierParams.recursionCircuitsSetVksHash);

        expect(upgradeEvents[3].name).to.eq('NewL2BootloaderBytecodeHash');
        expect(upgradeEvents[3].args.previousBytecodeHash).to.eq(
            '0x0100000100000000000000000000000000000000000000000000000000000000'
        );
        expect(upgradeEvents[3].args.newBytecodeHash).to.eq(bootloaderHash);

        expect(upgradeEvents[4].name).to.eq('NewL2DefaultAccountBytecodeHash');
        expect(upgradeEvents[4].args.previousBytecodeHash).to.eq(
            '0x0100000100000000000000000000000000000000000000000000000000000000'
        );
        expect(upgradeEvents[4].args.newBytecodeHash).to.eq(defaultAccountHash);
    });

    it('Should fail to upgrade when there is already a pending upgrade', async () => {
        const bootloaderHash = ethers.utils.hexlify(hashBytecode(ethers.utils.randomBytes(32)));
        const defaultAccountHash = ethers.utils.hexlify(hashBytecode(ethers.utils.randomBytes(32)));
        const verifier = ethers.utils.hexlify(ethers.utils.randomBytes(20));
        const verifierParams = buildVerifierParams({
            recursionNodeLevelVkHash: ethers.utils.hexlify(ethers.utils.randomBytes(32)),
            recursionLeafLevelVkHash: ethers.utils.hexlify(ethers.utils.randomBytes(32)),
            recursionCircuitsSetVksHash: ethers.utils.hexlify(ethers.utils.randomBytes(32))
        });

        const myFactoryDep = ethers.utils.hexlify(ethers.utils.randomBytes(32));
        const myFactoryDepHash = hashBytecode(myFactoryDep);
        const upgradeTx = buildL2CanonicalTransaction({
            factoryDeps: [myFactoryDepHash],
            nonce: 4
        });

        const upgrade = {
            bootloaderHash,
            defaultAccountHash,
            verifier: verifier,
            verifierParams,
            executeUpgradeTx: true,
            l2ProtocolUpgradeTx: upgradeTx,
            factoryDeps: [myFactoryDep],
            newProtocolVersion: 5
        };
        const revertReason = await getCallRevertReason(
            executeTransparentUpgrade(proxyGetters, proxyDiamondCut, upgrade)
        );

        await proxyDiamondCut.cancelUpgradeProposal(await proxyGetters.getProposedUpgradeHash());

        expect(revertReason).to.equal('Previous upgrade has not been finalized');
    });

    it('Should require that the next commit batches contains an upgrade tx', async () => {
        if (!l2UpgradeTxHash) {
            throw new Error('Can not perform this test without l2UpgradeTxHash');
        }

        const batch2InfoNoUpgradeTx = await buildCommitBatchInfo(storedBatch1Info, {
            batchNumber: 2
        });
        const revertReason = await getCallRevertReason(
            proxyExecutor.commitBatches(storedBatch1Info, [batch2InfoNoUpgradeTx])
        );
        expect(revertReason).to.equal('b8');
    });

    it('Should ensure any additional upgrade logs go to the priority ops hash', async () => {
        if (!l2UpgradeTxHash) {
            throw new Error('Can not perform this test without l2UpgradeTxHash');
        }

        const systemLogs = createSystemLogs();
        systemLogs.push(
            constructL2Log(
                true,
                L2_BOOTLOADER_ADDRESS,
                SYSTEM_LOG_KEYS.EXPECTED_SYSTEM_CONTRACT_UPGRADE_TX_HASH_KEY,
                l2UpgradeTxHash
            )
        );
        systemLogs.push(
            constructL2Log(
                true,
                L2_BOOTLOADER_ADDRESS,
                SYSTEM_LOG_KEYS.EXPECTED_SYSTEM_CONTRACT_UPGRADE_TX_HASH_KEY,
                l2UpgradeTxHash
            )
        );
        systemLogs[SYSTEM_LOG_KEYS.PREV_BATCH_HASH_KEY] = constructL2Log(
            true,
            L2_SYSTEM_CONTEXT_ADDRESS,
            SYSTEM_LOG_KEYS.PREV_BATCH_HASH_KEY,
<<<<<<< HEAD
            ethers.utils.hexlify(storedBatch1Info.batchHash)
=======
            ethers.utils.hexlify(storedBlock1Info.blockHash)
>>>>>>> 9d577f56
        );

        const batch2InfoNoUpgradeTx = await buildCommitBatchInfoWithCustomLogs(
            storedBatch1Info,
            {
                batchNumber: 2
            },
            systemLogs
        );
        const revertReason = await getCallRevertReason(
            proxyExecutor.commitBatches(storedBatch1Info, [batch2InfoNoUpgradeTx])
        );
        expect(revertReason).to.equal('kp');
    });

    it('Should fail to commit when upgrade tx hash does not match', async () => {
        const timestamp = (await hardhat.ethers.provider.getBlock('latest')).timestamp;
        const systemLogs = createSystemLogs();
        systemLogs.push(
            constructL2Log(
                true,
                L2_BOOTLOADER_ADDRESS,
                SYSTEM_LOG_KEYS.EXPECTED_SYSTEM_CONTRACT_UPGRADE_TX_HASH_KEY,
                ethers.constants.HashZero
            )
        );
        systemLogs[SYSTEM_LOG_KEYS.PREV_BATCH_HASH_KEY] = constructL2Log(
            true,
            L2_SYSTEM_CONTEXT_ADDRESS,
            SYSTEM_LOG_KEYS.PREV_BATCH_HASH_KEY,
<<<<<<< HEAD
            ethers.utils.hexlify(storedBatch1Info.batchHash)
=======
            ethers.utils.hexlify(storedBlock1Info.blockHash)
>>>>>>> 9d577f56
        );

        const batch2InfoTwoUpgradeTx = await buildCommitBatchInfoWithCustomLogs(
            storedBatch1Info,
            {
                batchNumber: 2,
                timestamp
            },
            systemLogs
        );

        const revertReason = await getCallRevertReason(
            proxyExecutor.commitBatches(storedBatch1Info, [batch2InfoTwoUpgradeTx])
        );
        expect(revertReason).to.equal('ut');
    });

    it('Should commit successfully when the upgrade tx is present', async () => {
        const timestamp = (await hardhat.ethers.provider.getBlock('latest')).timestamp;
        const systemLogs = createSystemLogs();
        systemLogs.push(
            constructL2Log(
                true,
                L2_BOOTLOADER_ADDRESS,
                SYSTEM_LOG_KEYS.EXPECTED_SYSTEM_CONTRACT_UPGRADE_TX_HASH_KEY,
                l2UpgradeTxHash
            )
        );
        systemLogs[SYSTEM_LOG_KEYS.PREV_BATCH_HASH_KEY] = constructL2Log(
            true,
            L2_SYSTEM_CONTEXT_ADDRESS,
            SYSTEM_LOG_KEYS.PREV_BATCH_HASH_KEY,
<<<<<<< HEAD
            ethers.utils.hexlify(storedBatch1Info.batchHash)
=======
            ethers.utils.hexlify(storedBlock1Info.blockHash)
>>>>>>> 9d577f56
        );

        const batch2InfoTwoUpgradeTx = await buildCommitBatchInfoWithCustomLogs(
            storedBatch1Info,
            {
                batchNumber: 2,
                timestamp
            },
            systemLogs
        );

        await (await proxyExecutor.commitBatches(storedBatch1Info, [batch2InfoTwoUpgradeTx])).wait();

        expect(await proxyGetters.getL2SystemContractsUpgradeBatchNumber()).to.equal(2);
    });

    it('Should commit successfully when batch was reverted and reupgraded', async () => {
        await (await proxyExecutor.revertBatches(1)).wait();
        const timestamp = (await hardhat.ethers.provider.getBlock('latest')).timestamp;
        const systemLogs = createSystemLogs();
        systemLogs.push(
            constructL2Log(
                true,
                L2_BOOTLOADER_ADDRESS,
                SYSTEM_LOG_KEYS.EXPECTED_SYSTEM_CONTRACT_UPGRADE_TX_HASH_KEY,
                l2UpgradeTxHash
            )
        );
        systemLogs[SYSTEM_LOG_KEYS.PREV_BATCH_HASH_KEY] = constructL2Log(
            true,
            L2_SYSTEM_CONTEXT_ADDRESS,
            SYSTEM_LOG_KEYS.PREV_BATCH_HASH_KEY,
<<<<<<< HEAD
            ethers.utils.hexlify(storedBatch1Info.batchHash)
=======
            ethers.utils.hexlify(storedBlock1Info.blockHash)
>>>>>>> 9d577f56
        );

        const batch2InfoTwoUpgradeTx = await buildCommitBatchInfoWithCustomLogs(
            storedBatch1Info,
            {
                batchNumber: 2,
                timestamp
            },
            systemLogs
        );

        const commitReceipt = await (
            await proxyExecutor.commitBatches(storedBatch1Info, [batch2InfoTwoUpgradeTx])
        ).wait();

        expect(await proxyGetters.getL2SystemContractsUpgradeBatchNumber()).to.equal(2);
        const commitment = commitReceipt.events[0].args.commitment;
        const newBatchStoredInfo = getBatchStoredInfo(batch2InfoTwoUpgradeTx, commitment);
        await makeExecutedEqualCommitted(proxyExecutor, storedBatch1Info, [newBatchStoredInfo], []);

        storedBatch1Info = newBatchStoredInfo;
    });

    it('Should successfully commit a sequential upgrade', async () => {
        expect(await proxyGetters.getL2SystemContractsUpgradeBatchNumber()).to.equal(0);
        await (
            await executeTransparentUpgrade(proxyGetters, proxyDiamondCut, {
                newProtocolVersion: 5,
                l2ProtocolUpgradeTx: noopUpgradeTransaction
            })
        ).wait();

        const timestamp = (await hardhat.ethers.provider.getBlock('latest')).timestamp;
        const systemLogs = createSystemLogs();
        systemLogs[SYSTEM_LOG_KEYS.PREV_BATCH_HASH_KEY] = constructL2Log(
            true,
            L2_SYSTEM_CONTEXT_ADDRESS,
            SYSTEM_LOG_KEYS.PREV_BATCH_HASH_KEY,
<<<<<<< HEAD
            ethers.utils.hexlify(storedBatch1Info.batchHash)
=======
            ethers.utils.hexlify(storedBlock1Info.blockHash)
>>>>>>> 9d577f56
        );

        const batch3InfoTwoUpgradeTx = await buildCommitBatchInfoWithCustomLogs(
            storedBatch1Info,
            {
                batchNumber: 3,
                timestamp
            },
            systemLogs
        );

        const commitReceipt = await (
            await proxyExecutor.commitBatches(storedBatch1Info, [batch3InfoTwoUpgradeTx])
        ).wait();
        const commitment = commitReceipt.events[0].args.commitment;
        const newBatchStoredInfo = getBatchStoredInfo(batch3InfoTwoUpgradeTx, commitment);

        expect(await proxyGetters.getL2SystemContractsUpgradeBatchNumber()).to.equal(0);

        await makeExecutedEqualCommitted(proxyExecutor, storedBatch1Info, [newBatchStoredInfo], []);

        storedBatch1Info = newBatchStoredInfo;

        expect(await proxyGetters.getL2SystemContractsUpgradeBatchNumber()).to.equal(0);
    });

    it('Should successfully commit custom upgrade', async () => {
        const upgradeReceipt = await (
            await executeCustomTransparentUpgrade(proxyGetters, proxyDiamondCut, {
                newProtocolVersion: 6,
                l2ProtocolUpgradeTx: noopUpgradeTransaction
            })
        ).wait();
        const customUpgradeFactory = await hardhat.ethers.getContractFactory('CustomUpgradeTest');

        const upgradeEvents = upgradeReceipt.logs.map((log) => {
            // Not all events can be parsed there, but we don't care about them
            try {
                const event = customUpgradeFactory.interface.parseLog(log);
                const parsedArgs = event.args;
                return {
                    name: event.name,
                    args: parsedArgs
                };
            } catch (_) {}
        });

        const timestamp = (await hardhat.ethers.provider.getBlock('latest')).timestamp;
        const systemLogs = createSystemLogs();
        systemLogs[SYSTEM_LOG_KEYS.PREV_BATCH_HASH_KEY] = constructL2Log(
            true,
            L2_SYSTEM_CONTEXT_ADDRESS,
            SYSTEM_LOG_KEYS.PREV_BATCH_HASH_KEY,
<<<<<<< HEAD
            ethers.utils.hexlify(storedBatch1Info.batchHash)
=======
            ethers.utils.hexlify(storedBlock1Info.blockHash)
>>>>>>> 9d577f56
        );

        const batch3InfoTwoUpgradeTx = await buildCommitBatchInfoWithCustomLogs(
            storedBatch1Info,
            {
                batchNumber: 4,
                timestamp
            },
            systemLogs
        );

        const commitReceipt = await (
            await proxyExecutor.commitBatches(storedBatch1Info, [batch3InfoTwoUpgradeTx])
        ).wait();
        const commitment = commitReceipt.events[0].args.commitment;
        const newBatchStoredInfo = getBatchStoredInfo(batch3InfoTwoUpgradeTx, commitment);

        await makeExecutedEqualCommitted(proxyExecutor, storedBatch1Info, [newBatchStoredInfo], []);

        storedBatch1Info = newBatchStoredInfo;

        expect(upgradeEvents[1].name).to.equal('Test');
    });
});

type CommitBatchInfoWithTimestamp = Partial<CommitBatchInfo> & {
    batchNumber: BigNumberish;
};

// An actual log should also contain shardId/isService and logIndex,
// but we don't need them for the tests
interface L2ToL1Log {
    sender: string;
    key: string;
    value: string;
}

function contextLog(timestamp: number, prevBatchHash: BytesLike): L2ToL1Log {
    return {
        sender: L2_SYSTEM_CONTEXT_ADDRESS,
        key: packBatchTimestampAndBatchTimestamp(timestamp, timestamp),
        value: ethers.utils.hexlify(prevBatchHash)
    };
}

function bootloaderLog(txHash: BytesLike): L2ToL1Log {
    return {
        sender: L2_BOOTLOADER_ADDRESS,
        key: ethers.utils.hexlify(txHash),
        value: ethers.utils.hexlify(BigNumber.from(1))
    };
}

function encodeLog(log: L2ToL1Log): string {
    return ethers.utils.hexConcat([
        `0x00000000`,
        log.sender,
        ethers.utils.hexZeroPad(log.key, 32),
        ethers.utils.hexZeroPad(log.value, 32)
    ]);
}

function encodeLogs(logs: L2ToL1Log[]) {
    const joinedLogs = ethers.utils.hexConcat(logs.map(encodeLog));
    return ethers.utils.hexConcat(['0x00000000', joinedLogs]);
}

async function buildCommitBatchInfo(
    prevInfo: StoredBatchInfo,
    info: CommitBatchInfoWithTimestamp
): Promise<CommitBatchInfo> {
    const timestamp = info.timestamp || (await hardhat.ethers.provider.getBlock('latest')).timestamp;
    let systemLogs = createSystemLogs();
    systemLogs[SYSTEM_LOG_KEYS.PACKED_BATCH_AND_L2_BLOCK_TIMESTAMP_KEY] = constructL2Log(
        true,
        L2_SYSTEM_CONTEXT_ADDRESS,
        SYSTEM_LOG_KEYS.PACKED_BATCH_AND_L2_BLOCK_TIMESTAMP_KEY,
        packBatchTimestampAndBatchTimestamp(timestamp, timestamp)
    );

    return {
        timestamp,
        indexRepeatedStorageChanges: 0,
        newStateRoot: ethers.utils.randomBytes(32),
        numberOfLayer1Txs: 0,
        priorityOperationsHash: EMPTY_STRING_KECCAK,
        systemLogs: ethers.utils.hexConcat([`0x00000007`].concat(systemLogs)),
        totalL2ToL1Pubdata: ethers.constants.HashZero,
        bootloaderHeapInitialContentsHash: ethers.utils.randomBytes(32),
        eventsQueueStateHash: ethers.utils.randomBytes(32),
        ...info
    };
}

async function buildCommitBatchInfoWithCustomLogs(
    prevInfo: StoredBatchInfo,
    info: CommitBatchInfoWithTimestamp,
    systemLogs: string[]
): Promise<CommitBatchInfo> {
    const timestamp = info.timestamp || (await hardhat.ethers.provider.getBlock('latest')).timestamp;
    systemLogs[SYSTEM_LOG_KEYS.PACKED_BATCH_AND_L2_BLOCK_TIMESTAMP_KEY] = constructL2Log(
        true,
        L2_SYSTEM_CONTEXT_ADDRESS,
        SYSTEM_LOG_KEYS.PACKED_BATCH_AND_L2_BLOCK_TIMESTAMP_KEY,
        packBatchTimestampAndBatchTimestamp(timestamp, timestamp)
    );

    const size = systemLogs.length == 7 ? `0x00000007` : `0x00000008`;

    return {
        timestamp,
        indexRepeatedStorageChanges: 0,
        newStateRoot: ethers.utils.randomBytes(32),
        numberOfLayer1Txs: 0,
        priorityOperationsHash: EMPTY_STRING_KECCAK,
        systemLogs: ethers.utils.hexConcat([size].concat(systemLogs)),
        totalL2ToL1Pubdata: ethers.constants.HashZero,
        bootloaderHeapInitialContentsHash: ethers.utils.randomBytes(32),
        eventsQueueStateHash: ethers.utils.randomBytes(32),
        ...info
    };
}

function getBatchStoredInfo(commitInfo: CommitBatchInfo, commitment: string): StoredBatchInfo {
    return {
        batchNumber: commitInfo.batchNumber,
        batchHash: commitInfo.newStateRoot,
        indexRepeatedStorageChanges: commitInfo.indexRepeatedStorageChanges,
        numberOfLayer1Txs: commitInfo.numberOfLayer1Txs,
        priorityOperationsHash: commitInfo.priorityOperationsHash,
        l2LogsTreeRoot: ethers.constants.HashZero,
        timestamp: commitInfo.timestamp,
        commitment: commitment
    };
}

interface L2CanonicalTransaction {
    txType: BigNumberish;
    from: BigNumberish;
    to: BigNumberish;
    gasLimit: BigNumberish;
    gasPerPubdataByteLimit: BigNumberish;
    maxFeePerGas: BigNumberish;
    maxPriorityFeePerGas: BigNumberish;
    paymaster: BigNumberish;
    nonce: BigNumberish;
    value: BigNumberish;
    // In the future, we might want to add some
    // new fields to the struct. The `txData` struct
    // is to be passed to account and any changes to its structure
    // would mean a breaking change to these accounts. In order to prevent this,
    // we should keep some fields as "reserved".
    // It is also recommended that their length is fixed, since
    // it would allow easier proof integration (in case we will need
    // some special circuit for preprocessing transactions).
    reserved: [BigNumberish, BigNumberish, BigNumberish, BigNumberish];
    data: BytesLike;
    signature: BytesLike;
    factoryDeps: BigNumberish[];
    paymasterInput: BytesLike;
    // Reserved dynamic type for the future use-case. Using it should be avoided,
    // But it is still here, just in case we want to enable some additional functionality.
    reservedDynamic: BytesLike;
}

function buildL2CanonicalTransaction(tx: Partial<L2CanonicalTransaction>): L2CanonicalTransaction {
    return {
        txType: SYSTEM_UPGRADE_TX_TYPE,
        from: ethers.constants.AddressZero,
        to: ethers.constants.AddressZero,
        gasLimit: 3000000,
        gasPerPubdataByteLimit: REQUIRED_L1_TO_L2_GAS_PER_PUBDATA_LIMIT,
        maxFeePerGas: 0,
        maxPriorityFeePerGas: 0,
        paymaster: 0,
        nonce: 0,
        value: 0,
        reserved: [0, 0, 0, 0],
        data: '0x',
        signature: '0x',
        factoryDeps: [],
        paymasterInput: '0x',
        reservedDynamic: '0x',
        ...tx
    };
}

interface VerifierParams {
    recursionNodeLevelVkHash: BytesLike;
    recursionLeafLevelVkHash: BytesLike;
    recursionCircuitsSetVksHash: BytesLike;
}

function buildVerifierParams(params: Partial<VerifierParams>): VerifierParams {
    return {
        recursionNodeLevelVkHash: ethers.constants.HashZero,
        recursionLeafLevelVkHash: ethers.constants.HashZero,
        recursionCircuitsSetVksHash: ethers.constants.HashZero,
        ...params
    };
}

interface ProposedUpgrade {
    // The tx for the upgrade call to the l2 system upgrade contract
    l2ProtocolUpgradeTx: L2CanonicalTransaction;
    factoryDeps: BytesLike[];
    executeUpgradeTx: boolean;
    bootloaderHash: BytesLike;
    defaultAccountHash: BytesLike;
    verifier: string;
    verifierParams: VerifierParams;
    l1ContractsUpgradeCalldata: BytesLike;
    postUpgradeCalldata: BytesLike;
    upgradeTimestamp: ethers.BigNumber;
    newProtocolVersion: BigNumberish;
    newAllowList: string;
}

type PartialProposedUpgrade = Partial<ProposedUpgrade>;

function buildProposeUpgrade(proposedUpgrade: PartialProposedUpgrade): ProposedUpgrade {
    const newProtocolVersion = proposedUpgrade.newProtocolVersion || 0;
    return {
        l2ProtocolUpgradeTx: buildL2CanonicalTransaction({ nonce: newProtocolVersion }),
        executeUpgradeTx: false,
        bootloaderHash: ethers.constants.HashZero,
        defaultAccountHash: ethers.constants.HashZero,
        verifier: ethers.constants.AddressZero,
        verifierParams: buildVerifierParams({}),
        l1ContractsUpgradeCalldata: '0x',
        postUpgradeCalldata: '0x',
        upgradeTimestamp: ethers.constants.Zero,
        factoryDeps: [],
        newProtocolVersion,
        newAllowList: ethers.constants.AddressZero,
        ...proposedUpgrade
    };
}

async function executeTransparentUpgrade(
    proxyGetters: GettersFacet,
    proxyDiamondCut: DiamondCutFacet,
    partialUpgrade: Partial<ProposedUpgrade>,
    contractFactory?: ethers.ethers.ContractFactory
) {
    if (partialUpgrade.newProtocolVersion == null) {
        const newVersion = (await proxyGetters.getProtocolVersion()).add(1);
        partialUpgrade.newProtocolVersion = newVersion;
    }
    const upgrade = buildProposeUpgrade(partialUpgrade);
    const proposalId = (await proxyGetters.getCurrentProposalId()).add(1);

    const defaultUpgradeFactory = contractFactory
        ? contractFactory
        : await hardhat.ethers.getContractFactory('DefaultUpgrade');

    const defaultUpgrade = await defaultUpgradeFactory.deploy();
    const diamondUpgradeInit = DefaultUpgradeFactory.connect(defaultUpgrade.address, defaultUpgrade.signer);

    const upgradeCalldata = diamondUpgradeInit.interface.encodeFunctionData('upgrade', [upgrade]);

    const diamondCutData = diamondCut([], diamondUpgradeInit.address, upgradeCalldata);

    await (await proxyDiamondCut.proposeTransparentUpgrade(diamondCutData, proposalId)).wait();

    // This promise will be handled in the tests
    return proxyDiamondCut.executeUpgrade(diamondCutData, ethers.constants.HashZero);
}

async function executeCustomTransparentUpgrade(
    proxyGetters: GettersFacet,
    proxyDiamondCut: DiamondCutFacet,
    partialUpgrade: Partial<ProposedUpgrade>,
    contractFactory?: ethers.ethers.ContractFactory
) {
    if (partialUpgrade.newProtocolVersion == null) {
        const newVersion = (await proxyGetters.getProtocolVersion()).add(1);
        partialUpgrade.newProtocolVersion = newVersion;
    }
    const upgrade = buildProposeUpgrade(partialUpgrade);
    const proposalId = (await proxyGetters.getCurrentProposalId()).add(1);

    const upgradeFactory = contractFactory
        ? contractFactory
        : await hardhat.ethers.getContractFactory('CustomUpgradeTest');

    const customUpgrade = await upgradeFactory.deploy();
    const diamondUpgradeInit = CustomUpgradeTestFactory.connect(customUpgrade.address, customUpgrade.signer);

    const upgradeCalldata = diamondUpgradeInit.interface.encodeFunctionData('upgrade', [upgrade]);

    const diamondCutData = diamondCut([], diamondUpgradeInit.address, upgradeCalldata);

    await (await proxyDiamondCut.proposeTransparentUpgrade(diamondCutData, proposalId)).wait();

    // This promise will be handled in the tests
    return proxyDiamondCut.executeUpgrade(diamondCutData, ethers.constants.HashZero);
}

async function makeExecutedEqualCommitted(
    proxyExecutor: ExecutorFacet,
    prevBatchInfo: StoredBatchInfo,
    batchesToProve: StoredBatchInfo[],
    batchesToExecute: StoredBatchInfo[]
) {
    batchesToExecute = [...batchesToProve, ...batchesToExecute];

    await (
        await proxyExecutor.proveBatches(prevBatchInfo, batchesToProve, {
            recursiveAggregationInput: [],
            serializedProof: []
        })
    ).wait();

    await (await proxyExecutor.executeBatches(batchesToExecute)).wait();
}<|MERGE_RESOLUTION|>--- conflicted
+++ resolved
@@ -509,11 +509,7 @@
             true,
             L2_SYSTEM_CONTEXT_ADDRESS,
             SYSTEM_LOG_KEYS.PREV_BATCH_HASH_KEY,
-<<<<<<< HEAD
             ethers.utils.hexlify(storedBatch1Info.batchHash)
-=======
-            ethers.utils.hexlify(storedBlock1Info.blockHash)
->>>>>>> 9d577f56
         );
 
         const batch2InfoNoUpgradeTx = await buildCommitBatchInfoWithCustomLogs(
@@ -544,11 +540,7 @@
             true,
             L2_SYSTEM_CONTEXT_ADDRESS,
             SYSTEM_LOG_KEYS.PREV_BATCH_HASH_KEY,
-<<<<<<< HEAD
             ethers.utils.hexlify(storedBatch1Info.batchHash)
-=======
-            ethers.utils.hexlify(storedBlock1Info.blockHash)
->>>>>>> 9d577f56
         );
 
         const batch2InfoTwoUpgradeTx = await buildCommitBatchInfoWithCustomLogs(
@@ -581,11 +573,7 @@
             true,
             L2_SYSTEM_CONTEXT_ADDRESS,
             SYSTEM_LOG_KEYS.PREV_BATCH_HASH_KEY,
-<<<<<<< HEAD
             ethers.utils.hexlify(storedBatch1Info.batchHash)
-=======
-            ethers.utils.hexlify(storedBlock1Info.blockHash)
->>>>>>> 9d577f56
         );
 
         const batch2InfoTwoUpgradeTx = await buildCommitBatchInfoWithCustomLogs(
@@ -618,11 +606,7 @@
             true,
             L2_SYSTEM_CONTEXT_ADDRESS,
             SYSTEM_LOG_KEYS.PREV_BATCH_HASH_KEY,
-<<<<<<< HEAD
             ethers.utils.hexlify(storedBatch1Info.batchHash)
-=======
-            ethers.utils.hexlify(storedBlock1Info.blockHash)
->>>>>>> 9d577f56
         );
 
         const batch2InfoTwoUpgradeTx = await buildCommitBatchInfoWithCustomLogs(
@@ -661,11 +645,7 @@
             true,
             L2_SYSTEM_CONTEXT_ADDRESS,
             SYSTEM_LOG_KEYS.PREV_BATCH_HASH_KEY,
-<<<<<<< HEAD
             ethers.utils.hexlify(storedBatch1Info.batchHash)
-=======
-            ethers.utils.hexlify(storedBlock1Info.blockHash)
->>>>>>> 9d577f56
         );
 
         const batch3InfoTwoUpgradeTx = await buildCommitBatchInfoWithCustomLogs(
@@ -719,11 +699,7 @@
             true,
             L2_SYSTEM_CONTEXT_ADDRESS,
             SYSTEM_LOG_KEYS.PREV_BATCH_HASH_KEY,
-<<<<<<< HEAD
             ethers.utils.hexlify(storedBatch1Info.batchHash)
-=======
-            ethers.utils.hexlify(storedBlock1Info.blockHash)
->>>>>>> 9d577f56
         );
 
         const batch3InfoTwoUpgradeTx = await buildCommitBatchInfoWithCustomLogs(
