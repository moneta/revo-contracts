--- conflicted
+++ resolved
@@ -54,14 +54,9 @@
   // }
 
   // Bridges
-<<<<<<< HEAD
   const promise = verifyPromise(addresses.Bridges.ERC20BridgeImplementation, [
-    addresses.StateTransition.DiamondProxy,
-    addresses.AllowList,
+    addresses.StateTransition.DiamondProxy
   ]);
-=======
-  const promise = verifyPromise(addresses.Bridges.ERC20BridgeImplementation, [addresses.ZkSync.DiamondProxy]);
->>>>>>> c9474058
   promises.push(promise);
 
   const messages = await Promise.allSettled(promises);
