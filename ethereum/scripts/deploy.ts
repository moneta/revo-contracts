import { Command } from "commander";
import { Wallet, ethers } from "ethers";
import { Deployer } from "../src.ts/deploy";
import { formatUnits, parseUnits } from "ethers/lib/utils";
import * as fs from "fs";
import * as path from "path";
import { web3Provider } from "./utils";

const provider = web3Provider();
const testConfigPath = path.join(process.env.ZKSYNC_HOME as string, "etc/test_config/constant");
const ethTestConfig = JSON.parse(fs.readFileSync(`${testConfigPath}/eth.json`, { encoding: "utf-8" }));

async function main() {
  const program = new Command();

  program.version("0.1.0").name("deploy").description("deploy L1 contracts");

  program
    .option("--private-key <private-key>")
    .option("--chain-id <chain-id>")
    .option("--gas-price <gas-price>")
    .option("--nonce <nonce>")
    .option("--owner-address <owner-address>")
    .option("--create2-salt <create2-salt>")
    .option("--diamond-upgrade-init <version>")
    .option("--only-verifier")
    .action(async (cmd) => {
      const deployWallet = cmd.privateKey
        ? new Wallet(cmd.privateKey, provider)
        : Wallet.fromMnemonic(
            process.env.MNEMONIC ? process.env.MNEMONIC : ethTestConfig.mnemonic,
            "m/44'/60'/0'/0/1"
          ).connect(provider);
      console.log(`Using deployer wallet: ${deployWallet.address}`);

      const ownerAddress = cmd.ownerAddress ? cmd.ownerAddress : deployWallet.address;
      console.log(`Using owner address: ${ownerAddress}`);

      const gasPrice = cmd.gasPrice ? parseUnits(cmd.gasPrice, "gwei") : await provider.getGasPrice();
      console.log(`Using gas price: ${formatUnits(gasPrice, "gwei")} gwei`);

      let nonce = cmd.nonce ? parseInt(cmd.nonce) : await deployWallet.getTransactionCount();
      console.log(`Using nonce: ${nonce}`);

      const create2Salt = cmd.create2Salt ? cmd.create2Salt : ethers.utils.hexlify(ethers.utils.randomBytes(32));

      const deployer = new Deployer({
        deployWallet,
        ownerAddress,
        verbose: true,
      });

      // Create2 factory already deployed on the public networks, only deploy it on local node
      if (process.env.CHAIN_ETH_NETWORK === "localhost") {
        await deployer.deployCreate2Factory({ gasPrice, nonce });
        nonce++;

        await deployer.deployMulticall3(create2Salt, { gasPrice, nonce });
        nonce++;
      }

      if (cmd.onlyVerifier) {
        await deployer.deployVerifier(create2Salt, { gasPrice, nonce });
        return;
      }

      // Deploy diamond upgrade init contract if needed
      const diamondUpgradeContractVersion = cmd.diamondUpgradeInit || 1;
      if (diamondUpgradeContractVersion) {
        await deployer.deployDiamondUpgradeInit(create2Salt, diamondUpgradeContractVersion, {
          gasPrice,
          nonce,
        });
        nonce++;
      }

      await deployer.deployDefaultUpgrade(create2Salt, {
        gasPrice,
        nonce,
      });
      nonce++;

      await deployer.deployGenesisUpgrade(create2Salt, {
        gasPrice,
        nonce,
      });
      nonce++;

      await deployer.deployGovernance(create2Salt, { gasPrice, nonce });
<<<<<<< HEAD
      await deployer.deployAllowList(create2Salt, { gasPrice });
      await deployer.deployTransparentProxyAdmin(create2Salt, { gasPrice });
      await deployer.deployBridgehubContract(create2Salt, gasPrice);
      await deployer.deployStateTransitionContract(create2Salt, null, gasPrice); // Do not pass nonce, since it was increment after deploying factory contracts
      await deployer.deployBridgeContracts(create2Salt, gasPrice);
=======
      await deployer.deployZkSyncContract(create2Salt, gasPrice, nonce + 1);
      await deployer.deployBridgeContracts(create2Salt, gasPrice); // Do not pass nonce, since it was increment after deploying zkSync contracts
>>>>>>> c9474058
      await deployer.deployWethBridgeContracts(create2Salt, gasPrice);
    });

  await program.parseAsync(process.argv);
}

main()
  .then(() => process.exit(0))
  .catch((err) => {
    console.error("Error:", err);
    process.exit(1);
  });<|MERGE_RESOLUTION|>--- conflicted
+++ resolved
@@ -87,16 +87,10 @@
       nonce++;
 
       await deployer.deployGovernance(create2Salt, { gasPrice, nonce });
-<<<<<<< HEAD
-      await deployer.deployAllowList(create2Salt, { gasPrice });
       await deployer.deployTransparentProxyAdmin(create2Salt, { gasPrice });
       await deployer.deployBridgehubContract(create2Salt, gasPrice);
       await deployer.deployStateTransitionContract(create2Salt, null, gasPrice); // Do not pass nonce, since it was increment after deploying factory contracts
       await deployer.deployBridgeContracts(create2Salt, gasPrice);
-=======
-      await deployer.deployZkSyncContract(create2Salt, gasPrice, nonce + 1);
-      await deployer.deployBridgeContracts(create2Salt, gasPrice); // Do not pass nonce, since it was increment after deploying zkSync contracts
->>>>>>> c9474058
       await deployer.deployWethBridgeContracts(create2Salt, gasPrice);
     });
 
