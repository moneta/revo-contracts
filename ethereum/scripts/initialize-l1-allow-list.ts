--- conflicted
+++ resolved
@@ -16,45 +16,6 @@
 }
 
 async function main() {
-<<<<<<< HEAD
-    const program = new Command();
-
-    program.version('0.1.0').name('initialize-l1-allow-list');
-
-    program
-        .option('--private-key <private-key>')
-        .option('--nonce <nonce>')
-        .action(async (cmd) => {
-            const wallet = cmd.privateKey
-                ? new Wallet(cmd.privateKey, provider)
-                : Wallet.fromMnemonic(
-                      process.env.MNEMONIC ? process.env.MNEMONIC : ethTestConfig.mnemonic,
-                      "m/44'/60'/0'/0/1"
-                  ).connect(provider);
-            console.log(`Using wallet: ${wallet.address}`);
-
-            const nonce = cmd.nonce ? parseInt(cmd.nonce) : await wallet.getTransactionCount();
-            console.log(`Using nonce: ${nonce}`);
-
-            const deployer = new Deployer({ deployWallet: wallet });
-
-            const allowListContract = deployer.l1AllowList(wallet);
-            const tx = await allowListContract.setBatchAccessMode(
-                [
-                    deployer.addresses.Bridgehub.BridgehubDiamondProxy,
-                    deployer.addresses.StateTransition.StateTransitionProxy,
-                    deployer.addresses.StateTransition.DiamondProxy,
-                    deployer.addresses.Bridges.ERC20BridgeProxy,
-                    deployer.addresses.Bridges.WethBridgeProxy
-                ],
-                [AccessMode.Public, AccessMode.Public, AccessMode.Public, AccessMode.Public, AccessMode.Public],
-                { nonce }
-            );
-            await tx.wait();
-        });
-
-    await program.parseAsync(process.argv);
-=======
   const program = new Command();
 
   program.version("0.1.0").name("initialize-l1-allow-list");
@@ -78,19 +39,20 @@
 
       const allowListContract = deployer.l1AllowList(wallet);
       const tx = await allowListContract.setBatchAccessMode(
-        [
-          deployer.addresses.ZkSync.DiamondProxy,
-          deployer.addresses.Bridges.ERC20BridgeProxy,
-          deployer.addresses.Bridges.WethBridgeProxy,
-        ],
-        [AccessMode.Public, AccessMode.Public, AccessMode.Public],
-        { nonce }
+          [
+              deployer.addresses.Bridgehub.BridgehubDiamondProxy,
+              deployer.addresses.StateTransition.StateTransitionProxy,
+              deployer.addresses.StateTransition.DiamondProxy,
+              deployer.addresses.Bridges.ERC20BridgeProxy,
+              deployer.addresses.Bridges.WethBridgeProxy
+          ],
+          [AccessMode.Public, AccessMode.Public, AccessMode.Public, AccessMode.Public, AccessMode.Public],
+          { nonce }
       );
-      await tx.wait();
+          await tx.wait();
     });
 
   await program.parseAsync(process.argv);
->>>>>>> 9c85f58f
 }
 
 main()
