--- conflicted
+++ resolved
@@ -5,14 +5,8 @@
 import "../../proof-system/chain-interfaces/IProofChainExecutor.sol";
 
 /// @title DummyExecutor
-<<<<<<< HEAD
 /// @notice A test smart contract implementing the IExecutor interface to simulate Executor behavior for testing purposes.
 contract DummyExecutor is IProofExecutor {
-=======
-/// @notice A test smart contract implementing the IExecutor interface to simulate Executor behavior for testing
-/// purposes.
-contract DummyExecutor is IExecutor {
->>>>>>> 3c385c78
     address owner;
 
     // Flags to control if the contract should revert during commit, prove, and execute blocks operations
