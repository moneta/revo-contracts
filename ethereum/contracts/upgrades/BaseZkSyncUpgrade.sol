--- conflicted
+++ resolved
@@ -2,15 +2,9 @@
 
 pragma solidity ^0.8.13;
 
-<<<<<<< HEAD
 import "../proof-system/chain-deps/facets/ProofChainBase.sol";
 import "../bridgehead/chain-interfaces/IMailbox.sol";
-import "../proof-system/Verifier.sol";
-=======
-import "../zksync/facets/Base.sol";
-import "../zksync/interfaces/IMailbox.sol";
-import "../zksync/interfaces/IVerifier.sol";
->>>>>>> 3c385c78
+import "../proof-system/chain-interfaces/IVerifier.sol";
 import "../common/libraries/L2ContractHelper.sol";
 import "../common/Messaging.sol";
 import "../bridgehead/libraries/TransactionValidator.sol";
@@ -135,13 +129,8 @@
             return;
         }
 
-<<<<<<< HEAD
-        Verifier oldVerifier = chainStorage.verifier;
+        IVerifier oldVerifier = chainStorage.verifier;
         chainStorage.verifier = _newVerifier;
-=======
-        IVerifier oldVerifier = s.verifier;
-        s.verifier = _newVerifier;
->>>>>>> 3c385c78
         emit NewVerifier(address(oldVerifier), address(_newVerifier));
     }
 
