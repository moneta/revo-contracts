--- conflicted
+++ resolved
@@ -61,15 +61,11 @@
 
     /// @dev Contract is expected to be used as proxy implementation.
     /// @dev Initialize the implementation to prevent Parity hack.
-<<<<<<< HEAD
     constructor(
         address payable _l1WethAddress,
         IBridgehead _zkSync,
         IAllowList _allowList
     ) reentrancyGuardInitializer {
-=======
-    constructor(address payable _l1WethAddress, IZkSync _zkSync, IAllowList _allowList) reentrancyGuardInitializer {
->>>>>>> 3c385c78
         l1WethAddress = _l1WethAddress;
         zkSync = _zkSync;
         allowList = _allowList;
