--- conflicted
+++ resolved
@@ -8,20 +8,11 @@
 import "./interfaces/IL2WethBridge.sol";
 import "./interfaces/IL2Bridge.sol";
 import "./interfaces/IWETH9.sol";
-<<<<<<< HEAD
 import "../bridgehub/bridgehub-interfaces/IBridgehub.sol";
-import "../common/interfaces/IAllowList.sol";
 
 import "./libraries/BridgeInitializationHelper.sol";
 
 import "../common/Messaging.sol";
-import "../common/AllowListed.sol";
-=======
-import "../zksync/interfaces/IZkSync.sol";
-
-import "./libraries/BridgeInitializationHelper.sol";
-
->>>>>>> c9474058
 import "../common/libraries/UnsafeBytes.sol";
 import "../common/ReentrancyGuard.sol";
 import "../common/VersionTracker.sol";
@@ -43,12 +34,8 @@
 /// @dev For withdrawals, the contract receives ETH from the L2 WETH bridge contract, wraps it into
 /// WETH, and sends the WETH to the L1 recipient.
 /// @dev The `L1WethBridge` contract works in conjunction with its L2 counterpart, `L2WethBridge`.
-<<<<<<< HEAD
 /// @dev Note VersionTracker stores at random addresses, so we can add it to the inheritance tree.
-contract L1WethBridge is IL1Bridge, AllowListed, ReentrancyGuard, VersionTracker {
-=======
-contract L1WethBridge is IL1Bridge, ReentrancyGuard {
->>>>>>> c9474058
+contract L1WethBridge is IL1Bridge, ReentrancyGuard, VersionTracker {
     using SafeERC20 for IERC20;
 
     /// @dev Event emitted when ETH is received by the contract.
@@ -57,16 +44,8 @@
     /// @dev The address of the WETH token on L1
     address payable public immutable l1WethAddress;
 
-<<<<<<< HEAD
-    /// @dev The smart contract that manages the list with permission to call contract functions
-    IAllowList public immutable allowList;
-
     /// @dev bridgehub smart contract that is used to operate with L2 via asynchronous L2 <-> L1 communication
     IBridgehub public immutable bridgehub;
-=======
-    /// @dev zkSync smart contract that is used to operate with L2 via asynchronous L2 <-> L1 communication
-    IZkSync public immutable zkSync;
->>>>>>> c9474058
 
     /// @dev The address of deployed L2 WETH bridge counterpart
     address public l2BridgeStandardAddress;
@@ -108,22 +87,14 @@
 
     /// @dev Contract is expected to be used as proxy implementation.
     /// @dev Initialize the implementation to prevent Parity hack.
-<<<<<<< HEAD
     constructor(
         address payable _l1WethAddress,
         IBridgehub _bridgehub,
-        IAllowList _allowList,
         uint256 _eraChainId
     ) reentrancyGuardInitializer {
         l1WethAddress = _l1WethAddress;
         bridgehub = _bridgehub;
-        allowList = _allowList;
         eraChainId = _eraChainId;
-=======
-    constructor(address payable _l1WethAddress, IZkSync _zkSync) reentrancyGuardInitializer {
-        l1WethAddress = _l1WethAddress;
-        zkSync = _zkSync;
->>>>>>> c9474058
     }
 
     // used for calling reentracyGuardInitializer in testing and independent deployments
@@ -417,8 +388,7 @@
         uint16 _l2TxNumberInBatch,
         bytes calldata _message,
         bytes32[] calldata _merkleProof
-<<<<<<< HEAD
-    ) external nonReentrant senderCanCallFunction(allowList) {
+    ) external nonReentrant {
         {
             if (_chainId == eraChainId) {
                 require(!isWithdrawalFinalizedEra[_l2BatchNumber][_l2MessageIndex], "Withdrawal is already finalized");
@@ -429,12 +399,6 @@
                 );
             }
         }
-=======
-    ) external nonReentrant {
-        require(!isWithdrawalFinalized[_l2BatchNumber][_l2MessageIndex], "Withdrawal is already finalized");
-
-        (address l1WethWithdrawReceiver, uint256 amount) = _parseL2EthWithdrawalMessage(_message);
->>>>>>> c9474058
 
         // Check if the withdrawal has already been finalized on L2.
         bool alreadyFinalised = bridgehub.isEthWithdrawalFinalized(_chainId, _l2MessageIndex, _l2TxNumberInBatch);
