--- conflicted
+++ resolved
@@ -39,12 +39,8 @@
     "deploy-testnet-paymaster": "ts-node src/deployTestnetPaymaster.ts",
     "deploy-force-deploy-upgrader": "ts-node src/deployForceDeployUpgrader.ts",
     "publish-bridge-preimages": "ts-node src/publish-bridge-preimages.ts",
-<<<<<<< HEAD
-    "upgrade-l2-erc20-contract": "ts-node src/upgradeL2BridgeImpl.ts"
-=======
     "deploy-l2-weth": "ts-node src/deployL2Weth.ts",
     "upgrade-bridge-contracts": "ts-node src/upgradeBridgeImpl.ts"
->>>>>>> ec768caa
   },
   "dependencies": {
     "dotenv": "^16.0.3"
