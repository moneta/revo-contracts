import "@matterlabs/hardhat-zksync-solc";
import "@matterlabs/hardhat-zksync-verify";
import "@nomicfoundation/hardhat-chai-matchers";
import "@nomiclabs/hardhat-ethers";
import "hardhat-typechain";

// If no network is specified, use the default config
if (!process.env.CHAIN_ETH_NETWORK) {
  // eslint-disable-next-line @typescript-eslint/no-var-requires
  require("dotenv").config();
}

<<<<<<< HEAD
const prodConfig = {
  ERA_CHAIN_ID: 324,
};
const testnetConfig = {
  ERA_CHAIN_ID: 300,
  ERA_WETH_ADDRESS: "address(0)",
};
const hardhatConfig = {
  ERA_CHAIN_ID: 270,
  ERA_WETH_ADDRESS: "address(0)",
};
const localConfig = {
  ERA_CHAIN_ID: 270,
  ERA_WETH_ADDRESS: "address(0)",
};

const contractDefs = {
  sepolia: testnetConfig,
  rinkeby: testnetConfig,
  ropsten: testnetConfig,
  goerli: testnetConfig,
  mainnet: prodConfig,
  hardhat: hardhatConfig,
  localhost: localConfig,
};

=======
>>>>>>> ee9b9694
export default {
  zksolc: {
    version: "1.3.18",
    compilerSource: "binary",
    settings: {
      isSystem: true,
    },
  },
  solidity: {
    version: "0.8.20",
  },
  defaultNetwork: "localhost",
  networks: {
    localhost: {
      // era-test-node default url
      url: "http://127.0.0.1:8011",
      ethNetwork: "localhost",
      zksync: true,
    },
    zkSyncTestnet: {
      url: "https://zksync2-testnet.zksync.dev",
      ethNetwork: "goerli",
      zksync: true,
      // contract verification endpoint
      verifyURL: "https://zksync2-testnet-explorer.zksync.dev/contract_verification",
    },
    zkSyncTestnetSepolia: {
      url: "https://sepolia.era.zksync.dev",
      ethNetwork: "sepolia",
      zksync: true,
      // contract verification endpoint
      verifyURL: "https://explorer.sepolia.era.zksync.dev/contract_verification",
    },
    zksyncMainnet: {
      url: "https://mainnet.era.zksync.io",
      ethNetwork: "mainnet",
      zksync: true,
      // contract verification endpoint
      verifyURL: "https://zksync2-mainnet-explorer.zksync.io/contract_verification",
    },
  },
};<|MERGE_RESOLUTION|>--- conflicted
+++ resolved
@@ -10,35 +10,6 @@
   require("dotenv").config();
 }
 
-<<<<<<< HEAD
-const prodConfig = {
-  ERA_CHAIN_ID: 324,
-};
-const testnetConfig = {
-  ERA_CHAIN_ID: 300,
-  ERA_WETH_ADDRESS: "address(0)",
-};
-const hardhatConfig = {
-  ERA_CHAIN_ID: 270,
-  ERA_WETH_ADDRESS: "address(0)",
-};
-const localConfig = {
-  ERA_CHAIN_ID: 270,
-  ERA_WETH_ADDRESS: "address(0)",
-};
-
-const contractDefs = {
-  sepolia: testnetConfig,
-  rinkeby: testnetConfig,
-  ropsten: testnetConfig,
-  goerli: testnetConfig,
-  mainnet: prodConfig,
-  hardhat: hardhatConfig,
-  localhost: localConfig,
-};
-
-=======
->>>>>>> ee9b9694
 export default {
   zksolc: {
     version: "1.3.18",
