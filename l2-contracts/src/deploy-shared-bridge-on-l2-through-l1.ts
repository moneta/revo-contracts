import { Command } from "commander";
import type { BigNumberish } from "ethers";
import { Wallet } from "ethers";
import { formatUnits, parseUnits } from "ethers/lib/utils";
<<<<<<< HEAD
import { provider, publishBytecodeFromL1 } from "./utils";
=======
import { provider, publishBytecodeFromL1, priorityTxMaxGasLimit } from "./utils";
>>>>>>> 66721c55

import { ethTestConfig } from "./deploy-utils";

import { Deployer } from "../../l1-contracts/src.ts/deploy";
import { GAS_MULTIPLIER } from "../../l1-contracts/scripts/utils";
import * as hre from "hardhat";
<<<<<<< HEAD
=======
import {
  ADDRESS_ONE,
  L2_ASSET_ROUTER_ADDRESS,
  L2_BRIDGEHUB_ADDRESS,
  L2_MESSAGE_ROOT_ADDRESS,
  L2_NATIVE_TOKEN_VAULT_ADDRESS,
} from "../../l1-contracts/src.ts/utils";

import { L2NativeTokenVaultFactory } from "../typechain";
import { BridgehubFactory } from "../../l1-contracts/typechain";
>>>>>>> 66721c55

export const L2_SHARED_BRIDGE_ABI = hre.artifacts.readArtifactSync("L2SharedBridge").abi;
export const L2_STANDARD_TOKEN_PROXY_BYTECODE = hre.artifacts.readArtifactSync("BeaconProxy").bytecode;

export async function publishL2NativeTokenVaultDependencyBytecodesOnL2(
  deployer: Deployer,
  chainId: string,
  gasPrice: BigNumberish
) {
  if (deployer.verbose) {
    console.log("Providing necessary L2 bytecodes");
  }

  const L2_STANDARD_ERC20_PROXY_FACTORY_BYTECODE = hre.artifacts.readArtifactSync("UpgradeableBeacon").bytecode;
  const L2_STANDARD_ERC20_IMPLEMENTATION_BYTECODE = hre.artifacts.readArtifactSync("L2StandardERC20").bytecode;

  const receipt = await (
    await publishBytecodeFromL1(
      chainId,
      deployer.deployWallet,
      [
        L2_STANDARD_ERC20_PROXY_FACTORY_BYTECODE,
        L2_STANDARD_ERC20_IMPLEMENTATION_BYTECODE,
        L2_STANDARD_TOKEN_PROXY_BYTECODE,
      ],
      gasPrice
    )
  ).wait();

  if (deployer.verbose) {
    console.log("Bytecodes published on L2, hash: ", receipt.transactionHash);
  }
}

<<<<<<< HEAD
export async function deploySharedBridgeOnL2ThroughL1(deployer: Deployer, chainId: string, gasPrice: BigNumberish) {
  await publishL2NativeTokenVaultDependencyBytecodesOnL2(deployer, chainId, gasPrice);
=======
async function setL2TokenBeacon(deployer: Deployer, chainId: string, gasPrice: BigNumberish) {
  if (deployer.verbose) {
    console.log("Setting L2 token beacon");
  }
  const l2NTV = L2NativeTokenVaultFactory.connect(L2_NATIVE_TOKEN_VAULT_ADDRESS, deployer.deployWallet);

  const receipt = await deployer.executeUpgradeOnL2(
    chainId,
    L2_NATIVE_TOKEN_VAULT_ADDRESS,
    gasPrice,
    l2NTV.interface.encodeFunctionData("setL2TokenBeacon"),
    priorityTxMaxGasLimit
  );
  if (deployer.verbose) {
    console.log("Set L2Token Beacon, upgrade hash", receipt.transactionHash);
  }
  const bridgehub = BridgehubFactory.connect(L2_BRIDGEHUB_ADDRESS, deployer.deployWallet);
  const receipt2 = await deployer.executeUpgradeOnL2(
    chainId,
    L2_BRIDGEHUB_ADDRESS,
    gasPrice,
    bridgehub.interface.encodeFunctionData("setAddresses", [
      L2_ASSET_ROUTER_ADDRESS,
      ADDRESS_ONE,
      L2_MESSAGE_ROOT_ADDRESS,
    ]),
    priorityTxMaxGasLimit
  );
  if (deployer.verbose) {
    console.log("Set addresses in BH, upgrade hash", receipt2.transactionHash);
  }
}

export async function deploySharedBridgeOnL2ThroughL1(deployer: Deployer, chainId: string, gasPrice: BigNumberish) {
  await publishL2NativeTokenVaultDependencyBytecodesOnL2(deployer, chainId, gasPrice);
  await setL2TokenBeacon(deployer, chainId, gasPrice);
  if (deployer.verbose) {
    console.log(`CONTRACTS_L2_NATIVE_TOKEN_VAULT_IMPL_ADDR=${L2_NATIVE_TOKEN_VAULT_ADDRESS}`);
    console.log(`CONTRACTS_L2_NATIVE_TOKEN_VAULT_PROXY_ADDR=${L2_NATIVE_TOKEN_VAULT_ADDRESS}`);
    console.log(`CONTRACTS_L2_SHARED_BRIDGE_IMPL_ADDR=${L2_ASSET_ROUTER_ADDRESS}`);
    console.log(`CONTRACTS_L2_SHARED_BRIDGE_ADDR=${L2_ASSET_ROUTER_ADDRESS}`);
  }
>>>>>>> 66721c55
}

async function main() {
  const program = new Command();

  program.version("0.1.0").name("deploy-shared-bridge-on-l2-through-l1");

  program
    .option("--private-key <private-key>")
    .option("--chain-id <chain-id>")
    .option("--local-legacy-bridge-testing")
    .option("--gas-price <gas-price>")
    .option("--nonce <nonce>")
    .option("--erc20-bridge <erc20-bridge>")
    .option("--skip-initialize-chain-governance <skip-initialize-chain-governance>")
    .action(async (cmd) => {
      const chainId: string = cmd.chainId ? cmd.chainId : process.env.CHAIN_ETH_ZKSYNC_NETWORK_ID;
      const deployWallet = cmd.privateKey
        ? new Wallet(cmd.privateKey, provider)
        : Wallet.fromMnemonic(
            process.env.MNEMONIC ? process.env.MNEMONIC : ethTestConfig.mnemonic,
            "m/44'/60'/0'/0/1"
          ).connect(provider);
      console.log(`Using deployer wallet: ${deployWallet.address}`);

      const deployer = new Deployer({
        deployWallet,
        ownerAddress: deployWallet.address,
        verbose: true,
      });

      const nonce = cmd.nonce ? parseInt(cmd.nonce) : await deployer.deployWallet.getTransactionCount();
      console.log(`Using nonce: ${nonce}`);

      const gasPrice = cmd.gasPrice
        ? parseUnits(cmd.gasPrice, "gwei")
        : (await provider.getGasPrice()).mul(GAS_MULTIPLIER);
      console.log(`Using gas price: ${formatUnits(gasPrice, "gwei")} gwei`);

      const skipInitializeChainGovernance =
        !!cmd.skipInitializeChainGovernance && cmd.skipInitializeChainGovernance === "true";
      if (skipInitializeChainGovernance) {
        console.log("Initialization of the chain governance will be skipped");
      }

      await deploySharedBridgeOnL2ThroughL1(deployer, chainId, gasPrice);
    });

  await program.parseAsync(process.argv);
}

main()
  .then(() => process.exit(0))
  .catch((err) => {
    console.error("Error:", err);
    process.exit(1);
  });<|MERGE_RESOLUTION|>--- conflicted
+++ resolved
@@ -2,19 +2,13 @@
 import type { BigNumberish } from "ethers";
 import { Wallet } from "ethers";
 import { formatUnits, parseUnits } from "ethers/lib/utils";
-<<<<<<< HEAD
-import { provider, publishBytecodeFromL1 } from "./utils";
-=======
 import { provider, publishBytecodeFromL1, priorityTxMaxGasLimit } from "./utils";
->>>>>>> 66721c55
 
 import { ethTestConfig } from "./deploy-utils";
 
 import { Deployer } from "../../l1-contracts/src.ts/deploy";
 import { GAS_MULTIPLIER } from "../../l1-contracts/scripts/utils";
 import * as hre from "hardhat";
-<<<<<<< HEAD
-=======
 import {
   ADDRESS_ONE,
   L2_ASSET_ROUTER_ADDRESS,
@@ -25,7 +19,6 @@
 
 import { L2NativeTokenVaultFactory } from "../typechain";
 import { BridgehubFactory } from "../../l1-contracts/typechain";
->>>>>>> 66721c55
 
 export const L2_SHARED_BRIDGE_ABI = hre.artifacts.readArtifactSync("L2SharedBridge").abi;
 export const L2_STANDARD_TOKEN_PROXY_BYTECODE = hre.artifacts.readArtifactSync("BeaconProxy").bytecode;
@@ -60,10 +53,6 @@
   }
 }
 
-<<<<<<< HEAD
-export async function deploySharedBridgeOnL2ThroughL1(deployer: Deployer, chainId: string, gasPrice: BigNumberish) {
-  await publishL2NativeTokenVaultDependencyBytecodesOnL2(deployer, chainId, gasPrice);
-=======
 async function setL2TokenBeacon(deployer: Deployer, chainId: string, gasPrice: BigNumberish) {
   if (deployer.verbose) {
     console.log("Setting L2 token beacon");
@@ -106,7 +95,6 @@
     console.log(`CONTRACTS_L2_SHARED_BRIDGE_IMPL_ADDR=${L2_ASSET_ROUTER_ADDRESS}`);
     console.log(`CONTRACTS_L2_SHARED_BRIDGE_ADDR=${L2_ASSET_ROUTER_ADDRESS}`);
   }
->>>>>>> 66721c55
 }
 
 async function main() {
