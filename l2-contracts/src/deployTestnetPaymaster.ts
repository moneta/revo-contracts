import { Command } from "commander";
import { ethers, Wallet } from "ethers";
import { computeL2Create2Address, create2DeployFromL1, getNumberFromEnv } from "./utils";
import { web3Provider } from "../../l1-contracts/scripts/utils";
import * as fs from "fs";
import * as path from "path";
import * as hre from "hardhat";

const provider = web3Provider();
const testConfigPath = path.join(process.env.ZKSYNC_HOME as string, "etc/test_config/constant");
const ethTestConfig = JSON.parse(fs.readFileSync(`${testConfigPath}/eth.json`, { encoding: "utf-8" }));

const priorityTxMaxGasLimit = getNumberFromEnv("CONTRACTS_PRIORITY_TX_MAX_GAS_LIMIT");

// Script to deploy the testnet paymaster and output its address.
// Note, that this script expects that the L2 contracts have been compiled PRIOR
// to running this script.
async function main() {
  const program = new Command();

  program.version("0.1.0").name("deploy-testnet-paymaster").description("Deploys the testnet paymaster to L2");

<<<<<<< HEAD
  program.option("--private-key <private-key>").action(async (cmd: any) => {
=======
  program.option("--private-key <private-key>").action(async (cmd) => {
>>>>>>> ac793e5b
    const deployWallet = cmd.privateKey
      ? new Wallet(cmd.privateKey, provider)
      : Wallet.fromMnemonic(
          process.env.MNEMONIC ? process.env.MNEMONIC : ethTestConfig.mnemonic,
          "m/44'/60'/0'/0/1"
        ).connect(provider);
    console.log(`Using deployer wallet: ${deployWallet.address}`);

    const testnetPaymasterBytecode = hre.artifacts.readArtifactSync("TestnetPaymaster").bytecode;
    const create2Salt = ethers.constants.HashZero;
    const paymasterAddress = computeL2Create2Address(deployWallet, testnetPaymasterBytecode, "0x", create2Salt);

    // TODO: request from API how many L2 gas needs for the transaction.
    await (
      await create2DeployFromL1(deployWallet, testnetPaymasterBytecode, "0x", create2Salt, priorityTxMaxGasLimit)
    ).wait();

    console.log(`CONTRACTS_L2_TESTNET_PAYMASTER_ADDR=${paymasterAddress}`);
  });

  await program.parseAsync(process.argv);
}

main()
  .then(() => process.exit(0))
  .catch((err) => {
    console.error("Error:", err);
    process.exit(1);
  });<|MERGE_RESOLUTION|>--- conflicted
+++ resolved
@@ -20,11 +20,7 @@
 
   program.version("0.1.0").name("deploy-testnet-paymaster").description("Deploys the testnet paymaster to L2");
 
-<<<<<<< HEAD
-  program.option("--private-key <private-key>").action(async (cmd: any) => {
-=======
   program.option("--private-key <private-key>").action(async (cmd) => {
->>>>>>> ac793e5b
     const deployWallet = cmd.privateKey
       ? new Wallet(cmd.privateKey, provider)
       : Wallet.fromMnemonic(
