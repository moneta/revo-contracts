import { artifacts } from "hardhat";

import { Interface } from "ethers/lib/utils";
import { deployedAddressesFromEnv } from "../../l1-contracts/src.ts/deploy-utils";
import type { Deployer } from "../../l1-contracts/src.ts/deploy";
import { ADDRESS_ONE, getNumberFromEnv } from "../../l1-contracts/src.ts/utils";
import { IBridgehubFactory } from "../../l1-contracts/typechain/IBridgehubFactory";
import { web3Provider } from "../../l1-contracts/scripts/utils";

import type { BigNumber, BytesLike, Wallet } from "ethers";
import { ethers } from "ethers";
import type { Provider } from "zksync-ethers";
import { REQUIRED_L1_TO_L2_GAS_PER_PUBDATA_LIMIT, sleep } from "zksync-ethers/build/utils";

<<<<<<< HEAD
=======
import { ERC20Factory } from "../../l1-contracts/typechain";
import { IERC20Factory } from "../typechain/IERC20Factory";

>>>>>>> 311b82ed
export const provider = web3Provider();

// eslint-disable-next-line @typescript-eslint/no-var-requires
export const REQUIRED_L2_GAS_PRICE_PER_PUBDATA = require("../../SystemConfig.json").REQUIRED_L2_GAS_PRICE_PER_PUBDATA;

const DEPLOYER_SYSTEM_CONTRACT_ADDRESS = "0x0000000000000000000000000000000000008006";
const CREATE2_PREFIX = ethers.utils.solidityKeccak256(["string"], ["zksyncCreate2"]);
const L1_TO_L2_ALIAS_OFFSET = "0x1111000000000000000000000000000000001111";
const ADDRESS_MODULO = ethers.BigNumber.from(2).pow(160);

export const priorityTxMaxGasLimit = getNumberFromEnv("CONTRACTS_PRIORITY_TX_MAX_GAS_LIMIT");

export function applyL1ToL2Alias(address: string): string {
  return ethers.utils.hexZeroPad(
    ethers.utils.hexlify(ethers.BigNumber.from(address).add(L1_TO_L2_ALIAS_OFFSET).mod(ADDRESS_MODULO)),
    20
  );
}

export function unapplyL1ToL2Alias(address: string): string {
  // We still add ADDRESS_MODULO to avoid negative numbers
  return ethers.utils.hexZeroPad(
    ethers.utils.hexlify(
      ethers.BigNumber.from(address).sub(L1_TO_L2_ALIAS_OFFSET).add(ADDRESS_MODULO).mod(ADDRESS_MODULO)
    ),
    20
  );
}

export function hashL2Bytecode(bytecode: ethers.BytesLike): Uint8Array {
  // For getting the consistent length we first convert the bytecode to UInt8Array
  const bytecodeAsArray = ethers.utils.arrayify(bytecode);

  if (bytecodeAsArray.length % 32 != 0) {
    throw new Error("The bytecode length in bytes must be divisible by 32");
  }

  const hashStr = ethers.utils.sha256(bytecodeAsArray);
  const hash = ethers.utils.arrayify(hashStr);

  // Note that the length of the bytecode
  // should be provided in 32-byte words.
  const bytecodeLengthInWords = bytecodeAsArray.length / 32;
  if (bytecodeLengthInWords % 2 == 0) {
    throw new Error("Bytecode length in 32-byte words must be odd");
  }
  const bytecodeLength = ethers.utils.arrayify(bytecodeAsArray.length / 32);
  if (bytecodeLength.length > 2) {
    throw new Error("Bytecode length must be less than 2^16 bytes");
  }
  // The bytecode should always take the first 2 bytes of the bytecode hash,
  // so we pad it from the left in case the length is smaller than 2 bytes.
  const bytecodeLengthPadded = ethers.utils.zeroPad(bytecodeLength, 2);

  const codeHashVersion = new Uint8Array([1, 0]);
  hash.set(codeHashVersion, 0);
  hash.set(bytecodeLengthPadded, 2);

  return hash;
}

export function computeL2Create2Address(
  deployWallet: Wallet,
  bytecode: BytesLike,
  constructorInput: BytesLike,
  create2Salt: BytesLike
) {
  const senderBytes = ethers.utils.hexZeroPad(deployWallet.address, 32);
  const bytecodeHash = hashL2Bytecode(bytecode);
  const constructorInputHash = ethers.utils.keccak256(constructorInput);

  const data = ethers.utils.keccak256(
    ethers.utils.concat([CREATE2_PREFIX, senderBytes, create2Salt, bytecodeHash, constructorInputHash])
  );

  return ethers.utils.hexDataSlice(data, 12);
}

export async function create2DeployFromL1(
  chainId: ethers.BigNumberish,
  wallet: ethers.Wallet,
  bytecode: ethers.BytesLike,
  constructor: ethers.BytesLike,
  create2Salt: ethers.BytesLike,
  l2GasLimit: ethers.BigNumberish,
  gasPrice?: ethers.BigNumberish,
  extraFactoryDeps?: ethers.BytesLike[]
) {
  const deployerSystemContracts = new Interface(artifacts.readArtifactSync("IContractDeployer").abi);
  const bytecodeHash = hashL2Bytecode(bytecode);
  const calldata = deployerSystemContracts.encodeFunctionData("create2", [create2Salt, bytecodeHash, constructor]);

  const factoryDeps = extraFactoryDeps ? [bytecode, ...extraFactoryDeps] : [bytecode];
  return await requestL2TransactionDirect(
    chainId,
    wallet,
    DEPLOYER_SYSTEM_CONTRACT_ADDRESS,
    calldata,
    l2GasLimit,
    gasPrice,
    factoryDeps
  );
}

export async function requestL2TransactionDirect(
  chainId: ethers.BigNumberish,
  wallet: ethers.Wallet,
  l2Contract: string,
  calldata: string,
  l2GasLimit: ethers.BigNumberish,
  gasPrice?: ethers.BigNumberish,
  factoryDeps?: ethers.BytesLike[]
) {
  const deployedAddresses = deployedAddressesFromEnv();
  const bridgehubAddress = deployedAddresses.Bridgehub.BridgehubProxy;
  const bridgehub = IBridgehubFactory.connect(bridgehubAddress, wallet);
  gasPrice ??= await bridgehub.provider.getGasPrice();

  const expectedCost = await bridgehub.l2TransactionBaseCost(
    chainId,
    gasPrice,
    l2GasLimit,
    REQUIRED_L2_GAS_PRICE_PER_PUBDATA
  );

  const baseTokenAddress = await bridgehub.baseToken(chainId);
  const baseTokenBridge = deployedAddresses.Bridges.SharedBridgeProxy;
  const baseToken = IERC20Factory.connect(baseTokenAddress, wallet);
  const ethIsBaseToken = ADDRESS_ONE == baseTokenAddress;

  if (!ethIsBaseToken) {
    const tx = await baseToken.approve(baseTokenBridge, expectedCost);
    await tx.wait();
  }
  return await bridgehub.requestL2TransactionDirect(
    {
      chainId,
      l2Contract: l2Contract,
      mintValue: expectedCost,
      l2Value: 0,
      l2Calldata: calldata,
      l2GasLimit,
      l2GasPerPubdataByteLimit: REQUIRED_L2_GAS_PRICE_PER_PUBDATA,
      factoryDeps: factoryDeps ?? [],
      refundRecipient: wallet.address,
    },
    { value: ethIsBaseToken ? expectedCost : 0, gasPrice }
  );
}

export async function publishBytecodeFromL1(
  chainId: ethers.BigNumberish,
  wallet: ethers.Wallet,
  factoryDeps: ethers.BytesLike[],
  gasPrice?: ethers.BigNumberish
) {
  return await requestL2TransactionDirect(
    chainId,
    wallet,
    ethers.constants.AddressZero,
    "0x",
    priorityTxMaxGasLimit,
    gasPrice,
    factoryDeps
  );
}

export async function awaitPriorityOps(
  zksProvider: Provider,
  l1TxReceipt: ethers.providers.TransactionReceipt,
  zksyncInterface: ethers.utils.Interface
) {
  const deployL2TxHashes = l1TxReceipt.logs
    .map((log) => zksyncInterface.parseLog(log))
    .filter((event) => event.name === "NewPriorityRequest")
    .map((event) => event.args[1]);
  for (const txHash of deployL2TxHashes) {
    console.log("Awaiting L2 transaction with hash: ", txHash);
    let receipt = null;
    while (receipt == null) {
      receipt = await zksProvider.getTransactionReceipt(txHash);
      await sleep(100);
    }

    if (receipt.status != 1) {
      throw new Error("Failed to process L2 tx");
    }
  }
}

export type TxInfo = {
  data: string;
  target: string;
  value?: string;
};

export async function getL1TxInfo(
  deployer: Deployer,
  to: string,
  l2Calldata: string,
  refundRecipient: string,
  gasPrice: BigNumber,
  priorityTxMaxGasLimit: BigNumber,
  provider: ethers.providers.JsonRpcProvider
): Promise<TxInfo> {
  const zksync = deployer.stateTransitionContract(ethers.Wallet.createRandom().connect(provider));
  const l1Calldata = zksync.interface.encodeFunctionData("requestL2Transaction", [
    to,
    0,
    l2Calldata,
    priorityTxMaxGasLimit,
    REQUIRED_L1_TO_L2_GAS_PER_PUBDATA_LIMIT,
    [], // It is assumed that the target has already been deployed
    refundRecipient,
  ]);

  const neededValue = await zksync.l2TransactionBaseCost(
    gasPrice,
    priorityTxMaxGasLimit,
    REQUIRED_L1_TO_L2_GAS_PER_PUBDATA_LIMIT
  );

  return {
    target: zksync.address,
    data: l1Calldata,
    value: neededValue.toString(),
  };
}

const LOCAL_NETWORKS = ["localhost", "hardhat", "localhostL2"];

export function isCurrentNetworkLocal(): boolean {
  return LOCAL_NETWORKS.includes(process.env.CHAIN_ETH_NETWORK);
}<|MERGE_RESOLUTION|>--- conflicted
+++ resolved
@@ -12,12 +12,9 @@
 import type { Provider } from "zksync-ethers";
 import { REQUIRED_L1_TO_L2_GAS_PER_PUBDATA_LIMIT, sleep } from "zksync-ethers/build/utils";
 
-<<<<<<< HEAD
-=======
 import { ERC20Factory } from "../../l1-contracts/typechain";
 import { IERC20Factory } from "../typechain/IERC20Factory";
 
->>>>>>> 311b82ed
 export const provider = web3Provider();
 
 // eslint-disable-next-line @typescript-eslint/no-var-requires
