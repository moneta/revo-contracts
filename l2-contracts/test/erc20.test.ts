--- conflicted
+++ resolved
@@ -4,11 +4,7 @@
 import * as hre from "hardhat";
 import { Provider, Wallet } from "zksync-web3";
 import { hashBytecode } from "zksync-web3/build/src/utils";
-<<<<<<< HEAD
-import { unapplyL1ToL2Alias } from "../src/utils";
-=======
 import { unapplyL1ToL2Alias } from "./test-utils";
->>>>>>> b12d31f8
 import { L2SharedBridgeFactory, L2StandardERC20Factory } from "../typechain";
 import type { L2SharedBridge, L2StandardERC20 } from "../typechain";
 
