--- conflicted
+++ resolved
@@ -112,11 +112,8 @@
 
 /// @dev The contract responsible for handling tokens native to a single chain.
 IL2NativeTokenVault constant L2_NATIVE_TOKEN_VAULT = IL2NativeTokenVault(address(USER_CONTRACTS_OFFSET + 0x04));
-<<<<<<< HEAD
-=======
-
-uint256 constant L1_CHAIN_ID = 1;
->>>>>>> 391fa4dd
+
+// uint256 constant L1_CHAIN_ID = 1;
 
 IL2Messenger constant L2_MESSENGER = IL2Messenger(address(SYSTEM_CONTRACTS_OFFSET + 0x08));
 
