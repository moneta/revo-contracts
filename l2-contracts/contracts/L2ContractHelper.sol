--- conflicted
+++ resolved
@@ -113,16 +113,6 @@
 
 address constant L2_BRIDGEHUB_ADDRESS = address(USER_CONTRACTS_OFFSET + 0x02);
 
-<<<<<<< HEAD
-IL2AssetRouter constant L2_ASSET_ROUTER = IL2AssetRouter(address(USER_CONTRACTS_OFFSET + 0x03));
-
-/// @dev The contract responsible for handling tokens native to a single chain.
-IL2NativeTokenVault constant L2_NATIVE_TOKEN_VAULT = IL2NativeTokenVault(address(USER_CONTRACTS_OFFSET + 0x04));
-
-// uint256 constant L1_CHAIN_ID = 1;
-=======
-uint256 constant L1_CHAIN_ID = 1;
->>>>>>> 6b1f483f
 
 IL2Messenger constant L2_MESSENGER = IL2Messenger(address(SYSTEM_CONTRACTS_OFFSET + 0x08));
 
