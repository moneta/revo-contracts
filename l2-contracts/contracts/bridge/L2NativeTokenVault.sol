--- conflicted
+++ resolved
@@ -58,7 +58,7 @@
         _transferOwnership(_aliasedOwner);
     }
 
-<<<<<<< HEAD
+    /// @notice Sets L2 token beacon used by wrapped ERC20 tokens deployed by NTV.
     /// @dev we don't call this in the constructor, as we need to provide factory deps
     function setL2TokenBeacon() external {
         if (address(l2TokenBeacon) != address(0)) {
@@ -67,15 +67,6 @@
         address l2StandardToken = address(new L2StandardERC20{salt: bytes32(0)}());
         l2TokenBeacon = new UpgradeableBeacon{salt: bytes32(0)}(l2StandardToken);
         l2TokenBeacon.transferOwnership(owner());
-=======
-    /// @notice Sets L2 token beacon used by wrapped ERC20 tokens deployed by NTV.
-    /// @param _l2TokenBeacon The address of L2 token beacon implementation.
-    /// @param _l2TokenProxyBytecodeHash The bytecode hash of the L2 token proxy that will be deployed for wrapped tokens.
-    function setL2TokenBeacon(address _l2TokenBeacon, bytes32 _l2TokenProxyBytecodeHash) external onlyOwner {
-        l2TokenBeacon = UpgradeableBeacon(_l2TokenBeacon);
-        l2TokenProxyBytecodeHash = _l2TokenProxyBytecodeHash;
-        emit L2TokenBeaconUpdated(_l2TokenBeacon, _l2TokenProxyBytecodeHash);
->>>>>>> 2c781c1c
     }
 
     /// @notice Mints the wrapped asset during shared bridge deposit finalization.
