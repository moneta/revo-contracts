// SPDX-License-Identifier: MIT

<<<<<<< HEAD
pragma solidity 0.8.20;
=======
// solhint-disable one-contract-per-file
// We use a floating point pragma here so it can be used within other projects that interact with the zkSync ecosystem without using our exact pragma version.
pragma solidity ^0.8.20;
>>>>>>> 8be87b21

import {MSG_VALUE_SYSTEM_CONTRACT} from "./L2ContractHelper.sol";

address constant SYSTEM_CALL_CALL_ADDRESS = address((1 << 16) - 11);
/// @dev If the bitwise AND of the extraAbi[2] param when calling the MSG_VALUE_SIMULATOR
/// is non-zero, the call will be assumed to be a system one.
uint256 constant MSG_VALUE_SIMULATOR_IS_SYSTEM_BIT = 1;

/// @notice The way to forward the calldata:
/// - Use the current heap (i.e. the same as on EVM).
/// - Use the auxiliary heap.
/// - Forward via a pointer
/// @dev Note, that currently, users do not have access to the auxiliary
/// heap and so the only type of forwarding that will be used by the users
/// are UseHeap and ForwardFatPointer for forwarding a slice of the current calldata
/// to the next call.
enum CalldataForwardingMode {
    UseHeap,
    ForwardFatPointer,
    UseAuxHeap
}

/// @notice Error thrown a cast from uint256 to u32 is not possible.
error U32CastOverflow();

library Utils {
    function safeCastToU32(uint256 _x) internal pure returns (uint32) {
        if (_x > type(uint32).max) {
            revert U32CastOverflow();
        }

        return uint32(_x);
    }
}

/// @notice The library contains the functions to make system calls.
/// @dev A more detailed description of the library and its methods can be found in the `system-contracts` repo.
library SystemContractsCaller {
    function systemCall(uint32 gasLimit, address to, uint256 value, bytes memory data) internal returns (bool success) {
        address callAddr = SYSTEM_CALL_CALL_ADDRESS;

        uint32 dataStart;
        assembly {
            dataStart := add(data, 0x20)
        }
        uint32 dataLength = Utils.safeCastToU32(data.length);

        uint256 farCallAbi = getFarCallABI({
            dataOffset: 0,
            memoryPage: 0,
            dataStart: dataStart,
            dataLength: dataLength,
            gasPassed: gasLimit,
            // Only rollup is supported for now
            shardId: 0,
            forwardingMode: CalldataForwardingMode.UseHeap,
            isConstructorCall: false,
            isSystemCall: true
        });

        if (value == 0) {
            // Doing the system call directly
            assembly {
                success := call(to, callAddr, 0, 0, farCallAbi, 0, 0)
            }
        } else {
            address msgValueSimulator = MSG_VALUE_SYSTEM_CONTRACT;
            // We need to supply the mask to the MsgValueSimulator to denote
            // that the call should be a system one.
            uint256 forwardMask = MSG_VALUE_SIMULATOR_IS_SYSTEM_BIT;

            assembly {
                success := call(msgValueSimulator, callAddr, value, to, farCallAbi, forwardMask, 0)
            }
        }
    }

    function systemCallWithReturndata(
        uint32 gasLimit,
        address to,
        uint128 value,
        bytes memory data
    ) internal returns (bool success, bytes memory returnData) {
        success = systemCall(gasLimit, to, value, data);

        uint256 size;
        assembly {
            size := returndatasize()
        }

        returnData = new bytes(size);
        assembly {
            returndatacopy(add(returnData, 0x20), 0, size)
        }
    }

    function getFarCallABI(
        uint32 dataOffset,
        uint32 memoryPage,
        uint32 dataStart,
        uint32 dataLength,
        uint32 gasPassed,
        uint8 shardId,
        CalldataForwardingMode forwardingMode,
        bool isConstructorCall,
        bool isSystemCall
    ) internal pure returns (uint256 farCallAbi) {
        // Fill in the call parameter fields
        farCallAbi = getFarCallABIWithEmptyFatPointer({
            gasPassed: gasPassed,
            shardId: shardId,
            forwardingMode: forwardingMode,
            isConstructorCall: isConstructorCall,
            isSystemCall: isSystemCall
        });
        // Fill in the fat pointer fields
        farCallAbi |= dataOffset;
        farCallAbi |= (uint256(memoryPage) << 32);
        farCallAbi |= (uint256(dataStart) << 64);
        farCallAbi |= (uint256(dataLength) << 96);
    }

    function getFarCallABIWithEmptyFatPointer(
        uint32 gasPassed,
        uint8 shardId,
        CalldataForwardingMode forwardingMode,
        bool isConstructorCall,
        bool isSystemCall
    ) internal pure returns (uint256 farCallAbiWithEmptyFatPtr) {
        farCallAbiWithEmptyFatPtr |= (uint256(gasPassed) << 192);
        farCallAbiWithEmptyFatPtr |= (uint256(forwardingMode) << 224);
        farCallAbiWithEmptyFatPtr |= (uint256(shardId) << 232);
        if (isConstructorCall) {
            farCallAbiWithEmptyFatPtr |= (1 << 240);
        }
        if (isSystemCall) {
            farCallAbiWithEmptyFatPtr |= (1 << 248);
        }
    }
}<|MERGE_RESOLUTION|>--- conflicted
+++ resolved
@@ -1,12 +1,8 @@
 // SPDX-License-Identifier: MIT
 
-<<<<<<< HEAD
-pragma solidity 0.8.20;
-=======
 // solhint-disable one-contract-per-file
 // We use a floating point pragma here so it can be used within other projects that interact with the zkSync ecosystem without using our exact pragma version.
 pragma solidity ^0.8.20;
->>>>>>> 8be87b21
 
 import {MSG_VALUE_SYSTEM_CONTRACT} from "./L2ContractHelper.sol";
 
