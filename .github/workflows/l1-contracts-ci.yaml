--- conflicted
+++ resolved
@@ -327,16 +327,11 @@
       - name: Run coverage
         run: FOUNDRY_PROFILE=default yarn test:foundry && FOUNDRY_PROFILE=default yarn coverage:foundry --report summary --report lcov
 
-<<<<<<< HEAD
-      - name: Setup LCOV
-        uses: hrishikesh-kadam/setup-lcov@v1
-=======
       # Installing the specific version of `lcov` because of
       # the `genhtml: ERROR: line ... of ... has branchcov but no linecov data` error.
       # https://github.com/zgosalvez/github-actions-report-lcov/issues/282
       - name: Install LCOV
         uses: hrishikesh-kadam/setup-lcov@6c1aa0cc9e1c02f9f58f01ac599f1064ccc83470 # v1.1.0
->>>>>>> 1fb28d2e
         with:
           ref: v1.16
 
@@ -348,12 +343,8 @@
       # The `--rc branch_coverage=1` part keeps branch info in the filtered report, since lcov
       # defaults to removing branch info.
       - name: Filter directories
-<<<<<<< HEAD
-        run: |
-          lcov --ignore-errors unused --remove lcov.info 'test/*' 'contracts/dev-contracts/*' 'lib/*' '../lib/*' 'lib/' 'deploy-scripts/*' --output-file lcov.info --rc lcov_branch_coverage=1
-=======
-        run: lcov --remove lcov.info 'test/*' 'contracts/dev-contracts/*' --output-file lcov.info --rc branch_coverage=1
->>>>>>> 1fb28d2e
+        run: |
+          lcov --ignore-errors unused --remove lcov.info 'test/*' 'contracts/dev-contracts/*' 'lib/*' '../lib/*' 'lib/' 'deploy-scripts/*' --output-file lcov.info --rc branch_coverage=1
 
       # This step posts a detailed coverage report as a comment and deletes previous comments on
       # each push. The below step is used to fail coverage if the specified coverage threshold is
@@ -369,11 +360,7 @@
           github-token: ${{ secrets.GITHUB_TOKEN }} # Adds a coverage summary comment to the PR.
 
       - name: Verify minimum coverage
-<<<<<<< HEAD
-        uses: zgosalvez/github-actions-report-lcov@v4
-=======
         uses: zgosalvez/github-actions-report-lcov@df68834145a4a567247d6a3ea8565c4c39d1fd17 # v4.1.23
->>>>>>> 1fb28d2e
         with:
           coverage-files: ./l1-contracts/lcov.info
           working-directory: l1-contracts
