name: CI

on: pull_request

jobs:
  lint:
    runs-on: ubuntu-latest

    defaults:
      run:
        working-directory: ethereum

    steps:
      - name: Checkout the repository
        uses: actions/checkout@v3

      - name: Use Node.js
        uses: actions/setup-node@v3
        with:
          node-version: 18.18.0
          cache: yarn
          cache-dependency-path: ethereum/yarn.lock

      - name: Install yarn
        run: npm install -g yarn

      - name: Install dependencies
        run: yarn install

      - name: Lint
        run: yarn lint

  build-l1:
    runs-on: ubuntu-latest

    defaults:
      run:
        working-directory: ethereum

    steps:
      - name: Checkout the repository
        uses: actions/checkout@v3

      - name: Use Node.js
        uses: actions/setup-node@v3
        with:
          node-version: 18.18.0
          cache: yarn
          cache-dependency-path: ethereum/yarn.lock

      - name: Install yarn
        run: npm install -g yarn

      - name: Install dependencies
        run: yarn install

      - name: Build artifacts
        run: yarn build

      - name: Create cache
        uses: actions/cache/save@v3
        with:
          key: artifacts-${{ github.sha }}
          path: |
            ethereum/artifacts
            ethereum/cache
            ethereum/typechain

<<<<<<< HEAD
  test-hardhat:
    needs: [build, lint]
=======
  build-l2:
    runs-on: ubuntu-latest

    defaults:
      run:
        working-directory: zksync

    steps:
      - name: Checkout the repository
        uses: actions/checkout@v3

      - name: Use Node.js
        uses: actions/setup-node@v3
        with:
          node-version: 18.18.0
          cache: yarn
          cache-dependency-path: zksync/yarn.lock

      - name: Install yarn
        run: npm install -g yarn

      - name: Install dependencies
        run: yarn install

      - name: Build artifacts
        run: yarn build

      - name: Create cache
        uses: actions/cache/save@v3
        with:
          key: artifacts-zk-${{ github.sha }}
          path: |
            zksync/artifacts-zk
            zksync/cache-zk
            zksync/typechain

  test-hardhat-l1:
    needs: [build-l1, lint]
    runs-on: ubuntu-latest

    defaults:
      run:
        working-directory: ethereum

    steps:
      - name: Checkout the repository
        uses: actions/checkout@v3

      - name: Use Node.js
        uses: actions/setup-node@v3
        with:
          node-version: 18.18.0
          cache: yarn
          cache-dependency-path: ethereum/yarn.lock

      - name: Install yarn
        run: npm install -g yarn

      - name: Install dependencies
        run: yarn install

      - name: Restore artifacts cache
        uses: actions/cache/restore@v3
        with:
          fail-on-cache-miss: true
          key: artifacts-${{ github.sha }}
          path: |
            ethereum/artifacts
            ethereum/cache
            ethereum/typechain

      - name: Run tests
        run: yarn test --no-compile

  test-foundry-l1:
    needs: [build-l1, lint]
>>>>>>> 75764004
    runs-on: ubuntu-latest

    defaults:
      run:
        working-directory: ethereum

    steps:
      - name: Checkout the repository
        uses: actions/checkout@v3
        with:
          submodules: "recursive"

      - name: "Install Foundry"
        uses: "foundry-rs/foundry-toolchain@v1"

      - name: Use Node.js
        uses: actions/setup-node@v3
        with:
          node-version: 18.18.0
          cache: yarn
          cache-dependency-path: ethereum/yarn.lock

      - name: Install yarn
        run: npm install -g yarn

      - name: Install dependencies
        run: yarn install

      - name: Restore artifacts cache
        uses: actions/cache/restore@v3
        with:
          fail-on-cache-miss: true
          key: artifacts-${{ github.sha }}
          path: |
            ethereum/artifacts
            ethereum/cache
            ethereum/typechain

      - name: Run tests
<<<<<<< HEAD
        run: yarn test --no-compile

  test-foundry:
    needs: [build, lint]
=======
        run: forge test

  test-hardhat-l2:
    needs: [build-l2]
>>>>>>> 75764004
    runs-on: ubuntu-latest

    defaults:
      run:
<<<<<<< HEAD
        working-directory: ethereum
=======
        working-directory: zksync
>>>>>>> 75764004

    steps:
      - name: Checkout the repository
        uses: actions/checkout@v3
        with:
          submodules: "recursive"

<<<<<<< HEAD
      - name: "Install Foundry"
        uses: "foundry-rs/foundry-toolchain@v1"

      - name: Use Node.js
        uses: actions/setup-node@v3
        with:
          node-version: 16.15.1
          cache: yarn
          cache-dependency-path: ethereum/yarn.lock
=======
      - name: Use Node.js
        uses: actions/setup-node@v3
        with:
          node-version: 18.18.0
          cache: yarn
          cache-dependency-path: zksync/yarn.lock
>>>>>>> 75764004

      - name: Install yarn
        run: npm install -g yarn

      - name: Install dependencies
        run: yarn install

      - name: Restore artifacts cache
        uses: actions/cache/restore@v3
        with:
          fail-on-cache-miss: true
<<<<<<< HEAD
          key: artifacts-${{ github.sha }}
          path: |
            ethereum/artifacts
            ethereum/cache
            ethereum/typechain

      - name: Run tests
        run: forge test
=======
          key: artifacts-zk-${{ github.sha }}
          path: |
            zksync/artifacts-zk
            zksync/cache-zk
            zksync/typechain

      - name: Run Era test node
        uses: dutterbutter/era-test-node-action@latest

      - name: Run tests
        run: yarn hardhat test

  check-verifier-generator:
    runs-on: ubuntu-latest

    steps:
      - name: Checkout the repository
        uses: actions/checkout@v3
        with:
          submodules: "recursive"

      - name: Install rust
        uses: actions-rs/toolchain@v1
        with:
          toolchain: 1.72.0

      - name: Generete Verifier.sol
        working-directory: tools
        run: cargo run

      - name: Compare
        run: diff tools/data/Verifier.sol ethereum/contracts/zksync/Verifier.sol
>>>>>>> 75764004
<|MERGE_RESOLUTION|>--- conflicted
+++ resolved
@@ -66,10 +66,6 @@
             ethereum/cache
             ethereum/typechain
 
-<<<<<<< HEAD
-  test-hardhat:
-    needs: [build, lint]
-=======
   build-l2:
     runs-on: ubuntu-latest
 
@@ -146,7 +142,6 @@
 
   test-foundry-l1:
     needs: [build-l1, lint]
->>>>>>> 75764004
     runs-on: ubuntu-latest
 
     defaults:
@@ -186,26 +181,15 @@
             ethereum/typechain
 
       - name: Run tests
-<<<<<<< HEAD
-        run: yarn test --no-compile
-
-  test-foundry:
-    needs: [build, lint]
-=======
         run: forge test
 
   test-hardhat-l2:
     needs: [build-l2]
->>>>>>> 75764004
-    runs-on: ubuntu-latest
-
-    defaults:
-      run:
-<<<<<<< HEAD
-        working-directory: ethereum
-=======
+    runs-on: ubuntu-latest
+
+    defaults:
+      run:
         working-directory: zksync
->>>>>>> 75764004
 
     steps:
       - name: Checkout the repository
@@ -213,24 +197,12 @@
         with:
           submodules: "recursive"
 
-<<<<<<< HEAD
-      - name: "Install Foundry"
-        uses: "foundry-rs/foundry-toolchain@v1"
-
-      - name: Use Node.js
-        uses: actions/setup-node@v3
-        with:
-          node-version: 16.15.1
-          cache: yarn
-          cache-dependency-path: ethereum/yarn.lock
-=======
       - name: Use Node.js
         uses: actions/setup-node@v3
         with:
           node-version: 18.18.0
           cache: yarn
           cache-dependency-path: zksync/yarn.lock
->>>>>>> 75764004
 
       - name: Install yarn
         run: npm install -g yarn
@@ -242,16 +214,6 @@
         uses: actions/cache/restore@v3
         with:
           fail-on-cache-miss: true
-<<<<<<< HEAD
-          key: artifacts-${{ github.sha }}
-          path: |
-            ethereum/artifacts
-            ethereum/cache
-            ethereum/typechain
-
-      - name: Run tests
-        run: forge test
-=======
           key: artifacts-zk-${{ github.sha }}
           path: |
             zksync/artifacts-zk
@@ -283,5 +245,4 @@
         run: cargo run
 
       - name: Compare
-        run: diff tools/data/Verifier.sol ethereum/contracts/zksync/Verifier.sol
->>>>>>> 75764004
+        run: diff tools/data/Verifier.sol ethereum/contracts/zksync/Verifier.sol