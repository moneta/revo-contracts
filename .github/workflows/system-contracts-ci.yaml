name: System contracts CI

on:
  pull_request:

jobs:
  build:
    runs-on: ubuntu-latest

    steps:
      - name: Checkout the repository
        uses: actions/checkout@v4
        with:
          submodules: recursive

      - name: Install foundry-zksync
        run: |
          mkdir ./foundry-zksync
<<<<<<< HEAD
          curl -LO https://github.com/matter-labs/foundry-zksync/releases/download/nightly-5353a10345187933527fbad213d8c4f6500a775c/foundry_nightly_linux_amd64.tar.gz
=======
          curl -LO https://github.com/matter-labs/foundry-zksync/releases/download/nightly-27360d4c8d12beddbb730dae07ad33a206b38f4b/foundry_nightly_linux_amd64.tar.gz
>>>>>>> 5a6fa5da
          tar zxf foundry_nightly_linux_amd64.tar.gz -C ./foundry-zksync
          chmod +x ./foundry-zksync/forge ./foundry-zksync/cast
          echo "$PWD/foundry-zksync" >> $GITHUB_PATH

      - name: Use Node.js
        uses: actions/setup-node@v3
        with:
          node-version: 18.18.0
          cache: yarn

      - name: Build artifacts
        working-directory: system-contracts
        run: |
          yarn install
          yarn build:foundry
          yarn build

      - name: Create cache
        uses: actions/cache/save@v3
        with:
          key: artifacts-system-${{ github.sha }}
          path: |
            system-contracts/zkout
            system-contracts/cache-forge
            system-contracts/bootloader/build
            system-contracts/artifacts-zk
            system-contracts/cache-zk
            system-contracts/typechain
            system-contracts/contracts-preprocessed

  lint:
    runs-on: ubuntu-latest

    steps:
      - name: Checkout the repository
        uses: actions/checkout@v4

      - name: Use Node.js
        uses: actions/setup-node@v3
        with:
          node-version: 18.18.0
          cache: yarn

      - name: Install dependencies
        run: yarn

      - name: Run lint
        run: yarn lint:check

<<<<<<< HEAD
  test-bootloader:
    needs: [build, lint]
    runs-on: ubuntu-latest

    steps:
      - name: Checkout the repository
        uses: actions/checkout@v4

      - name: Install rust
        uses: actions-rust-lang/setup-rust-toolchain@v1
        with:
          toolchain: nightly-2024-08-01

      - name: Restore artifacts cache
        uses: actions/cache/restore@v3
        with:
          fail-on-cache-miss: true
          key: artifacts-system-${{ github.sha }}
          path: |
            system-contracts/zkout
            system-contracts/cache-forge
            system-contracts/bootloader/build
            system-contracts/artifacts-zk
            system-contracts/cache-zk
            system-contracts/typechain
            system-contracts/contracts-preprocessed

      - name: Run bootloader tests
        run: |
          cd system-contracts/bootloader/test_infra
          cargo run
=======
  # FIXME: recover when used multivm is updated
  # test-bootloader:
  #   needs: [build, lint]
  #   runs-on: ubuntu-latest

  #   steps:
  #     - name: Checkout the repository
  #       uses: actions/checkout@v4

  #     - name: Install rust
  #       uses: actions-rust-lang/setup-rust-toolchain@v1
  #       with:
  #         toolchain: nightly-2023-04-17

  # - name: Restore artifacts cache
  #   uses: actions/cache/restore@v3
  #   with:
  #     fail-on-cache-miss: true
  #     key: artifacts-system-${{ github.sha }}
  #     path: |
  #       system-contracts/zkout
  #       system-contracts/cache-forge
  #       system-contracts/bootloader/build
  #       system-contracts/artifacts-zk
  #       system-contracts/cache-zk
  #       system-contracts/typechain
  #       system-contracts/contracts-preprocessed

  #     - name: Run bootloader tests
  #       run: |
  #         cd system-contracts/bootloader/test_infra
  #         cargo run
>>>>>>> 5a6fa5da

  test-contracts:
    needs: [build, lint]
    runs-on: ubuntu-latest

    steps:
      - name: Checkout the repository
        uses: actions/checkout@v4

      - name: Use Node.js
        uses: actions/setup-node@v3
        with:
          node-version: 18.18.0
          cache: yarn

      - name: Use era-test-node for testing
        uses: dutterbutter/era-test-node-action@v0.1.3
        with:
          releaseTag: v0.0.1-vm1.5.0

      - name: Install dependencies
        run: yarn

      - name: Restore artifacts cache
        uses: actions/cache/restore@v3
        with:
          fail-on-cache-miss: true
          key: artifacts-system-${{ github.sha }}
          path: |
            system-contracts/zkout
            system-contracts/cache-forge
            system-contracts/bootloader/build
            system-contracts/artifacts-zk
            system-contracts/cache-zk
            system-contracts/typechain
            system-contracts/contracts-preprocessed

      - name: Run tests
        run: yarn sc test

      - name: Print output logs of era_test_node
        if: always()
        run: cat era_test_node.log

  check-hashes:
    needs: [build]
    runs-on: ubuntu-latest

    steps:
      - name: Checkout the repository
        uses: actions/checkout@v4

      - name: Use Node.js
        uses: actions/setup-node@v3
        with:
          node-version: 18.18.0
          cache: yarn

      - name: Install dependencies
        run: yarn

      - name: Restore artifacts cache
        uses: actions/cache/restore@v3
        with:
          fail-on-cache-miss: true
          key: artifacts-system-${{ github.sha }}
          path: |
            system-contracts/zkout
            system-contracts/cache-forge
            system-contracts/bootloader/build
            system-contracts/artifacts-zk
            system-contracts/cache-zk
            system-contracts/typechain
            system-contracts/contracts-preprocessed

      - name: Check hashes
        run: yarn sc calculate-hashes:check<|MERGE_RESOLUTION|>--- conflicted
+++ resolved
@@ -16,11 +16,7 @@
       - name: Install foundry-zksync
         run: |
           mkdir ./foundry-zksync
-<<<<<<< HEAD
           curl -LO https://github.com/matter-labs/foundry-zksync/releases/download/nightly-5353a10345187933527fbad213d8c4f6500a775c/foundry_nightly_linux_amd64.tar.gz
-=======
-          curl -LO https://github.com/matter-labs/foundry-zksync/releases/download/nightly-27360d4c8d12beddbb730dae07ad33a206b38f4b/foundry_nightly_linux_amd64.tar.gz
->>>>>>> 5a6fa5da
           tar zxf foundry_nightly_linux_amd64.tar.gz -C ./foundry-zksync
           chmod +x ./foundry-zksync/forge ./foundry-zksync/cast
           echo "$PWD/foundry-zksync" >> $GITHUB_PATH
@@ -70,39 +66,6 @@
       - name: Run lint
         run: yarn lint:check
 
-<<<<<<< HEAD
-  test-bootloader:
-    needs: [build, lint]
-    runs-on: ubuntu-latest
-
-    steps:
-      - name: Checkout the repository
-        uses: actions/checkout@v4
-
-      - name: Install rust
-        uses: actions-rust-lang/setup-rust-toolchain@v1
-        with:
-          toolchain: nightly-2024-08-01
-
-      - name: Restore artifacts cache
-        uses: actions/cache/restore@v3
-        with:
-          fail-on-cache-miss: true
-          key: artifacts-system-${{ github.sha }}
-          path: |
-            system-contracts/zkout
-            system-contracts/cache-forge
-            system-contracts/bootloader/build
-            system-contracts/artifacts-zk
-            system-contracts/cache-zk
-            system-contracts/typechain
-            system-contracts/contracts-preprocessed
-
-      - name: Run bootloader tests
-        run: |
-          cd system-contracts/bootloader/test_infra
-          cargo run
-=======
   # FIXME: recover when used multivm is updated
   # test-bootloader:
   #   needs: [build, lint]
@@ -115,7 +78,7 @@
   #     - name: Install rust
   #       uses: actions-rust-lang/setup-rust-toolchain@v1
   #       with:
-  #         toolchain: nightly-2023-04-17
+  #         toolchain: nightly-2024-08-01
 
   # - name: Restore artifacts cache
   #   uses: actions/cache/restore@v3
@@ -135,7 +98,6 @@
   #       run: |
   #         cd system-contracts/bootloader/test_infra
   #         cargo run
->>>>>>> 5a6fa5da
 
   test-contracts:
     needs: [build, lint]
