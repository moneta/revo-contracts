name: System contracts CI

on:
  pull_request:

jobs:
  build:
    runs-on: ubuntu-latest

    steps:
      - name: Checkout the repository
        uses: actions/checkout@v4
        with:
          submodules: recursive

      - name: Install foundry-zksync
        run: |
          mkdir ./foundry-zksync
          curl -LO https://github.com/matter-labs/foundry-zksync/releases/download/nightly/foundry_nightly_linux_amd64.tar.gz
          tar zxf foundry_nightly_linux_amd64.tar.gz -C ./foundry-zksync
          chmod +x ./foundry-zksync/forge ./foundry-zksync/cast
          echo "$PWD/foundry-zksync" >> $GITHUB_PATH

      - name: Use Node.js
        uses: actions/setup-node@v3
        with:
          node-version: 18.18.0
          cache: yarn

      - name: Build artifacts
        working-directory: system-contracts
        run: |
          yarn install
<<<<<<< HEAD
          yarn build:foundry
=======
          yarn preprocess:system-contracts
          forge build --zksync --zk-enable-eravm-extensions
          yarn preprocess:bootloader
          forge build --zksync --zk-enable-eravm-extensions
>>>>>>> 9fb1264f
          yarn build

      - name: Create cache
        uses: actions/cache/save@v3
        with:
          key: artifacts-system-${{ github.sha }}
          path: |
            system-contracts/zkout
            system-contracts/cache-forge
            system-contracts/bootloader/build
            system-contracts/artifacts-zk
            system-contracts/cache-zk
            system-contracts/typechain
            system-contracts/contracts-preprocessed

  lint:
    runs-on: ubuntu-latest

    steps:
      - name: Checkout the repository
        uses: actions/checkout@v4

      - name: Use Node.js
        uses: actions/setup-node@v3
        with:
          node-version: 18.18.0
          cache: yarn

      - name: Install dependencies
        run: yarn

      - name: Run lint
        run: yarn lint:check

<<<<<<< HEAD
  # FIXME: recover when used multivm is updated
  # test-bootloader:
  #   needs: [build, lint]
  #   runs-on: ubuntu-latest

  #   steps:
  #     - name: Checkout the repository
  #       uses: actions/checkout@v4

  #     - name: Install rust
  #       uses: actions-rust-lang/setup-rust-toolchain@v1
  #       with:
  #         toolchain: nightly-2023-04-17

  # - name: Restore artifacts cache
  #   uses: actions/cache/restore@v3
  #   with:
  #     fail-on-cache-miss: true
  #     key: artifacts-system-${{ github.sha }}
  #     path: |
  #       system-contracts/zkout
  #       system-contracts/cache-forge
  #       system-contracts/bootloader/build
  #       system-contracts/artifacts-zk
  #       system-contracts/cache-zk
  #       system-contracts/typechain
  #       system-contracts/contracts-preprocessed

  #     - name: Run bootloader tests
  #       run: |
  #         cd system-contracts/bootloader/test_infra
  #         cargo run
=======
  test-bootloader:
    needs: [build, lint]
    runs-on: ubuntu-latest

    steps:
      - name: Checkout the repository
        uses: actions/checkout@v4

      - name: Install rust
        uses: actions-rust-lang/setup-rust-toolchain@v1
        with:
          toolchain: nightly-2023-04-17

      - name: Restore artifacts cache
        uses: actions/cache/restore@v3
        with:
          fail-on-cache-miss: true
          key: artifacts-system-${{ github.sha }}
          path: |
            system-contracts/zkout
            system-contracts/cache-forge
            system-contracts/bootloader/build
            system-contracts/artifacts-zk
            system-contracts/cache-zk
            system-contracts/typechain
            system-contracts/contracts-preprocessed

      - name: Run bootloader tests
        run: |
          cd system-contracts/bootloader/test_infra
          cargo run
>>>>>>> 9fb1264f

  test-contracts:
    needs: [build, lint]
    runs-on: ubuntu-latest

    steps:
      - name: Checkout the repository
        uses: actions/checkout@v4

      - name: Use Node.js
        uses: actions/setup-node@v3
        with:
          node-version: 18.18.0
          cache: yarn

      - name: Use era-test-node for testing
        uses: dutterbutter/era-test-node-action@v0.1.3
        with:
          releaseTag: v0.0.1-vm1.5.0

      - name: Install dependencies
        run: yarn

      - name: Restore artifacts cache
        uses: actions/cache/restore@v3
        with:
          fail-on-cache-miss: true
          key: artifacts-system-${{ github.sha }}
          path: |
            system-contracts/zkout
            system-contracts/cache-forge
            system-contracts/bootloader/build
            system-contracts/artifacts-zk
            system-contracts/cache-zk
            system-contracts/typechain
            system-contracts/contracts-preprocessed

      - name: Run tests
        run: yarn sc test

      - name: Print output logs of era_test_node
        if: always()
<<<<<<< HEAD
        run: cat era_test_node.log
# FIXME: restore check hashes as it does not
# work in the base branch as well
# check-hashes:
#   needs: [build]
#   runs-on: ubuntu-latest

#   steps:
#     - name: Checkout the repository
#       uses: actions/checkout@v4

#     - name: Use Node.js
#       uses: actions/setup-node@v3
#       with:
#         node-version: 18.18.0
#         cache: yarn

#     - name: Install dependencies
#       run: yarn

#     - name: Restore artifacts cache
#       uses: actions/cache/restore@v3
#       with:
#         fail-on-cache-miss: true
#         key: artifacts-system-${{ github.sha }}
#         path: |
#           system-contracts/artifacts-zk
#           system-contracts/cache-zk
#           system-contracts/typechain
#           system-contracts/contracts-preprocessed
#           system-contracts/bootloader/build

#     - name: Check hashes
#       run: yarn sc calculate-hashes:check
=======
        run: cat era_test_node.log
>>>>>>> 9fb1264f
<|MERGE_RESOLUTION|>--- conflicted
+++ resolved
@@ -31,14 +31,7 @@
         working-directory: system-contracts
         run: |
           yarn install
-<<<<<<< HEAD
           yarn build:foundry
-=======
-          yarn preprocess:system-contracts
-          forge build --zksync --zk-enable-eravm-extensions
-          yarn preprocess:bootloader
-          forge build --zksync --zk-enable-eravm-extensions
->>>>>>> 9fb1264f
           yarn build
 
       - name: Create cache
@@ -73,7 +66,6 @@
       - name: Run lint
         run: yarn lint:check
 
-<<<<<<< HEAD
   # FIXME: recover when used multivm is updated
   # test-bootloader:
   #   needs: [build, lint]
@@ -88,57 +80,24 @@
   #       with:
   #         toolchain: nightly-2023-04-17
 
-  # - name: Restore artifacts cache
-  #   uses: actions/cache/restore@v3
-  #   with:
-  #     fail-on-cache-miss: true
-  #     key: artifacts-system-${{ github.sha }}
-  #     path: |
-  #       system-contracts/zkout
-  #       system-contracts/cache-forge
-  #       system-contracts/bootloader/build
-  #       system-contracts/artifacts-zk
-  #       system-contracts/cache-zk
-  #       system-contracts/typechain
-  #       system-contracts/contracts-preprocessed
+      # - name: Restore artifacts cache
+      #   uses: actions/cache/restore@v3
+      #   with:
+      #     fail-on-cache-miss: true
+      #     key: artifacts-system-${{ github.sha }}
+      #     path: |
+      #       system-contracts/zkout
+      #       system-contracts/cache-forge
+      #       system-contracts/bootloader/build
+      #       system-contracts/artifacts-zk
+      #       system-contracts/cache-zk
+      #       system-contracts/typechain
+      #       system-contracts/contracts-preprocessed
 
   #     - name: Run bootloader tests
   #       run: |
   #         cd system-contracts/bootloader/test_infra
   #         cargo run
-=======
-  test-bootloader:
-    needs: [build, lint]
-    runs-on: ubuntu-latest
-
-    steps:
-      - name: Checkout the repository
-        uses: actions/checkout@v4
-
-      - name: Install rust
-        uses: actions-rust-lang/setup-rust-toolchain@v1
-        with:
-          toolchain: nightly-2023-04-17
-
-      - name: Restore artifacts cache
-        uses: actions/cache/restore@v3
-        with:
-          fail-on-cache-miss: true
-          key: artifacts-system-${{ github.sha }}
-          path: |
-            system-contracts/zkout
-            system-contracts/cache-forge
-            system-contracts/bootloader/build
-            system-contracts/artifacts-zk
-            system-contracts/cache-zk
-            system-contracts/typechain
-            system-contracts/contracts-preprocessed
-
-      - name: Run bootloader tests
-        run: |
-          cd system-contracts/bootloader/test_infra
-          cargo run
->>>>>>> 9fb1264f
 
   test-contracts:
     needs: [build, lint]
@@ -181,8 +140,8 @@
 
       - name: Print output logs of era_test_node
         if: always()
-<<<<<<< HEAD
         run: cat era_test_node.log
+
 # FIXME: restore check hashes as it does not
 # work in the base branch as well
 # check-hashes:
@@ -215,7 +174,4 @@
 #           system-contracts/bootloader/build
 
 #     - name: Check hashes
-#       run: yarn sc calculate-hashes:check
-=======
-        run: cat era_test_node.log
->>>>>>> 9fb1264f
+#       run: yarn sc calculate-hashes:check