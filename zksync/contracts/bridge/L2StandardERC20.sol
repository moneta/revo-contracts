--- conflicted
+++ resolved
@@ -107,24 +107,7 @@
         string memory _newSymbol,
         uint8 _newDecimals,
         uint8 _version
-<<<<<<< HEAD
-    ) external reinitializer(_version) {
-        uint256 previousVersion = lastReinitializedVersion;
-
-        // In case this variable is not set, the correct value is 1.
-        if (previousVersion == 0) {
-            previousVersion = 1;
-        }
-
-        // The version should be incremented by 1. Otherwise, the governor risks disabling
-        // future reinitialization of the token by providing too large a version.
-        require(_version == previousVersion + 1, "v");
-
-        previousVersion = _version + 1;
-
-=======
     ) external onlyNextVersion(_version) reinitializer(_version) {
->>>>>>> 080a1ada
         // It is expected that this token is deployed as a beacon proxy, so we'll
         // allow the governor of the beacon to reinitialize the token.
         address beaconAddress = _getBeacon();
