// SPDX-License-Identifier: MIT

pragma solidity 0.8.20;

import "@openzeppelin/contracts-upgradeable/proxy/utils/Initializable.sol";
import "@openzeppelin/contracts/proxy/transparent/TransparentUpgradeableProxy.sol";

import "./interfaces/IL2Bridge.sol";
import "./interfaces/IL2Weth.sol";
import "./interfaces/IL2StandardToken.sol";

import "./L2Weth.sol";
import {L2_ETH_ADDRESS} from "../L2ContractHelper.sol";
import "../vendor/AddressAliasHelper.sol";

/// @author Matter Labs
/// @custom:security-contact security@matterlabs.dev
/// @dev This contract works in conjunction with the L1WethBridge to streamline the process of bridging WETH tokens between L1 and L2.
/// @dev This contract accepts Ether from the L1 Bridge during deposits, converts it to WETH, and sends it to the user.
/// @dev For withdrawals, it processes the user's WETH tokens by unwrapping them and transferring the equivalent Ether to the L1 Bridge.
/// @dev This custom bridge differs from the standard ERC20 bridge by handling the conversion between Ether and WETH directly,
/// eliminating the need for users to perform additional wrapping and unwrapping transactions on both L1 and L2 networks.
contract L2WethBridge is IL2Bridge, Initializable {
    /// @dev Event emitted when ETH is received by the contract.
    event EthReceived(uint256 amount);

    /// @dev The address of the L1 bridge counterpart.
    address public override l1Bridge;

    /// @dev WETH token address on L1.
    address public l1WethAddress;

    /// @dev WETH token address on L2.
    address public l2WethAddress;

    /// @dev Contract is expected to be used as proxy implementation.
    /// @dev Disable the initialization to prevent Parity hack.
    constructor() {
        _disableInitializers();
    }

    /// @notice Initializes the contract with parameters needed for its functionality.
    /// @param _l1Bridge The address of the L1 Bridge contract.
    /// @param _l1WethAddress The address of the L1 WETH token.
    /// @param _governor The address of the L1 governor aliased.
    /// @dev The function can only be called once during contract deployment due to the 'initializer' modifier.
<<<<<<< HEAD
    function initialize(
        address _l1Bridge,
        address _l1WethAddress,
        address _governor
    ) external initializer {
=======
    function initialize(address _l1Bridge, address _l1WethAddress, address _l2WethAddress) external initializer {
>>>>>>> 9c85f58f
        require(_l1Bridge != address(0), "L1 WETH bridge address cannot be zero");
        require(_l1WethAddress != address(0), "L1 WETH token address cannot be zero");

        l1Bridge = _l1Bridge;
        l1WethAddress = _l1WethAddress;

        address l2WethImplementation = address(new L2Weth{salt: bytes32(0)}());
        bytes memory initData = abi.encodeWithSelector(L2Weth.initialize.selector, "Wrapped Ether", "WETH");
        TransparentUpgradeableProxy l2Weth = new TransparentUpgradeableProxy{salt: bytes32(0)}(
            l2WethImplementation,
            _governor,
            initData
        );
        L2Weth(payable(address(l2Weth))).initializeV2(address(this), l1WethAddress);
        l2WethAddress = address(l2Weth);
    }

    /// @notice Initiate the withdrawal of WETH from L2 to L1 by sending a message to L1 and calling withdraw on L2EthToken contract
    /// @param _l1Receiver The account address that would receive the WETH on L1
    /// @param _l2Token Address of the L2 WETH token
    /// @param _amount Total amount of WETH to withdraw
    function withdraw(address _l1Receiver, address _l2Token, uint256 _amount) external override {
        require(_l2Token == l2WethAddress, "Only WETH can be withdrawn");
        require(_amount > 0, "Amount cannot be zero");

        // Burn WETH on L2, receive ETH.
        IL2StandardToken(l2WethAddress).bridgeBurn(msg.sender, _amount);

        // WETH withdrawal message.
        bytes memory wethMessage = abi.encodePacked(_l1Receiver);

        // Withdraw ETH to L1 bridge.
        L2_ETH_ADDRESS.withdrawWithMessage{value: _amount}(l1Bridge, wethMessage);

        emit WithdrawalInitiated(msg.sender, _l1Receiver, l2WethAddress, _amount);
    }

    /// @notice Finalize the deposit of WETH from L1 to L2 by calling deposit on L2Weth contract
    /// @param _l1Sender The account address that initiated the deposit on L1
    /// @param _l2Receiver The account address that would receive the WETH on L2
    /// @param _l1Token Address of the L1 WETH token
    /// @param _amount Total amount of WETH to deposit
    function finalizeDeposit(
        address _l1Sender,
        address _l2Receiver,
        address _l1Token,
        uint256 _amount,
        bytes calldata // _data
    ) external payable override {
        require(
            AddressAliasHelper.undoL1ToL2Alias(msg.sender) == l1Bridge,
            "Only L1 WETH bridge can call this function"
        );

        require(_l1Token == l1WethAddress, "Only WETH can be deposited");
        require(msg.value == _amount, "Amount mismatch");

        // Deposit WETH to L2 receiver.
        IL2Weth(l2WethAddress).depositTo{value: msg.value}(_l2Receiver);

        emit FinalizeDeposit(_l1Sender, _l2Receiver, l2WethAddress, _amount);
    }

    /// @return l1Token Address of an L1 token counterpart.
    function l1TokenAddress(address _l2Token) public view override returns (address l1Token) {
        l1Token = _l2Token == l2WethAddress ? l1WethAddress : address(0);
    }

    /// @return l2Token Address of an L2 token counterpart.
    function l2TokenAddress(address _l1Token) public view override returns (address l2Token) {
        l2Token = _l1Token == l1WethAddress ? l2WethAddress : address(0);
    }

    receive() external payable {
        require(msg.sender == l2WethAddress, "pd");
        emit EthReceived(msg.value);
    }
}<|MERGE_RESOLUTION|>--- conflicted
+++ resolved
@@ -44,15 +44,11 @@
     /// @param _l1WethAddress The address of the L1 WETH token.
     /// @param _governor The address of the L1 governor aliased.
     /// @dev The function can only be called once during contract deployment due to the 'initializer' modifier.
-<<<<<<< HEAD
     function initialize(
         address _l1Bridge,
         address _l1WethAddress,
         address _governor
     ) external initializer {
-=======
-    function initialize(address _l1Bridge, address _l1WethAddress, address _l2WethAddress) external initializer {
->>>>>>> 9c85f58f
         require(_l1Bridge != address(0), "L1 WETH bridge address cannot be zero");
         require(_l1WethAddress != address(0), "L1 WETH token address cannot be zero");
 
