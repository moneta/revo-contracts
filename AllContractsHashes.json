--- conflicted
+++ resolved
@@ -1720,81 +1720,6 @@
     "zkBytecodePath": null
   },
   {
-<<<<<<< HEAD
-    "contractName": "l1-contracts/EIP712Utils",
-    "evmBytecodeHash": "0x2c6e37222391b17574f82ea60648ff76570857c09850e19cb439484ceea9f5ce",
-    "evmBytecodePath": "/l1-contracts/out/EIP712Utils.sol/EIP712Utils.json",
-    "evmDeployedBytecodeHash": "0xf878f1f72fdb3a0a08c4d8ca7d74a2389f84707c06c94dd6189786ef03bed7fd",
-    "zkBytecodeHash": null,
-    "zkBytecodePath": null
-  },
-  {
-    "contractName": "l1-contracts/GatewayCTMDeployerHelper",
-    "evmBytecodeHash": "0xc2f943354c6081cfeb4d6e14bcc4206286b432c8b798c26d1238a9e1f7f2ebe5",
-    "evmBytecodePath": "/l1-contracts/out/GatewayCTMDeployerHelper.sol/GatewayCTMDeployerHelper.json",
-    "evmDeployedBytecodeHash": "0x2f0d5740387eecfd06e5bb2c5a813e3d76bdab3bd9fea5bb80cf0a25e9bd58bf",
-    "zkBytecodeHash": null,
-    "zkBytecodePath": null
-  },
-  {
-    "contractName": "l1-contracts/L1NativeTokenVaultTest",
-    "evmBytecodeHash": "0x250162173ef74292e1cc80aab84aa7bd7b4add7c3dabcb37c2214f991eb8c4f3",
-    "evmBytecodePath": "/l1-contracts/out/L1NativeTokenVault.sol/L1NativeTokenVaultTest.json",
-    "evmDeployedBytecodeHash": "0xf85d7935c4ffd77f30bcdc04d4bbf6fe3e4bd06d5406b76d6294df41c03fb4fb",
-    "zkBytecodeHash": null,
-    "zkBytecodePath": null
-  },
-  {
-    "contractName": "l1-contracts/SomeToken",
-    "evmBytecodeHash": "0x4f2715fe887d9a1644ad9bef9a4a054544e30528211f05695e3cbd444931592b",
-    "evmBytecodePath": "/l1-contracts/out/L1NativeTokenVault.sol/SomeToken.json",
-    "evmDeployedBytecodeHash": "0x37318c04e7520ac15d36f987bd0c9e357d51f6d8089302ca90bf8b476accc026",
-    "zkBytecodeHash": null,
-    "zkBytecodePath": null
-  },
-  {
-    "contractName": "l1-contracts/L2ContractsBytecodesLib",
-    "evmBytecodeHash": "0xf529991a2409549048691f228460421fc7abeadf0a850c77e045be9f1e03d84f",
-    "evmBytecodePath": "/l1-contracts/out/L2ContractsBytecodesLib.sol/L2ContractsBytecodesLib.json",
-    "evmDeployedBytecodeHash": "0x926b5cbdd4380fcee8ce08c83e7a1537ff552d732ea3a9a67a55acbed2486ba2",
-    "zkBytecodeHash": null,
-    "zkBytecodePath": null
-  },
-  {
-    "contractName": "l1-contracts/L2LegacySharedBridgeTestHelper",
-    "evmBytecodeHash": "0xa5764f4d2186631b2e510944ed57f76d95c03e18853e75b870da6ff52d7ec866",
-    "evmBytecodePath": "/l1-contracts/out/L2LegacySharedBridgeTestHelper.sol/L2LegacySharedBridgeTestHelper.json",
-    "evmDeployedBytecodeHash": "0xd549dd56c79a7dbb77c2b5985212a9dcf3833436258f972cacf3f553776b224e",
-    "zkBytecodeHash": null,
-    "zkBytecodePath": null
-  },
-  {
-    "contractName": "l1-contracts/L2Utils",
-    "evmBytecodeHash": "0x7b54424aef4a87970c47c7497aa30647cd2e0f6377a24710c4dba89f7a761626",
-    "evmBytecodePath": "/l1-contracts/out/L2Utils.sol/L2Utils.json",
-    "evmDeployedBytecodeHash": "0x222aee142c55cf543bb6e9d3b9ade30f2a7599a6e24ece2283c40a5e95de16d0",
-    "zkBytecodeHash": null,
-    "zkBytecodePath": null
-  },
-  {
-    "contractName": "l1-contracts/ManageWhitelistTest",
-    "evmBytecodeHash": "0x57dfede110d42a9360e7d4385231e587e7c5e6c08aeb765a31200af1412f2667",
-    "evmBytecodePath": "/l1-contracts/out/ManageWhitelist.sol/ManageWhitelistTest.json",
-    "evmDeployedBytecodeHash": "0x206074c8d6d3d36cb603a59393b45bcdcb4d0ca53031990483c96ba57eb778c3",
-    "zkBytecodeHash": null,
-    "zkBytecodePath": null
-  },
-  {
-    "contractName": "l1-contracts/MerkleTreeNoSort",
-    "evmBytecodeHash": "0x298afb6ae89c746384e124b97a782984cb928083426359b655ec3e65c2ba56b1",
-    "evmBytecodePath": "/l1-contracts/out/MerkleTreeNoSort.sol/MerkleTreeNoSort.json",
-    "evmDeployedBytecodeHash": "0xe437113971789c010b68580bbcfa06d0a4e6b14355d2aa1d1191659e5d2ea8e9",
-    "zkBytecodeHash": null,
-    "zkBytecodePath": null
-  },
-  {
-=======
->>>>>>> 1b782c61
     "contractName": "l1-contracts/MockERC20",
     "evmBytecodeHash": "0x4979cc2df2ac7d0cfe5400ea0fc00c1cce56248c3e87764eed7a1a3b260f1f93",
     "evmBytecodePath": "/l1-contracts/out/MockERC20.sol/MockERC20.json",
@@ -1867,41 +1792,6 @@
     "zkBytecodePath": null
   },
   {
-<<<<<<< HEAD
-    "contractName": "l1-contracts/UtilsFacet",
-    "evmBytecodeHash": "0x1ea198587e47946d69110741303d7e44e15afdd7370e4b3497993a1d37f2b902",
-    "evmBytecodePath": "/l1-contracts/out/UtilsFacet.sol/UtilsFacet.json",
-    "evmDeployedBytecodeHash": "0x7bd18121543aad77e8a631ba7bf7967434a3fa805ab92220bad03d5b4d4b27b2",
-    "zkBytecodeHash": null,
-    "zkBytecodePath": null
-  },
-  {
-    "contractName": "l1-contracts/GatewayPreparationForTests",
-    "evmBytecodeHash": "0xa49ad09b7277cd40223b0b8c78382552b9a96f23933414e0ebc045167f5f9681",
-    "evmBytecodePath": "/l1-contracts/out/_GatewayPreparationForTests.sol/GatewayPreparationForTests.json",
-    "evmDeployedBytecodeHash": "0x260a2a1e256a6d70ec9e66c6e5acf67c64caa05e13d40336b095bb8ab64cfaf1",
-    "zkBytecodeHash": null,
-    "zkBytecodePath": null
-  },
-  {
-    "contractName": "l1-contracts/SharedL2ContractL1DeployerUtils",
-    "evmBytecodeHash": "0x5d7fe5274e15c35b06041f9a0faf2c90bcb3baf5fa6f8f9cb1d5454be856b29e",
-    "evmBytecodePath": "/l1-contracts/out/_SharedL2ContractL1DeployerUtils.sol/SharedL2ContractL1DeployerUtils.json",
-    "evmDeployedBytecodeHash": "0xe0c73a63fc80d7b1ccae9c056bab15ba3f02959e73df0c54abe156a84fb2b4e1",
-    "zkBytecodeHash": null,
-    "zkBytecodePath": null
-  },
-  {
-    "contractName": "l1-contracts/SharedL2ContractL2DeployerUtils",
-    "evmBytecodeHash": "0x74900d9d59fed2a41e85327ec7cc641bb9e94e6d91974f20878c4e701c4f6ba7",
-    "evmBytecodePath": "/l1-contracts/out/_SharedL2ContractL2DeployerUtils.sol/SharedL2ContractL2DeployerUtils.json",
-    "evmDeployedBytecodeHash": "0xcedb7cacd75e004ad6057670a459a2ee2925f563f90c70545df8b2aa331b4e81",
-    "zkBytecodeHash": null,
-    "zkBytecodePath": null
-  },
-  {
-=======
->>>>>>> 1b782c61
     "contractName": "l1-contracts/console",
     "evmBytecodeHash": "0x35348e9a92e75913ac4347c4748573128dc2422e67975566407ce365b30786b3",
     "evmBytecodePath": "/l1-contracts/out/console.sol/console.json",
