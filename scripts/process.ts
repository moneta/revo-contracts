import * as hre from "hardhat";

<<<<<<< HEAD
import { existsSync, mkdirSync, write, writeFileSync } from 'fs';
import { SYSTEM_CONTRACTS, getRevertSelector, getTransactionUtils } from './constants';
import * as hre from 'hardhat';
import * as fs from 'fs';
import { ethers } from 'ethers';
import { renderFile } from 'template-file';
import { utils } from 'zksync-web3';
import { ForceDeployment } from './utils';
const OUTPUT_DIR = 'bootloader/build';
=======
import { ethers } from "ethers";
import { existsSync, mkdirSync, writeFileSync } from "fs";
import { join } from "path";
import { renderFile } from "template-file";
import { utils } from "zksync-web3";
import { SYSTEM_CONTRACTS, getRevertSelector, getTransactionUtils } from "./constants";
import type { ForceDeployment } from "./utils";
>>>>>>> dbb37fc6

/* eslint-disable @typescript-eslint/no-var-requires */
const preprocess = require("preprocess");
const SYSTEM_PARAMS = require("../SystemConfig.json");
/* eslint-enable@typescript-eslint/no-var-requires */

const OUTPUT_DIR = "bootloader/build";

function path(...args: string[]): string {
  return join(__dirname, ...args);
}

function getSelector(contractName: string, method: string): string {
  const artifact = hre.artifacts.readArtifactSync(contractName);
  const contractInterface = new ethers.utils.Interface(artifact.abi);

  return contractInterface.getSighash(method);
}

// Methods from ethers do zero pad from left, but we need to pad from the right
function padZeroRight(hexData: string, length: number): string {
  while (hexData.length < length) {
    hexData += "0";
  }

  return hexData;
}

const PADDED_SELECTOR_LENGTH = 32 * 2 + 2;
function getPaddedSelector(contractName: string, method: string): string {
  const result = getSelector(contractName, method);

  return padZeroRight(result, PADDED_SELECTOR_LENGTH);
}

<<<<<<< HEAD
const SYSTEM_PARAMS = require('../SystemConfig.json');

function getKeccak256ExpectedHash() {
    const bytecode = fs.readFileSync('contracts/precompiles/artifacts/Keccak256.yul/Keccak256.yul.zbin');
    return ethers.utils.hexlify(utils.hashBytecode(bytecode));
=======
function getSystemContextExpectedHash() {
  const artifact = hre.artifacts.readArtifactSync("SystemContext");
  return ethers.utils.hexlify(utils.hashBytecode(artifact.bytecode));
}

function upgradeSystemContextCalldata() {
  // Here we need to encode the force deployment for the system context contract as well as transform
  // it into writing of the calldata into the bootloader memory.

  const newHash = getSystemContextExpectedHash();
  const artifact = new ethers.utils.Interface(hre.artifacts.readArtifactSync("ContractDeployer").abi);

  const forceDeplyment: ForceDeployment = {
    bytecodeHash: newHash,
    newAddress: SYSTEM_CONTRACTS.systemContext.address,
    callConstructor: false,
    value: 0,
    input: "0x",
  };

  let calldata = artifact.encodeFunctionData("forceDeployOnAddresses", [[forceDeplyment]]);
  const originalLength = (calldata.length - 2) / 2;

  // Padding calldata from the right. We really need to do it, since Yul would "implicitly" pad it from the left and it
  // it is not what we want.
  while ((calldata.length - 2) % 64 != 0) {
    calldata += "0";
  }

  // We will apply tabulation to make the compiled bootloader code more readable
  const TABULATION = "\t\t\t\t\t";
  // In the first slot we need to store the calldata's length
  let data = `mstore(0x00, ${originalLength})\n`;

  const slices = (calldata.length - 2) / 64;

  for (let slice = 0; slice < slices; slice++) {
    const offset = slice * 32;
    const sliceHex = calldata.slice(2 + offset * 2, 2 + offset * 2 + 64);

    data += `${TABULATION}mstore(${offset + 32}, 0x${sliceHex})\n`;
  }

  return data;
>>>>>>> dbb37fc6
}

// Maybe in the future some of these params will be passed
// in a JSON file. For now, a simple object is ok here.
<<<<<<< HEAD
let params = {
    MARK_BATCH_AS_REPUBLISHED_SELECTOR: getSelector('KnownCodesStorage', 'markFactoryDeps'),
    VALIDATE_TX_SELECTOR: getSelector('IAccount', 'validateTransaction'),
    EXECUTE_TX_SELECTOR: getSelector('DefaultAccount', 'executeTransaction'),
    RIGHT_PADDED_GET_ACCOUNT_VERSION_SELECTOR: getPaddedSelector('ContractDeployer', 'extendedAccountVersion'),
    RIGHT_PADDED_GET_RAW_CODE_HASH_SELECTOR: getPaddedSelector('AccountCodeStorage', 'getRawCodeHash'),
    PAY_FOR_TX_SELECTOR: getSelector('DefaultAccount', 'payForTransaction'),
    PRE_PAYMASTER_SELECTOR: getSelector('DefaultAccount', 'prepareForPaymaster'),
    VALIDATE_AND_PAY_PAYMASTER: getSelector('IPaymaster', 'validateAndPayForPaymasterTransaction'),
    // It doesn't used directly now but is important to keep the way to regenerate it when needed
    TX_UTILITIES: getTransactionUtils(),
    RIGHT_PADDED_POST_TRANSACTION_SELECTOR: getPaddedSelector('IPaymaster', 'postTransaction'),
    RIGHT_PADDED_SET_TX_ORIGIN: getPaddedSelector('SystemContext', 'setTxOrigin'),
    RIGHT_PADDED_SET_GAS_PRICE: getPaddedSelector('SystemContext', 'setGasPrice'),
    RIGHT_PADDED_INCREMENT_TX_NUMBER_IN_BLOCK_SELECTOR: getPaddedSelector('SystemContext', 'incrementTxNumberInBatch'),
    RIGHT_PADDED_RESET_TX_NUMBER_IN_BLOCK_SELECTOR: getPaddedSelector('SystemContext', 'resetTxNumberInBatch'),
    RIGHT_PADDED_SEND_L2_TO_L1_LOG_SELECTOR: getPaddedSelector('L1Messenger', 'sendL2ToL1Log'),
    PUBLISH_PUBDATA_SELECTOR: getSelector('L1Messenger', 'publishPubdataAndClearState'),
    RIGHT_PADDED_SET_NEW_BATCH_SELECTOR: getPaddedSelector('SystemContext', 'setNewBatch'),
    RIGHT_PADDED_OVERRIDE_BATCH_SELECTOR: getPaddedSelector('SystemContext', 'unsafeOverrideBatch'),
    // Error
    REVERT_ERROR_SELECTOR: padZeroRight(getRevertSelector(), PADDED_SELECTOR_LENGTH),
    RIGHT_PADDED_VALIDATE_NONCE_USAGE_SELECTOR: getPaddedSelector('INonceHolder', 'validateNonceUsage'),
    RIGHT_PADDED_MINT_ETHER_SELECTOR: getPaddedSelector('L2EthToken', 'mint'),
    GET_TX_HASHES_SELECTOR: getSelector('BootloaderUtilities', 'getTransactionHashes'),
    CREATE_SELECTOR: getSelector('ContractDeployer', 'create'),
    CREATE2_SELECTOR: getSelector('ContractDeployer', 'create2'),
    CREATE_ACCOUNT_SELECTOR: getSelector('ContractDeployer', 'createAccount'),
    CREATE2_ACCOUNT_SELECTOR: getSelector('ContractDeployer', 'create2Account'),
    PADDED_TRANSFER_FROM_TO_SELECTOR: getPaddedSelector('L2EthToken', 'transferFromTo'),
    SUCCESSFUL_ACCOUNT_VALIDATION_MAGIC_VALUE: getPaddedSelector('IAccount', 'validateTransaction'),
    SUCCESSFUL_PAYMASTER_VALIDATION_MAGIC_VALUE: getPaddedSelector('IPaymaster', 'validateAndPayForPaymasterTransaction'),
    PUBLISH_COMPRESSED_BYTECODE_SELECTOR: getSelector('Compressor', 'publishCompressedBytecode'),
    GET_MARKER_PADDED_SELECTOR: getPaddedSelector('KnownCodesStorage', 'getMarker'),
    RIGHT_PADDED_SET_L2_BLOCK_SELECTOR: getPaddedSelector('SystemContext', 'setL2Block'),
    RIGHT_PADDED_APPEND_TRANSACTION_TO_L2_BLOCK_SELECTOR: getPaddedSelector('SystemContext', 'appendTransactionToCurrentL2Block'),
    RIGHT_PADDED_PUBLISH_TIMESTAMP_DATA_TO_L1_SELECTOR: getPaddedSelector('SystemContext', 'publishTimestampDataToL1'),
    COMPRESSED_BYTECODES_SLOTS: 32768,
    ENSURE_RETURNED_MAGIC: 1,
    FORBID_ZERO_GAS_PER_PUBDATA: 1,
    KECCAK256_EXPECTED_CODE_HASH: getKeccak256ExpectedHash(),
    PADDED_FORCE_DEPLOY_KECCAK256_SELECTOR: getPaddedSelector('ContractDeployer', 'forceDeployKeccak256'),
    // One of "worst case" scenarios for the number of state diffs in a batch is when 120kb of pubdata is spent 
    // on repeated writes, that are all zeroed out. In this case, the number of diffs is 120k / 5 = 24k. This means that they will have
    // accoomdate 6528000 bytes of calldata for the uncompressed state diffs. Adding 120k on top leaves us with 
    // roughly 6650000 bytes needed for calldata. 207813 slots are needed to accomodate this amount of data.
    // We round up to 208000 slots just in case.
    //
    // In theory though much more calldata could be used (if for instance 1 byte is used for enum index). It is the responsibility of the 
    // operator to ensure that it can form the correct calldata for the L1Messenger.
    OPERATOR_PROVIDED_L1_MESSENGER_PUBDATA_SLOTS: 208000,
    ...SYSTEM_PARAMS
=======
const params = {
  MARK_BATCH_AS_REPUBLISHED_SELECTOR: getSelector("KnownCodesStorage", "markFactoryDeps"),
  VALIDATE_TX_SELECTOR: getSelector("IAccount", "validateTransaction"),
  EXECUTE_TX_SELECTOR: getSelector("DefaultAccount", "executeTransaction"),
  RIGHT_PADDED_GET_ACCOUNT_VERSION_SELECTOR: getPaddedSelector("ContractDeployer", "extendedAccountVersion"),
  RIGHT_PADDED_GET_RAW_CODE_HASH_SELECTOR: getPaddedSelector("AccountCodeStorage", "getRawCodeHash"),
  PAY_FOR_TX_SELECTOR: getSelector("DefaultAccount", "payForTransaction"),
  PRE_PAYMASTER_SELECTOR: getSelector("DefaultAccount", "prepareForPaymaster"),
  VALIDATE_AND_PAY_PAYMASTER: getSelector("IPaymaster", "validateAndPayForPaymasterTransaction"),
  // It doesn't used directly now but is important to keep the way to regenerate it when needed
  TX_UTILITIES: getTransactionUtils(),
  RIGHT_PADDED_POST_TRANSACTION_SELECTOR: getPaddedSelector("IPaymaster", "postTransaction"),
  RIGHT_PADDED_SET_TX_ORIGIN: getPaddedSelector("SystemContext", "setTxOrigin"),
  RIGHT_PADDED_SET_GAS_PRICE: getPaddedSelector("SystemContext", "setGasPrice"),
  RIGHT_PADDED_INCREMENT_TX_NUMBER_IN_BLOCK_SELECTOR: getPaddedSelector("SystemContext", "incrementTxNumberInBatch"),
  RIGHT_PADDED_RESET_TX_NUMBER_IN_BLOCK_SELECTOR: getPaddedSelector("SystemContext", "resetTxNumberInBatch"),
  RIGHT_PADDED_SEND_L2_TO_L1_LOG_SELECTOR: getPaddedSelector("L1Messenger", "sendL2ToL1Log"),
  PUBLISH_PUBDATA_SELECTOR: getSelector("L1Messenger", "publishPubdataAndClearState"),
  RIGHT_PADDED_SET_NEW_BATCH_SELECTOR: getPaddedSelector("SystemContext", "setNewBatch"),
  RIGHT_PADDED_OVERRIDE_BATCH_SELECTOR: getPaddedSelector("SystemContext", "unsafeOverrideBatch"),
  // Error
  REVERT_ERROR_SELECTOR: padZeroRight(getRevertSelector(), PADDED_SELECTOR_LENGTH),
  RIGHT_PADDED_VALIDATE_NONCE_USAGE_SELECTOR: getPaddedSelector("INonceHolder", "validateNonceUsage"),
  RIGHT_PADDED_MINT_ETHER_SELECTOR: getPaddedSelector("L2EthToken", "mint"),
  GET_TX_HASHES_SELECTOR: getSelector("BootloaderUtilities", "getTransactionHashes"),
  CREATE_SELECTOR: getSelector("ContractDeployer", "create"),
  CREATE2_SELECTOR: getSelector("ContractDeployer", "create2"),
  CREATE_ACCOUNT_SELECTOR: getSelector("ContractDeployer", "createAccount"),
  CREATE2_ACCOUNT_SELECTOR: getSelector("ContractDeployer", "create2Account"),
  PADDED_TRANSFER_FROM_TO_SELECTOR: getPaddedSelector("L2EthToken", "transferFromTo"),
  SUCCESSFUL_ACCOUNT_VALIDATION_MAGIC_VALUE: getPaddedSelector("IAccount", "validateTransaction"),
  SUCCESSFUL_PAYMASTER_VALIDATION_MAGIC_VALUE: getPaddedSelector("IPaymaster", "validateAndPayForPaymasterTransaction"),
  PUBLISH_COMPRESSED_BYTECODE_SELECTOR: getSelector("Compressor", "publishCompressedBytecode"),
  GET_MARKER_PADDED_SELECTOR: getPaddedSelector("KnownCodesStorage", "getMarker"),
  RIGHT_PADDED_SET_L2_BLOCK_SELECTOR: getPaddedSelector("SystemContext", "setL2Block"),
  RIGHT_PADDED_APPEND_TRANSACTION_TO_L2_BLOCK_SELECTOR: getPaddedSelector(
    "SystemContext",
    "appendTransactionToCurrentL2Block"
  ),
  RIGHT_PADDED_PUBLISH_TIMESTAMP_DATA_TO_L1_SELECTOR: getPaddedSelector("SystemContext", "publishTimestampDataToL1"),
  COMPRESSED_BYTECODES_SLOTS: 32768,
  ENSURE_RETURNED_MAGIC: 1,
  FORBID_ZERO_GAS_PER_PUBDATA: 1,
  SYSTEM_CONTEXT_EXPECTED_CODE_HASH: getSystemContextExpectedHash(),
  UPGRADE_SYSTEM_CONTEXT_CALLDATA: upgradeSystemContextCalldata(),
  // One of "worst case" scenarios for the number of state diffs in a batch is when 120kb of pubdata is spent
  // on repeated writes, that are all zeroed out. In this case, the number of diffs is 120k / 5 = 24k. This means that they will have
  // accoomdate 6528000 bytes of calldata for the uncompressed state diffs. Adding 120k on top leaves us with
  // roughly 6650000 bytes needed for calldata. 207813 slots are needed to accomodate this amount of data.
  // We round up to 208000 slots just in case.
  //
  // In theory though much more calldata could be used (if for instance 1 byte is used for enum index). It is the responsibility of the
  // operator to ensure that it can form the correct calldata for the L1Messenger.
  OPERATOR_PROVIDED_L1_MESSENGER_PUBDATA_SLOTS: 208000,
  ...SYSTEM_PARAMS,
>>>>>>> dbb37fc6
};

function extractTestFunctionNames(sourceCode: string): string[] {
  // Remove single-line comments
  sourceCode = sourceCode.replace(/\/\/[^\n]*/g, "");

  // Remove multi-line comments
  sourceCode = sourceCode.replace(/\/\*[\s\S]*?\*\//g, "");

  const regexPatterns = [/function\s+(TEST\w+)/g];

  const results: string[] = [];
  for (const pattern of regexPatterns) {
    let match;
    while ((match = pattern.exec(sourceCode)) !== null) {
      results.push(match[1]);
    }
  }

  return [...new Set(results)]; // Remove duplicates
}

function createTestFramework(tests: string[]): string {
  let testFramework = `
    let test_id:= mload(0)

    switch test_id 
    case 0 {
        testing_totalTests(${tests.length})
    }
    `;

  tests.forEach((value, index) => {
    testFramework += `
        case ${index + 1} {
            testing_start("${value}")
            ${value}()
        }
        `;
  });

  testFramework += `
        default {
        }
    return (0, 0)
    `;

  return testFramework;
}

async function main() {
  const bootloader = await renderFile("bootloader/bootloader.yul", params);
  // The overhead is unknown for gas tests and so it should be zero to calculate it
  const gasTestBootloaderTemplate = await renderFile("bootloader/bootloader.yul", {
    ...params,
    L2_TX_INTRINSIC_GAS: 0,
    L2_TX_INTRINSIC_PUBDATA: 0,
    L1_TX_INTRINSIC_L2_GAS: 0,
    L1_TX_INTRINSIC_PUBDATA: 0,
    FORBID_ZERO_GAS_PER_PUBDATA: 0,
  });

  const feeEstimationBootloaderTemplate = await renderFile("bootloader/bootloader.yul", {
    ...params,
    ENSURE_RETURNED_MAGIC: 0,
  });

  console.log("Preprocessing production bootloader");
  const provedBatchBootloader = preprocess.preprocess(bootloader, { BOOTLOADER_TYPE: "proved_batch" });
  console.log("Preprocessing playground block bootloader");
  const playgroundBatchBootloader = preprocess.preprocess(bootloader, { BOOTLOADER_TYPE: "playground_batch" });
  console.log("Preprocessing gas test bootloader");
  const gasTestBootloader = preprocess.preprocess(gasTestBootloaderTemplate, { BOOTLOADER_TYPE: "proved_batch" });
  console.log("Preprocessing fee estimation bootloader");
  const feeEstimationBootloader = preprocess.preprocess(feeEstimationBootloaderTemplate, {
    BOOTLOADER_TYPE: "playground_batch",
  });

  console.log("Preprocessing bootloader tests");
  const bootloaderTests = await renderFile("bootloader/tests/bootloader/bootloader_test.yul", {});

  const testMethods = extractTestFunctionNames(bootloaderTests);

  console.log("Found tests: " + testMethods);

  const testFramework = createTestFramework(testMethods);

  const bootloaderTestUtils = await renderFile("bootloader/tests/utils/test_utils.yul", {});

  const bootloaderWithTests = await renderFile("bootloader/bootloader.yul", {
    ...params,
    CODE_START_PLACEHOLDER: "\n" + bootloaderTestUtils + "\n" + bootloaderTests + "\n" + testFramework,
  });
  const provedBootloaderWithTests = preprocess.preprocess(bootloaderWithTests, { BOOTLOADER_TYPE: "proved_batch" });

  if (!existsSync(OUTPUT_DIR)) {
    mkdirSync(OUTPUT_DIR);
  }

  writeFileSync(path(`../${OUTPUT_DIR}/bootloader_test.yul`), provedBootloaderWithTests);
  writeFileSync(path(`../${OUTPUT_DIR}/proved_batch.yul`), provedBatchBootloader);
  writeFileSync(path(`../${OUTPUT_DIR}/playground_batch.yul`), playgroundBatchBootloader);
  writeFileSync(path(`../${OUTPUT_DIR}/gas_test.yul`), gasTestBootloader);
  writeFileSync(path(`../${OUTPUT_DIR}/fee_estimate.yul`), feeEstimationBootloader);

  console.log("Preprocessing done!");
}

main();<|MERGE_RESOLUTION|>--- conflicted
+++ resolved
@@ -1,24 +1,11 @@
 import * as hre from "hardhat";
 
-<<<<<<< HEAD
-import { existsSync, mkdirSync, write, writeFileSync } from 'fs';
-import { SYSTEM_CONTRACTS, getRevertSelector, getTransactionUtils } from './constants';
-import * as hre from 'hardhat';
-import * as fs from 'fs';
-import { ethers } from 'ethers';
-import { renderFile } from 'template-file';
-import { utils } from 'zksync-web3';
-import { ForceDeployment } from './utils';
-const OUTPUT_DIR = 'bootloader/build';
-=======
 import { ethers } from "ethers";
-import { existsSync, mkdirSync, writeFileSync } from "fs";
+import { existsSync, mkdirSync, writeFileSync, readFileSync } from "fs";
 import { join } from "path";
 import { renderFile } from "template-file";
 import { utils } from "zksync-web3";
-import { SYSTEM_CONTRACTS, getRevertSelector, getTransactionUtils } from "./constants";
-import type { ForceDeployment } from "./utils";
->>>>>>> dbb37fc6
+import { getRevertSelector, getTransactionUtils } from "./constants";
 
 /* eslint-disable @typescript-eslint/no-var-requires */
 const preprocess = require("preprocess");
@@ -54,64 +41,14 @@
   return padZeroRight(result, PADDED_SELECTOR_LENGTH);
 }
 
-<<<<<<< HEAD
-const SYSTEM_PARAMS = require('../SystemConfig.json');
-
 function getKeccak256ExpectedHash() {
-    const bytecode = fs.readFileSync('contracts/precompiles/artifacts/Keccak256.yul/Keccak256.yul.zbin');
+    const bytecode = readFileSync('contracts/precompiles/artifacts/Keccak256.yul/Keccak256.yul.zbin');
     return ethers.utils.hexlify(utils.hashBytecode(bytecode));
-=======
-function getSystemContextExpectedHash() {
-  const artifact = hre.artifacts.readArtifactSync("SystemContext");
-  return ethers.utils.hexlify(utils.hashBytecode(artifact.bytecode));
-}
-
-function upgradeSystemContextCalldata() {
-  // Here we need to encode the force deployment for the system context contract as well as transform
-  // it into writing of the calldata into the bootloader memory.
-
-  const newHash = getSystemContextExpectedHash();
-  const artifact = new ethers.utils.Interface(hre.artifacts.readArtifactSync("ContractDeployer").abi);
-
-  const forceDeplyment: ForceDeployment = {
-    bytecodeHash: newHash,
-    newAddress: SYSTEM_CONTRACTS.systemContext.address,
-    callConstructor: false,
-    value: 0,
-    input: "0x",
-  };
-
-  let calldata = artifact.encodeFunctionData("forceDeployOnAddresses", [[forceDeplyment]]);
-  const originalLength = (calldata.length - 2) / 2;
-
-  // Padding calldata from the right. We really need to do it, since Yul would "implicitly" pad it from the left and it
-  // it is not what we want.
-  while ((calldata.length - 2) % 64 != 0) {
-    calldata += "0";
-  }
-
-  // We will apply tabulation to make the compiled bootloader code more readable
-  const TABULATION = "\t\t\t\t\t";
-  // In the first slot we need to store the calldata's length
-  let data = `mstore(0x00, ${originalLength})\n`;
-
-  const slices = (calldata.length - 2) / 64;
-
-  for (let slice = 0; slice < slices; slice++) {
-    const offset = slice * 32;
-    const sliceHex = calldata.slice(2 + offset * 2, 2 + offset * 2 + 64);
-
-    data += `${TABULATION}mstore(${offset + 32}, 0x${sliceHex})\n`;
-  }
-
-  return data;
->>>>>>> dbb37fc6
 }
 
 // Maybe in the future some of these params will be passed
 // in a JSON file. For now, a simple object is ok here.
-<<<<<<< HEAD
-let params = {
+const params = {
     MARK_BATCH_AS_REPUBLISHED_SELECTOR: getSelector('KnownCodesStorage', 'markFactoryDeps'),
     VALIDATE_TX_SELECTOR: getSelector('IAccount', 'validateTransaction'),
     EXECUTE_TX_SELECTOR: getSelector('DefaultAccount', 'executeTransaction'),
@@ -163,63 +100,6 @@
     // operator to ensure that it can form the correct calldata for the L1Messenger.
     OPERATOR_PROVIDED_L1_MESSENGER_PUBDATA_SLOTS: 208000,
     ...SYSTEM_PARAMS
-=======
-const params = {
-  MARK_BATCH_AS_REPUBLISHED_SELECTOR: getSelector("KnownCodesStorage", "markFactoryDeps"),
-  VALIDATE_TX_SELECTOR: getSelector("IAccount", "validateTransaction"),
-  EXECUTE_TX_SELECTOR: getSelector("DefaultAccount", "executeTransaction"),
-  RIGHT_PADDED_GET_ACCOUNT_VERSION_SELECTOR: getPaddedSelector("ContractDeployer", "extendedAccountVersion"),
-  RIGHT_PADDED_GET_RAW_CODE_HASH_SELECTOR: getPaddedSelector("AccountCodeStorage", "getRawCodeHash"),
-  PAY_FOR_TX_SELECTOR: getSelector("DefaultAccount", "payForTransaction"),
-  PRE_PAYMASTER_SELECTOR: getSelector("DefaultAccount", "prepareForPaymaster"),
-  VALIDATE_AND_PAY_PAYMASTER: getSelector("IPaymaster", "validateAndPayForPaymasterTransaction"),
-  // It doesn't used directly now but is important to keep the way to regenerate it when needed
-  TX_UTILITIES: getTransactionUtils(),
-  RIGHT_PADDED_POST_TRANSACTION_SELECTOR: getPaddedSelector("IPaymaster", "postTransaction"),
-  RIGHT_PADDED_SET_TX_ORIGIN: getPaddedSelector("SystemContext", "setTxOrigin"),
-  RIGHT_PADDED_SET_GAS_PRICE: getPaddedSelector("SystemContext", "setGasPrice"),
-  RIGHT_PADDED_INCREMENT_TX_NUMBER_IN_BLOCK_SELECTOR: getPaddedSelector("SystemContext", "incrementTxNumberInBatch"),
-  RIGHT_PADDED_RESET_TX_NUMBER_IN_BLOCK_SELECTOR: getPaddedSelector("SystemContext", "resetTxNumberInBatch"),
-  RIGHT_PADDED_SEND_L2_TO_L1_LOG_SELECTOR: getPaddedSelector("L1Messenger", "sendL2ToL1Log"),
-  PUBLISH_PUBDATA_SELECTOR: getSelector("L1Messenger", "publishPubdataAndClearState"),
-  RIGHT_PADDED_SET_NEW_BATCH_SELECTOR: getPaddedSelector("SystemContext", "setNewBatch"),
-  RIGHT_PADDED_OVERRIDE_BATCH_SELECTOR: getPaddedSelector("SystemContext", "unsafeOverrideBatch"),
-  // Error
-  REVERT_ERROR_SELECTOR: padZeroRight(getRevertSelector(), PADDED_SELECTOR_LENGTH),
-  RIGHT_PADDED_VALIDATE_NONCE_USAGE_SELECTOR: getPaddedSelector("INonceHolder", "validateNonceUsage"),
-  RIGHT_PADDED_MINT_ETHER_SELECTOR: getPaddedSelector("L2EthToken", "mint"),
-  GET_TX_HASHES_SELECTOR: getSelector("BootloaderUtilities", "getTransactionHashes"),
-  CREATE_SELECTOR: getSelector("ContractDeployer", "create"),
-  CREATE2_SELECTOR: getSelector("ContractDeployer", "create2"),
-  CREATE_ACCOUNT_SELECTOR: getSelector("ContractDeployer", "createAccount"),
-  CREATE2_ACCOUNT_SELECTOR: getSelector("ContractDeployer", "create2Account"),
-  PADDED_TRANSFER_FROM_TO_SELECTOR: getPaddedSelector("L2EthToken", "transferFromTo"),
-  SUCCESSFUL_ACCOUNT_VALIDATION_MAGIC_VALUE: getPaddedSelector("IAccount", "validateTransaction"),
-  SUCCESSFUL_PAYMASTER_VALIDATION_MAGIC_VALUE: getPaddedSelector("IPaymaster", "validateAndPayForPaymasterTransaction"),
-  PUBLISH_COMPRESSED_BYTECODE_SELECTOR: getSelector("Compressor", "publishCompressedBytecode"),
-  GET_MARKER_PADDED_SELECTOR: getPaddedSelector("KnownCodesStorage", "getMarker"),
-  RIGHT_PADDED_SET_L2_BLOCK_SELECTOR: getPaddedSelector("SystemContext", "setL2Block"),
-  RIGHT_PADDED_APPEND_TRANSACTION_TO_L2_BLOCK_SELECTOR: getPaddedSelector(
-    "SystemContext",
-    "appendTransactionToCurrentL2Block"
-  ),
-  RIGHT_PADDED_PUBLISH_TIMESTAMP_DATA_TO_L1_SELECTOR: getPaddedSelector("SystemContext", "publishTimestampDataToL1"),
-  COMPRESSED_BYTECODES_SLOTS: 32768,
-  ENSURE_RETURNED_MAGIC: 1,
-  FORBID_ZERO_GAS_PER_PUBDATA: 1,
-  SYSTEM_CONTEXT_EXPECTED_CODE_HASH: getSystemContextExpectedHash(),
-  UPGRADE_SYSTEM_CONTEXT_CALLDATA: upgradeSystemContextCalldata(),
-  // One of "worst case" scenarios for the number of state diffs in a batch is when 120kb of pubdata is spent
-  // on repeated writes, that are all zeroed out. In this case, the number of diffs is 120k / 5 = 24k. This means that they will have
-  // accoomdate 6528000 bytes of calldata for the uncompressed state diffs. Adding 120k on top leaves us with
-  // roughly 6650000 bytes needed for calldata. 207813 slots are needed to accomodate this amount of data.
-  // We round up to 208000 slots just in case.
-  //
-  // In theory though much more calldata could be used (if for instance 1 byte is used for enum index). It is the responsibility of the
-  // operator to ensure that it can form the correct calldata for the L1Messenger.
-  OPERATOR_PROVIDED_L1_MESSENGER_PUBDATA_SLOTS: 208000,
-  ...SYSTEM_PARAMS,
->>>>>>> dbb37fc6
 };
 
 function extractTestFunctionNames(sourceCode: string): string[] {
