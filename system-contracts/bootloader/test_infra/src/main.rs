--- conflicted
+++ resolved
@@ -1,13 +1,5 @@
 use crate::{test_count_tracer::TestCountTracer, tracer::BootloaderTestTracer};
 use colored::Colorize;
-<<<<<<< HEAD
-use zksync_multivm::interface::{
-    L1BatchEnv, L2BlockEnv, SystemEnv, TxExecutionMode, VmExecutionMode, VmInterface, VmFactory
-};
-use zksync_multivm::vm_latest;
-use zksync_multivm::vm_latest::{HistoryDisabled, ToTracerPointer, Vm}; //, MultiVMSubversion};
-=======
->>>>>>> fc26d9fc
 use once_cell::sync::OnceCell;
 use std::process;
 use zksync_multivm::interface::{
@@ -19,10 +11,6 @@
 };
 use zksync_types::fee_model::BatchFeeInput;
 
-<<<<<<< HEAD
-use zksync_multivm::interface::{ExecutionResult, Halt, storage::{StorageView, InMemoryStorage, IN_MEMORY_STORAGE_DEFAULT_NETWORK_ID}};
-=======
->>>>>>> fc26d9fc
 use std::{env, sync::Arc};
 use tracing_subscriber::fmt;
 use tracing_subscriber::prelude::__tracing_subscriber_SubscriberExt;
@@ -31,10 +19,7 @@
     read_yul_bytecode, BaseSystemContracts, ContractLanguage, SystemContractCode,
     SystemContractsRepo,
 };
-<<<<<<< HEAD
-=======
 use zksync_multivm::interface::{ExecutionResult, Halt};
->>>>>>> fc26d9fc
 use zksync_types::system_contracts::get_system_smart_contracts_from_dir;
 use zksync_types::{block::L2BlockHasher, Address, L1BatchNumber, L2BlockNumber, U256};
 use zksync_types::{L2ChainId, Transaction};
@@ -117,12 +102,8 @@
             ))
             .to_rc_ptr();
 
-<<<<<<< HEAD
-        let mut vm : Vm<_, HistoryDisabled> = vm_latest::Vm::new(l1_batch_env.clone(), system_env.clone(), storage.clone());
-=======
         let mut vm: Vm<_, HistoryDisabled> =
             VmFactory::new(l1_batch_env.clone(), system_env.clone(), storage.clone());
->>>>>>> fc26d9fc
 
         let test_count = Arc::new(OnceCell::default());
         let custom_tracers = TestCountTracer::new(test_count.clone()).into_tracer_pointer();
