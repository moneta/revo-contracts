// SPDX-License-Identifier: MIT

pragma solidity 0.8.24;

import {ImmutableData} from "./interfaces/IImmutableSimulator.sol";
<<<<<<< HEAD
import {IContractDeployer, ForceDeployment} from "./interfaces/IContractDeployer.sol";
import {CREATE2_PREFIX, CREATE_PREFIX, NONCE_HOLDER_SYSTEM_CONTRACT, ACCOUNT_CODE_STORAGE_SYSTEM_CONTRACT, FORCE_DEPLOYER, MAX_SYSTEM_CONTRACT_ADDRESS, KNOWN_CODE_STORAGE_CONTRACT, BASE_TOKEN_SYSTEM_CONTRACT, IMMUTABLE_SIMULATOR_SYSTEM_CONTRACT, COMPLEX_UPGRADER_CONTRACT} from "./Constants.sol";
=======
import {IContractDeployer} from "./interfaces/IContractDeployer.sol";
import {CREATE2_PREFIX, CREATE_PREFIX, NONCE_HOLDER_SYSTEM_CONTRACT, ACCOUNT_CODE_STORAGE_SYSTEM_CONTRACT, FORCE_DEPLOYER, MAX_SYSTEM_CONTRACT_ADDRESS, KNOWN_CODE_STORAGE_CONTRACT, BASE_TOKEN_SYSTEM_CONTRACT, IMMUTABLE_SIMULATOR_SYSTEM_CONTRACT, COMPLEX_UPGRADER_CONTRACT, SERVICE_CALL_PSEUDO_CALLER} from "./Constants.sol";
>>>>>>> 964c78a2

import {Utils} from "./libraries/Utils.sol";
import {EfficientCall} from "./libraries/EfficientCall.sol";
import {SystemContractHelper} from "./libraries/SystemContractHelper.sol";
import {SystemContractBase} from "./abstract/SystemContractBase.sol";
import {Unauthorized, InvalidNonceOrderingChange, ValueMismatch, EmptyBytes32, EVMBytecodeHash, EVMEmulationNotSupported, NotAllowedToDeployInKernelSpace, HashIsNonZero, NonEmptyAccount, UnknownCodeHash, NonEmptyMsgValue} from "./SystemContractErrors.sol";

/**
 * @author Matter Labs
 * @custom:security-contact security@matterlabs.dev
 * @notice System smart contract that is responsible for deploying other smart contracts on ZKsync.
 * @dev The contract is responsible for generating the address of the deployed smart contract,
 * incrementing the deployment nonce and making sure that the constructor is never called twice in a contract.
 * Note, contracts with bytecode that have already been published to L1 once
 * do not need to be published anymore.
 */
contract ContractDeployer is IContractDeployer, SystemContractBase {
    /// @dev Prefix for EVM contracts hashes storage slots.
    uint256 private constant EVM_HASHES_PREFIX = 1 << 254;

    /// @notice Information about an account contract.
    /// @dev For EOA and simple contracts (i.e. not accounts) this value is 0.
    mapping(address => AccountInfo) internal accountInfo;

    /// @notice What types of bytecode are allowed to be deployed on this chain.
    AllowedBytecodeTypes public allowedBytecodeTypesToDeploy;

    modifier onlySelf() {
        if (msg.sender != address(this)) {
            revert Unauthorized(msg.sender);
        }
        _;
    }

    /// @notice Returns keccak of EVM bytecode at address if it is an EVM contract. Returns bytes32(0) if it isn't a EVM contract.
    function evmCodeHash(address _address) external view returns (bytes32 _hash) {
        _hash = _getEvmCodeHash(_address);
    }

    /// @notice Returns information about a certain account.
    function getAccountInfo(address _address) external view returns (AccountInfo memory info) {
        return accountInfo[_address];
    }

    /// @notice Returns the account abstraction version if `_address` is a deployed contract.
    /// Returns the latest supported account abstraction version if `_address` is an EOA.
    function extendedAccountVersion(address _address) public view returns (AccountAbstractionVersion) {
        AccountInfo memory info = accountInfo[_address];
        if (info.supportedAAVersion != AccountAbstractionVersion.None) {
            return info.supportedAAVersion;
        }

        // It is an EOA, it is still an account.
        if (
            _address > address(MAX_SYSTEM_CONTRACT_ADDRESS) &&
            ACCOUNT_CODE_STORAGE_SYSTEM_CONTRACT.getRawCodeHash(_address) == 0
        ) {
            return AccountAbstractionVersion.Version1;
        }

        return AccountAbstractionVersion.None;
    }

    /// @notice Stores the new account information
    function _storeAccountInfo(address _address, AccountInfo memory _newInfo) internal {
        accountInfo[_address] = _newInfo;
    }

    /// @notice Update the used version of the account.
    /// @param _version The new version of the AA protocol to use.
    /// @dev Note that it allows changes from account to non-account and vice versa.
    function updateAccountVersion(AccountAbstractionVersion _version) external onlySystemCall {
        accountInfo[msg.sender].supportedAAVersion = _version;

        emit AccountVersionUpdated(msg.sender, _version);
    }

    /// @notice Updates the nonce ordering of the account. Currently,
    /// it only allows changes from sequential to arbitrary ordering.
    /// @param _nonceOrdering The new nonce ordering to use.
    function updateNonceOrdering(AccountNonceOrdering _nonceOrdering) external onlySystemCall {
        AccountInfo memory currentInfo = accountInfo[msg.sender];

        if (
            _nonceOrdering != AccountNonceOrdering.Arbitrary ||
            currentInfo.nonceOrdering != AccountNonceOrdering.Sequential
        ) {
            revert InvalidNonceOrderingChange();
        }

        currentInfo.nonceOrdering = _nonceOrdering;
        _storeAccountInfo(msg.sender, currentInfo);

        emit AccountNonceOrderingUpdated(msg.sender, _nonceOrdering);
    }

    /// @notice Calculates the address of a deployed contract via create2
    /// @param _sender The account that deploys the contract.
    /// @param _bytecodeHash The correctly formatted hash of the bytecode.
    /// @param _salt The create2 salt.
    /// @param _input The constructor data.
    /// @return newAddress The derived address of the account.
    function getNewAddressCreate2(
        address _sender,
        bytes32 _bytecodeHash,
        bytes32 _salt,
        bytes calldata _input
    ) public view override returns (address newAddress) {
        // No collision is possible with the Ethereum's CREATE2, since
        // the prefix begins with 0x20....
        bytes32 constructorInputHash = EfficientCall.keccak(_input);

        bytes32 hash = keccak256(
            // solhint-disable-next-line func-named-parameters
            bytes.concat(CREATE2_PREFIX, bytes32(uint256(uint160(_sender))), _salt, _bytecodeHash, constructorInputHash)
        );

        newAddress = address(uint160(uint256(hash)));
    }

    /// @notice Calculates the address of a deployed contract via create
    /// @param _sender The account that deploys the contract.
    /// @param _senderNonce The deploy nonce of the sender's account.
    function getNewAddressCreate(
        address _sender,
        uint256 _senderNonce
    ) public pure override returns (address newAddress) {
        // No collision is possible with the Ethereum's CREATE, since
        // the prefix begins with 0x63....
        bytes32 hash = keccak256(
            bytes.concat(CREATE_PREFIX, bytes32(uint256(uint160(_sender))), bytes32(_senderNonce))
        );

        newAddress = address(uint160(uint256(hash)));
    }

    /// @notice Deploys a contract with similar address derivation rules to the EVM's `CREATE2` opcode.
    /// @param _salt The CREATE2 salt
    /// @param _bytecodeHash The correctly formatted hash of the bytecode.
    /// @param _input The constructor calldata
    function create2(
        bytes32 _salt,
        bytes32 _bytecodeHash,
        bytes calldata _input
    ) external payable override returns (address) {
        return create2Account(_salt, _bytecodeHash, _input, AccountAbstractionVersion.None);
    }

    /// @notice Deploys a contract with similar address derivation rules to the EVM's `CREATE` opcode.
    /// @param _bytecodeHash The correctly formatted hash of the bytecode.
    /// @param _input The constructor calldata
    /// @dev This method also accepts nonce as one of its parameters.
    /// It is not used anywhere and it needed simply for the consistency for the compiler
    /// Note: this method may be callable only in system mode,
    /// that is checked in the `createAccount` by `onlySystemCall` modifier.
    function create(
        bytes32 _salt,
        bytes32 _bytecodeHash,
        bytes calldata _input
    ) external payable override returns (address) {
        return createAccount(_salt, _bytecodeHash, _input, AccountAbstractionVersion.None);
    }

    /// @notice Deploys an EVM contract using address derivation of EVM's `CREATE` opcode.
    /// @param _initCode The init code for the contract.
    /// Note: this method may be callable only in system mode.
    /// @return The amount of EVM gas used.
    /// @return The address of created contract.
    function createEVM(bytes calldata _initCode) external payable override onlySystemCall returns (uint256, address) {
        uint256 senderNonce;
        // If the account is an EOA, use the min nonce. If it's a contract, use deployment nonce
        if (msg.sender == tx.origin) {
            // Subtract 1 for EOA since the nonce has already been incremented for this transaction
            senderNonce = NONCE_HOLDER_SYSTEM_CONTRACT.getMinNonce(msg.sender) - 1;
        } else {
            // Deploy from EraVM context
            senderNonce = NONCE_HOLDER_SYSTEM_CONTRACT.incrementDeploymentNonce(msg.sender);
        }

        address newAddress = Utils.getNewAddressCreateEVM(msg.sender, senderNonce);

        uint256 evmGasUsed = _evmDeployOnAddress(msg.sender, newAddress, _initCode);

        return (evmGasUsed, newAddress);
    }

    /// @notice Deploys an EVM contract using address derivation of EVM's `CREATE2` opcode.
    /// @param _salt The CREATE2 salt.
    /// @param _initCode The init code for the contract.
    /// Note: this method may be callable only in system mode.
    /// @return The amount of EVM gas used.
    /// @return The address of created contract.
    function create2EVM(
        bytes32 _salt,
        bytes calldata _initCode
    ) external payable override onlySystemCall returns (uint256, address) {
        NONCE_HOLDER_SYSTEM_CONTRACT.incrementDeploymentNonce(msg.sender);
        // No collision is possible with the zksync's non-EVM CREATE2, since the prefixes are different
        bytes32 bytecodeHash = EfficientCall.keccak(_initCode);
        address newAddress = Utils.getNewAddressCreate2EVM(msg.sender, _salt, bytecodeHash);

        uint256 evmGasUsed = _evmDeployOnAddress(msg.sender, newAddress, _initCode);

        return (evmGasUsed, newAddress);
    }

    /// @notice Method used by EVM emulator to check if contract can be deployed.
    /// @param _salt The CREATE2 salt.
    /// @param _evmBytecodeHash The keccak of EVM code to be deployed (initCode).
    /// Note: this method may be callable only by the EVM emulator.
    function precreateEvmAccountFromEmulator(
        bytes32 _salt,
        bytes32 _evmBytecodeHash
    ) public onlySystemCallFromEvmEmulator returns (address newAddress) {
        if (allowedBytecodeTypesToDeploy != AllowedBytecodeTypes.EraVmAndEVM) {
            revert EVMEmulationNotSupported();
        }

        uint256 senderNonce = NONCE_HOLDER_SYSTEM_CONTRACT.incrementDeploymentNonce(msg.sender);

        if (_evmBytecodeHash != bytes32(0)) {
            // Create2 case
            newAddress = Utils.getNewAddressCreate2EVM(msg.sender, _salt, _evmBytecodeHash);
        } else {
            // Create case
            newAddress = Utils.getNewAddressCreateEVM(msg.sender, senderNonce);
        }

        return newAddress;
    }

    /// @notice Method used by EVM emulator to deploy contracts.
    /// @param _newAddress The address of the contract to be deployed.
    /// @param _initCode The EVM code to be deployed (initCode).
    /// Note: only possible revert case should be due to revert in the called constructor.
    /// Note: this method may be callable only by the EVM emulator.
    function createEvmFromEmulator(
        address _newAddress,
        bytes calldata _initCode
    ) external payable onlySystemCallFromEvmEmulator returns (uint256, address) {
        uint256 constructorReturnEvmGas = _performDeployOnAddressEVM(
            msg.sender,
            _newAddress,
            AccountAbstractionVersion.None,
            _initCode
        );
        return (constructorReturnEvmGas, _newAddress);
    }

    /// @notice Deploys a contract account with similar address derivation rules to the EVM's `CREATE2` opcode.
    /// @param _salt The CREATE2 salt
    /// @param _bytecodeHash The correctly formatted hash of the bytecode.
    /// @param _input The constructor calldata.
    /// @param _aaVersion The account abstraction version to use.
    /// Note: this method may be callable only in system mode,
    /// that is checked in the `createAccount` by `onlySystemCall` modifier.
    function create2Account(
        bytes32 _salt,
        bytes32 _bytecodeHash,
        bytes calldata _input,
        AccountAbstractionVersion _aaVersion
    ) public payable override onlySystemCall returns (address) {
        NONCE_HOLDER_SYSTEM_CONTRACT.incrementDeploymentNonce(msg.sender);
        address newAddress = getNewAddressCreate2(msg.sender, _bytecodeHash, _salt, _input);

        _nonSystemDeployOnAddress(_bytecodeHash, newAddress, _aaVersion, _input);

        return newAddress;
    }

    /// @notice Deploys a contract account with similar address derivation rules to the EVM's `CREATE` opcode.
    /// @param _bytecodeHash The correctly formatted hash of the bytecode.
    /// @param _input The constructor calldata.
    /// @param _aaVersion The account abstraction version to use.
    /// @dev This method also accepts salt as one of its parameters.
    /// It is not used anywhere and it needed simply for the consistency for the compiler
    function createAccount(
        bytes32, // salt
        bytes32 _bytecodeHash,
        bytes calldata _input,
        AccountAbstractionVersion _aaVersion
    ) public payable override onlySystemCall returns (address) {
        uint256 senderNonce = NONCE_HOLDER_SYSTEM_CONTRACT.incrementDeploymentNonce(msg.sender);
        address newAddress = getNewAddressCreate(msg.sender, senderNonce);

        _nonSystemDeployOnAddress(_bytecodeHash, newAddress, _aaVersion, _input);

        return newAddress;
    }

<<<<<<< HEAD
=======
    /// @notice A struct that describes a forced deployment on an address
    struct ForceDeployment {
        // The bytecode hash to put on an address. Hash and length parts are ignored in case of EVM bytecode.
        bytes32 bytecodeHash;
        // The address on which to deploy the bytecodehash to
        address newAddress;
        // Whether to run the constructor on the force deployment. Ignored in case of EVM deployment.
        bool callConstructor;
        // The value with which to initialize a contract
        uint256 value;
        // The constructor calldata
        bytes input;
    }

>>>>>>> 964c78a2
    /// @notice The method that can be used to forcefully deploy a contract.
    /// @param _deployment Information about the forced deployment.
    /// @param _sender The `msg.sender` inside the constructor call.
    function forceDeployOnAddress(ForceDeployment calldata _deployment, address _sender) external payable onlySelf {
        // Since the `forceDeployOnAddress` function is called only during upgrades, the Governance is trusted to correctly select
        // the addresses to deploy the new bytecodes to and to assess whether overriding the AccountInfo for the "force-deployed"
        // contract is acceptable.

        if (Utils.isCodeHashEVM(_deployment.bytecodeHash)) {
            // Note, that for contracts the "nonce" is set as deployment nonce.
            uint256 deploymentNonce = NONCE_HOLDER_SYSTEM_CONTRACT.getDeploymentNonce(_deployment.newAddress);
            if (deploymentNonce == 0) {
                NONCE_HOLDER_SYSTEM_CONTRACT.incrementDeploymentNonce(_deployment.newAddress);
            }

            // It is not possible to change the AccountInfo for EVM contracts.
            _constructEVMContract(_sender, _deployment.newAddress, _deployment.input);
        } else {
            _ensureBytecodeIsKnown(_deployment.bytecodeHash);

            AccountInfo memory newAccountInfo;
            newAccountInfo.supportedAAVersion = AccountAbstractionVersion.None;
            // Accounts have sequential nonces by default.
            newAccountInfo.nonceOrdering = AccountNonceOrdering.Sequential;
            _storeAccountInfo(_deployment.newAddress, newAccountInfo);

            _constructContract({
                _sender: _sender,
                _newAddress: _deployment.newAddress,
                _bytecodeHash: _deployment.bytecodeHash,
                _input: _deployment.input,
                _isSystem: false,
                _callConstructor: _deployment.callConstructor
            });
        }
    }

    /// @notice This method is to be used only during an upgrade to set bytecodes on specific addresses.
    /// @dev We do not require `onlySystemCall` here, since the method is accessible only
    /// by `FORCE_DEPLOYER`.
    function forceDeployOnAddresses(ForceDeployment[] calldata _deployments) external payable override {
        if (msg.sender != FORCE_DEPLOYER && msg.sender != address(COMPLEX_UPGRADER_CONTRACT)) {
            revert Unauthorized(msg.sender);
        }

        uint256 deploymentsLength = _deployments.length;
        // We need to ensure that the `value` provided by the call is enough to provide `value`
        // for all of the deployments
        uint256 sumOfValues = 0;
        for (uint256 i = 0; i < deploymentsLength; ++i) {
            sumOfValues += _deployments[i].value;
        }
        if (msg.value != sumOfValues) {
            revert ValueMismatch(sumOfValues, msg.value);
        }

        for (uint256 i = 0; i < deploymentsLength; ++i) {
            this.forceDeployOnAddress{value: _deployments[i].value}(_deployments[i], msg.sender);
        }
    }

    /// @notice Changes what types of bytecodes are allowed to be deployed on the chain. Can be used only during upgrades.
    /// @param newAllowedBytecodeTypes The new allowed bytecode types mode.
    function setAllowedBytecodeTypesToDeploy(AllowedBytecodeTypes newAllowedBytecodeTypes) external {
        if (
            msg.sender != FORCE_DEPLOYER &&
            msg.sender != address(COMPLEX_UPGRADER_CONTRACT) &&
            msg.sender != SERVICE_CALL_PSEUDO_CALLER
        ) {
            revert Unauthorized(msg.sender);
        }

        if (allowedBytecodeTypesToDeploy != newAllowedBytecodeTypes) {
            allowedBytecodeTypesToDeploy = newAllowedBytecodeTypes;

            emit AllowedBytecodeTypesModeUpdated(newAllowedBytecodeTypes);
        }
    }

    function _nonSystemDeployOnAddress(
        bytes32 _bytecodeHash,
        address _newAddress,
        AccountAbstractionVersion _aaVersion,
        bytes calldata _input
    ) internal {
        if (_bytecodeHash == bytes32(0x0)) {
            revert EmptyBytes32();
        }
        if (Utils.isCodeHashEVM(_bytecodeHash)) {
            revert EVMBytecodeHash();
        }
        if (uint160(_newAddress) <= MAX_SYSTEM_CONTRACT_ADDRESS) {
            revert NotAllowedToDeployInKernelSpace();
        }

        // We do not allow deploying twice on the same address.
        bytes32 codeHash = ACCOUNT_CODE_STORAGE_SYSTEM_CONTRACT.getCodeHash(uint256(uint160(_newAddress)));
        if (codeHash != 0x0) {
            revert HashIsNonZero(codeHash);
        }
        // Do not allow deploying contracts to default accounts that have already executed transactions.
        if (NONCE_HOLDER_SYSTEM_CONTRACT.getRawNonce(_newAddress) != 0x00) {
            revert NonEmptyAccount();
        }

        // solhint-disable-next-line func-named-parameters
        _performDeployOnAddress(_bytecodeHash, _newAddress, _aaVersion, _input, true);
    }

    function _evmDeployOnAddress(
        address _sender,
        address _newAddress,
        bytes calldata _initCode
    ) internal returns (uint256 constructorReturnEvmGas) {
        if (allowedBytecodeTypesToDeploy != AllowedBytecodeTypes.EraVmAndEVM) {
            revert EVMEmulationNotSupported();
        }

        // Unfortunately we can not provide revert reason as it would break EVM compatibility
        // solhint-disable-next-line reason-string, gas-custom-errors
        require(NONCE_HOLDER_SYSTEM_CONTRACT.getRawNonce(_newAddress) == 0x0);
        // solhint-disable-next-line reason-string, gas-custom-errors
        require(ACCOUNT_CODE_STORAGE_SYSTEM_CONTRACT.getRawCodeHash(_newAddress) == 0x0);
        return _performDeployOnAddressEVM(_sender, _newAddress, AccountAbstractionVersion.None, _initCode);
    }

    /// @notice Deploy a certain bytecode on the address.
    /// @param _bytecodeHash The correctly formatted hash of the bytecode.
    /// @param _newAddress The address of the contract to be deployed.
    /// @param _aaVersion The version of the account abstraction protocol to use.
    /// @param _input The constructor calldata.
    function _performDeployOnAddress(
        bytes32 _bytecodeHash,
        address _newAddress,
        AccountAbstractionVersion _aaVersion,
        bytes calldata _input,
        bool _callConstructor
    ) internal {
        _ensureBytecodeIsKnown(_bytecodeHash);

        AccountInfo memory newAccountInfo;
        newAccountInfo.supportedAAVersion = _aaVersion;
        // Accounts have sequential nonces by default.
        newAccountInfo.nonceOrdering = AccountNonceOrdering.Sequential;
        _storeAccountInfo(_newAddress, newAccountInfo);

        _constructContract({
            _sender: msg.sender,
            _newAddress: _newAddress,
            _bytecodeHash: _bytecodeHash,
            _input: _input,
            _isSystem: false,
            _callConstructor: _callConstructor
        });
    }

    /// @notice Deploy a certain EVM bytecode on the address.
    /// @param _sender The deployer address.
    /// @param _newAddress The address of the contract to be deployed.
    /// @param _aaVersion The version of the account abstraction protocol to use.
    /// @param _input The constructor calldata.
    function _performDeployOnAddressEVM(
        address _sender,
        address _newAddress,
        AccountAbstractionVersion _aaVersion,
        bytes calldata _input
    ) internal returns (uint256 constructorReturnEvmGas) {
        AccountInfo memory newAccountInfo;
        newAccountInfo.supportedAAVersion = _aaVersion;
        // Accounts have sequential nonces by default.
        newAccountInfo.nonceOrdering = AccountNonceOrdering.Sequential;
        _storeAccountInfo(_newAddress, newAccountInfo);

        // Note, that for contracts the "nonce" is set as deployment nonce.
        NONCE_HOLDER_SYSTEM_CONTRACT.incrementDeploymentNonce(_newAddress);

        // We will store dummy constructing bytecode hash to trigger EVM emulator in constructor call
        return _constructEVMContract(_sender, _newAddress, _input);
    }

    /// @notice Check that bytecode hash is marked as known on the `KnownCodeStorage` system contracts
    function _ensureBytecodeIsKnown(bytes32 _bytecodeHash) internal view {
        uint256 knownCodeMarker = KNOWN_CODE_STORAGE_CONTRACT.getMarker(_bytecodeHash);
        if (knownCodeMarker == 0) {
            revert UnknownCodeHash(_bytecodeHash);
        }
    }

    /// @notice Ensures that the _newAddress and assigns a new contract hash to it
    /// @param _newAddress The address of the deployed contract
    /// @param _bytecodeHash The correctly formatted hash of the bytecode.
    function _storeConstructingByteCodeHashOnAddress(address _newAddress, bytes32 _bytecodeHash) internal {
        // Set the "isConstructor" flag to the bytecode hash
        bytes32 constructingBytecodeHash = Utils.constructingBytecodeHash(_bytecodeHash);
        ACCOUNT_CODE_STORAGE_SYSTEM_CONTRACT.storeAccountConstructingCodeHash(_newAddress, constructingBytecodeHash);
    }

    /// @notice Transfers the `msg.value` ETH to the deployed account & invokes its constructor.
    /// This function must revert in case the deployment fails.
    /// @param _sender The msg.sender to be used in the constructor
    /// @param _newAddress The address of the deployed contract
    /// @param _input The constructor calldata
    /// @param _isSystem Whether the call should be a system call (could be possibly required in the future).
    function _constructContract(
        address _sender,
        address _newAddress,
        bytes32 _bytecodeHash,
        bytes calldata _input,
        bool _isSystem,
        bool _callConstructor
    ) internal {
        uint256 value = msg.value;
        if (_callConstructor) {
            // 1. Transfer the balance to the new address on the constructor call.
            if (value > 0) {
                BASE_TOKEN_SYSTEM_CONTRACT.transferFromTo(address(this), _newAddress, value);
            }
            // 2. Set the constructed code hash on the account
            _storeConstructingByteCodeHashOnAddress(_newAddress, _bytecodeHash);

            // 3. Call the constructor on behalf of the account
            if (value > 0) {
                // Safe to cast value, because `msg.value` <= `uint128.max` due to `MessageValueSimulator` invariant
                SystemContractHelper.setValueForNextFarCall(uint128(value));
            }
            bytes memory returnData = EfficientCall.mimicCall({
                _gas: gasleft(),
                _address: _newAddress,
                _data: _input,
                _whoToMimic: _sender,
                _isConstructor: true,
                _isSystem: _isSystem
            });
            // 4. Mark bytecode hash as constructed
            ACCOUNT_CODE_STORAGE_SYSTEM_CONTRACT.markAccountCodeHashAsConstructed(_newAddress);
            // 5. Set the contract immutables
            ImmutableData[] memory immutables = abi.decode(returnData, (ImmutableData[]));
            IMMUTABLE_SIMULATOR_SYSTEM_CONTRACT.setImmutables(_newAddress, immutables);
        } else {
            if (value != 0) {
                revert NonEmptyMsgValue();
            }
            // If we do not call the constructor, we need to set the constructed code hash.
            ACCOUNT_CODE_STORAGE_SYSTEM_CONTRACT.storeAccountConstructedCodeHash(_newAddress, _bytecodeHash);
        }

        emit ContractDeployed(_sender, _bytecodeHash, _newAddress);
    }

    /// @notice Transfers the `msg.value` ETH to the deployed account & invokes its constructor.
    /// This function must revert in case the deployment fails.
    /// @param _sender The msg.sender to be used in the constructor.
    /// @param _newAddress The address of the deployed contract.
    /// @param _input The constructor calldata.
    function _constructEVMContract(
        address _sender,
        address _newAddress,
        bytes calldata _input
    ) internal returns (uint256 constructorReturnEvmGas) {
        uint256 value = msg.value;
        // 1. Transfer the balance to the new address on the constructor call.
        if (value > 0) {
            BASE_TOKEN_SYSTEM_CONTRACT.transferFromTo(address(this), _newAddress, value);
        }

        // 2. Set the constructed code hash on the account
        ACCOUNT_CODE_STORAGE_SYSTEM_CONTRACT.storeAccountConstructingCodeHash(
            _newAddress,
            // Dummy EVM bytecode hash just to call emulator.
            // The second byte is `0x01` to indicate that it is being constructed.
            bytes32(0x0201000000000000000000000000000000000000000000000000000000000000)
        );

        // 3. Call the constructor on behalf of the account
        if (value > 0) {
            // Safe to cast value, because `msg.value` <= `uint128.max` due to `MessageValueSimulator` invariant
            SystemContractHelper.setValueForNextFarCall(uint128(value));
        }

        bytes memory paddedBytecode = EfficientCall.mimicCall({
            _gas: gasleft(), // note: native gas, not EVM gas
            _address: _newAddress,
            _data: _input,
            _whoToMimic: _sender,
            _isConstructor: true,
            _isSystem: false
        });

        uint256 evmBytecodeLen;
        // Returned data bytes have structure: paddedBytecode.evmBytecodeLen.constructorReturnEvmGas
        assembly {
            let dataLen := mload(paddedBytecode)
            evmBytecodeLen := mload(add(paddedBytecode, sub(dataLen, 0x20)))
            constructorReturnEvmGas := mload(add(paddedBytecode, dataLen))
            mstore(paddedBytecode, sub(dataLen, 0x40)) // shrink paddedBytecode
        }

        bytes32 versionedBytecodeHash = KNOWN_CODE_STORAGE_CONTRACT.publishEVMBytecode(evmBytecodeLen, paddedBytecode);
        ACCOUNT_CODE_STORAGE_SYSTEM_CONTRACT.storeAccountConstructedCodeHash(_newAddress, versionedBytecodeHash);

        bytes32 evmBytecodeHash;
        assembly {
            evmBytecodeHash := keccak256(add(paddedBytecode, 0x20), evmBytecodeLen)
        }

        _setEvmCodeHash(_newAddress, evmBytecodeHash);

        emit ContractDeployed(_sender, versionedBytecodeHash, _newAddress);
    }

    function _setEvmCodeHash(address _address, bytes32 _hash) internal {
        assembly {
            sstore(or(EVM_HASHES_PREFIX, _address), _hash)
        }
    }

    function _getEvmCodeHash(address _address) internal view returns (bytes32 _hash) {
        assembly {
            _hash := sload(or(EVM_HASHES_PREFIX, _address))
        }
    }
}<|MERGE_RESOLUTION|>--- conflicted
+++ resolved
@@ -3,13 +3,8 @@
 pragma solidity 0.8.24;
 
 import {ImmutableData} from "./interfaces/IImmutableSimulator.sol";
-<<<<<<< HEAD
 import {IContractDeployer, ForceDeployment} from "./interfaces/IContractDeployer.sol";
-import {CREATE2_PREFIX, CREATE_PREFIX, NONCE_HOLDER_SYSTEM_CONTRACT, ACCOUNT_CODE_STORAGE_SYSTEM_CONTRACT, FORCE_DEPLOYER, MAX_SYSTEM_CONTRACT_ADDRESS, KNOWN_CODE_STORAGE_CONTRACT, BASE_TOKEN_SYSTEM_CONTRACT, IMMUTABLE_SIMULATOR_SYSTEM_CONTRACT, COMPLEX_UPGRADER_CONTRACT} from "./Constants.sol";
-=======
-import {IContractDeployer} from "./interfaces/IContractDeployer.sol";
 import {CREATE2_PREFIX, CREATE_PREFIX, NONCE_HOLDER_SYSTEM_CONTRACT, ACCOUNT_CODE_STORAGE_SYSTEM_CONTRACT, FORCE_DEPLOYER, MAX_SYSTEM_CONTRACT_ADDRESS, KNOWN_CODE_STORAGE_CONTRACT, BASE_TOKEN_SYSTEM_CONTRACT, IMMUTABLE_SIMULATOR_SYSTEM_CONTRACT, COMPLEX_UPGRADER_CONTRACT, SERVICE_CALL_PSEUDO_CALLER} from "./Constants.sol";
->>>>>>> 964c78a2
 
 import {Utils} from "./libraries/Utils.sol";
 import {EfficientCall} from "./libraries/EfficientCall.sol";
@@ -300,23 +295,6 @@
         return newAddress;
     }
 
-<<<<<<< HEAD
-=======
-    /// @notice A struct that describes a forced deployment on an address
-    struct ForceDeployment {
-        // The bytecode hash to put on an address. Hash and length parts are ignored in case of EVM bytecode.
-        bytes32 bytecodeHash;
-        // The address on which to deploy the bytecodehash to
-        address newAddress;
-        // Whether to run the constructor on the force deployment. Ignored in case of EVM deployment.
-        bool callConstructor;
-        // The value with which to initialize a contract
-        uint256 value;
-        // The constructor calldata
-        bytes input;
-    }
-
->>>>>>> 964c78a2
     /// @notice The method that can be used to forcefully deploy a contract.
     /// @param _deployment Information about the forced deployment.
     /// @param _sender The `msg.sender` inside the constructor call.
