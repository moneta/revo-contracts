// SPDX-License-Identifier: MIT

pragma solidity 0.8.28;

import {ImmutableData} from "./interfaces/IImmutableSimulator.sol";
import {IContractDeployer, ForceDeployment} from "./interfaces/IContractDeployer.sol";
import {CREATE2_PREFIX, CREATE_PREFIX, NONCE_HOLDER_SYSTEM_CONTRACT, ACCOUNT_CODE_STORAGE_SYSTEM_CONTRACT, FORCE_DEPLOYER, MAX_SYSTEM_CONTRACT_ADDRESS, KNOWN_CODE_STORAGE_CONTRACT, BASE_TOKEN_SYSTEM_CONTRACT, IMMUTABLE_SIMULATOR_SYSTEM_CONTRACT, COMPLEX_UPGRADER_CONTRACT, SERVICE_CALL_PSEUDO_CALLER, EVM_PREDEPLOYS_MANAGER, EVM_HASHES_STORAGE} from "./Constants.sol";

import {Utils} from "./libraries/Utils.sol";
import {EfficientCall} from "./libraries/EfficientCall.sol";
import {SystemContractHelper} from "./libraries/SystemContractHelper.sol";
import {SystemContractBase} from "./abstract/SystemContractBase.sol";
import {Unauthorized, InvalidNonceOrderingChange, ValueMismatch, EmptyBytes32, EVMBytecodeHash, EVMBytecodeHashUnknown, EVMEmulationNotSupported, NotAllowedToDeployInKernelSpace, HashIsNonZero, NonEmptyAccount, UnknownCodeHash, NonEmptyMsgValue} from "./SystemContractErrors.sol";

/**
 * @author Matter Labs
 * @custom:security-contact security@matterlabs.dev
 * @notice System smart contract that is responsible for deploying other smart contracts on ZKsync.
 * @dev The contract is responsible for generating the address of the deployed smart contract,
 * incrementing the deployment nonce and making sure that the constructor is never called twice in a contract.
 * Note, contracts with bytecode that have already been published to L1 once
 * do not need to be published anymore.
 */
contract ContractDeployer is IContractDeployer, SystemContractBase {
    /// @notice Information about an account contract.
    /// @dev For EOA and simple contracts (i.e. not accounts) this value is 0.
    mapping(address => AccountInfo) internal accountInfo;

    /// @notice What types of bytecode are allowed to be deployed on this chain.
    AllowedBytecodeTypes public allowedBytecodeTypesToDeploy;

    modifier onlySelf() {
        if (msg.sender != address(this)) {
            revert Unauthorized(msg.sender);
        }
        _;
    }

    /// @notice Returns information about a certain account.
    function getAccountInfo(address _address) external view returns (AccountInfo memory info) {
        return accountInfo[_address];
    }

    /// @notice Returns the account abstraction version if `_address` is a deployed contract.
    /// Returns the latest supported account abstraction version if `_address` is an EOA.
    function extendedAccountVersion(address _address) public view returns (AccountAbstractionVersion) {
        AccountInfo memory info = accountInfo[_address];
        if (info.supportedAAVersion != AccountAbstractionVersion.None) {
            return info.supportedAAVersion;
        }

        // It is an EOA, it is still an account.
        if (
            _address > address(MAX_SYSTEM_CONTRACT_ADDRESS) &&
            ACCOUNT_CODE_STORAGE_SYSTEM_CONTRACT.getRawCodeHash(_address) == 0
        ) {
            return AccountAbstractionVersion.Version1;
        }

        return AccountAbstractionVersion.None;
    }

    /// @notice Stores the new account information
    function _storeAccountInfo(address _address, AccountInfo memory _newInfo) internal {
        accountInfo[_address] = _newInfo;
    }

    /// @notice Update the used version of the account.
    /// @param _version The new version of the AA protocol to use.
    /// @dev Note that it allows changes from account to non-account and vice versa.
    function updateAccountVersion(AccountAbstractionVersion _version) external onlySystemCall {
        accountInfo[msg.sender].supportedAAVersion = _version;

        emit AccountVersionUpdated(msg.sender, _version);
    }

<<<<<<< HEAD
    /// @notice Update the used version of the account.
    /// @param _version The new version of the AA protocol to use.
    /// @dev Note that it allows changes from account to non-account and vice versa.
    function updateInteropAccountVersion(AccountAbstractionVersion _version) external onlyStandardTriggerAccount {
        accountInfo[msg.sender].supportedAAVersion = _version;

        emit AccountVersionUpdated(msg.sender, _version);
    }

    /// @notice Updates the nonce ordering of the account. Currently,
    /// it only allows changes from sequential to arbitrary ordering.
    /// @param _nonceOrdering The new nonce ordering to use.
    function updateNonceOrdering(AccountNonceOrdering _nonceOrdering) external onlySystemCall {
        AccountInfo memory currentInfo = accountInfo[msg.sender];

        if (
            _nonceOrdering != AccountNonceOrdering.Arbitrary ||
            currentInfo.nonceOrdering != AccountNonceOrdering.Sequential
        ) {
            revert InvalidNonceOrderingChange();
        }

        currentInfo.nonceOrdering = _nonceOrdering;
        _storeAccountInfo(msg.sender, currentInfo);

        emit AccountNonceOrderingUpdated(msg.sender, _nonceOrdering);
=======
    /// @notice Updates the nonce ordering of the account. Since only `KeyedSequential`
    /// is supported, currently this method always reverts.
    function updateNonceOrdering(AccountNonceOrdering) external onlySystemCall {
        revert InvalidNonceOrderingChange();
        // NOTE: If this method is ever implemented, the `AccountNonceOrderingUpdated` event should be emitted.
>>>>>>> e1205b2d
    }

    /// @notice Calculates the address of a deployed contract via create2
    /// @param _sender The account that deploys the contract.
    /// @param _bytecodeHash The correctly formatted hash of the bytecode.
    /// @param _salt The create2 salt.
    /// @param _input The constructor data.
    /// @return newAddress The derived address of the account.
    function getNewAddressCreate2(
        address _sender,
        bytes32 _bytecodeHash,
        bytes32 _salt,
        bytes calldata _input
    ) public view override returns (address newAddress) {
        // No collision is possible with the Ethereum's CREATE2, since
        // the prefix begins with 0x20....
        bytes32 constructorInputHash = EfficientCall.keccak(_input);

        bytes32 hash = keccak256(
            // solhint-disable-next-line func-named-parameters
            bytes.concat(CREATE2_PREFIX, bytes32(uint256(uint160(_sender))), _salt, _bytecodeHash, constructorInputHash)
        );

        newAddress = address(uint160(uint256(hash)));
    }

    /// @notice Calculates the address of a deployed contract via create
    /// @param _sender The account that deploys the contract.
    /// @param _senderNonce The deploy nonce of the sender's account.
    function getNewAddressCreate(
        address _sender,
        uint256 _senderNonce
    ) public pure override returns (address newAddress) {
        // No collision is possible with the Ethereum's CREATE, since
        // the prefix begins with 0x63....
        bytes32 hash = keccak256(
            bytes.concat(CREATE_PREFIX, bytes32(uint256(uint160(_sender))), bytes32(_senderNonce))
        );

        newAddress = address(uint160(uint256(hash)));
    }

    /// @notice Deploys a contract with similar address derivation rules to the EVM's `CREATE2` opcode.
    /// @param _salt The CREATE2 salt
    /// @param _bytecodeHash The correctly formatted hash of the bytecode.
    /// @param _input The constructor calldata
    function create2(
        bytes32 _salt,
        bytes32 _bytecodeHash,
        bytes calldata _input
    ) external payable override returns (address) {
        return create2Account(_salt, _bytecodeHash, _input, AccountAbstractionVersion.None);
    }

    /// @notice Deploys a contract with similar address derivation rules to the EVM's `CREATE` opcode.
    /// @param _bytecodeHash The correctly formatted hash of the bytecode.
    /// @param _input The constructor calldata
    /// @dev This method also accepts nonce as one of its parameters.
    /// It is not used anywhere and it needed simply for the consistency for the compiler
    /// Note: this method may be callable only in system mode,
    /// that is checked in the `createAccount` by `onlySystemCall` modifier.
    function create(
        bytes32 _salt,
        bytes32 _bytecodeHash,
        bytes calldata _input
    ) external payable override returns (address) {
        return createAccount(_salt, _bytecodeHash, _input, AccountAbstractionVersion.None);
    }

    /// @notice Deploys an EVM contract using address derivation of EVM's `CREATE` opcode.
    /// @dev Note: this method may be callable only in system mode.
    /// @param _initCode The init code for the contract.
    /// @return The amount of EVM gas used.
    /// @return The address of created contract.
    function createEVM(bytes calldata _initCode) external payable override onlySystemCall returns (uint256, address) {
        uint256 senderNonce;
        // If the account is an EOA, use the min nonce. If it's a contract, use deployment nonce
        if (msg.sender == tx.origin) {
            // Subtract 1 for EOA since the nonce has already been incremented for this transaction
            senderNonce = NONCE_HOLDER_SYSTEM_CONTRACT.getMinNonce(msg.sender) - 1;
        } else {
            // Deploy from EraVM context
            senderNonce = NONCE_HOLDER_SYSTEM_CONTRACT.incrementDeploymentNonce(msg.sender);
        }

        address newAddress = Utils.getNewAddressCreateEVM(msg.sender, senderNonce);

        uint256 evmGasUsed = _evmDeployOnAddress(msg.sender, newAddress, _initCode);

        return (evmGasUsed, newAddress);
    }

    /// @notice Deploys an EVM contract using address derivation of EVM's `CREATE2` opcode.
    /// @dev Note: this method may be callable only in system mode.
    /// @param _salt The CREATE2 salt.
    /// @param _initCode The init code for the contract.
    /// @return The amount of EVM gas used.
    /// @return The address of created contract.
    function create2EVM(
        bytes32 _salt,
        bytes calldata _initCode
    ) external payable override onlySystemCall returns (uint256, address) {
        NONCE_HOLDER_SYSTEM_CONTRACT.incrementDeploymentNonce(msg.sender);
        // No collision is possible with the zksync's non-EVM CREATE2, since the prefixes are different
        bytes32 bytecodeHash = EfficientCall.keccak(_initCode);
        address newAddress = Utils.getNewAddressCreate2EVM(msg.sender, _salt, bytecodeHash);

        uint256 evmGasUsed = _evmDeployOnAddress(msg.sender, newAddress, _initCode);

        return (evmGasUsed, newAddress);
    }

    /// @notice Method used by EVM emulator to check if contract can be deployed and calculate the corresponding address.
    /// @dev Note: this method may be callable only by the EVM emulator.
    /// @param _salt The CREATE2 salt.
    /// @param _evmBytecodeHash The keccak of EVM code to be deployed (initCode).
    /// @return newAddress The address of the contract to be deployed.
    function precreateEvmAccountFromEmulator(
        bytes32 _salt,
        bytes32 _evmBytecodeHash
    ) public onlySystemCallFromEvmEmulator returns (address newAddress) {
        if (allowedBytecodeTypesToDeploy != AllowedBytecodeTypes.EraVmAndEVM) {
            revert EVMEmulationNotSupported();
        }

        uint256 senderNonce = NONCE_HOLDER_SYSTEM_CONTRACT.incrementDeploymentNonce(msg.sender);

        if (_evmBytecodeHash != bytes32(0)) {
            // Create2 case
            newAddress = Utils.getNewAddressCreate2EVM(msg.sender, _salt, _evmBytecodeHash);
        } else {
            // Create case
            newAddress = Utils.getNewAddressCreateEVM(msg.sender, senderNonce);
        }

        return newAddress;
    }

    /// @notice Method used by EVM emulator to deploy contracts.
    /// @param _newAddress The address of the contract to be deployed.
    /// @param _initCode The EVM code to be deployed (initCode).
    /// Note: only possible revert case should be due to revert in the called constructor.
    /// Note: this method may be callable only by the EVM emulator.
    function createEvmFromEmulator(
        address _newAddress,
        bytes calldata _initCode
    ) external payable onlySystemCallFromEvmEmulator returns (uint256, address) {
        uint256 constructorReturnEvmGas = _performDeployOnAddressEVM(
            msg.sender,
            _newAddress,
            AccountAbstractionVersion.None,
            _initCode
        );
        return (constructorReturnEvmGas, _newAddress);
    }

    /// @notice Deploys a contract account with similar address derivation rules to the EVM's `CREATE2` opcode.
    /// @param _salt The CREATE2 salt
    /// @param _bytecodeHash The correctly formatted hash of the bytecode.
    /// @param _input The constructor calldata.
    /// @param _aaVersion The account abstraction version to use.
    /// Note: this method may be callable only in system mode,
    /// that is checked in the `createAccount` by `onlySystemCall` modifier.
    function create2Account(
        bytes32 _salt,
        bytes32 _bytecodeHash,
        bytes calldata _input,
        AccountAbstractionVersion _aaVersion /*onlySystemCall kl todo allow interopHandler to call this */
    ) public payable override returns (address) {
        NONCE_HOLDER_SYSTEM_CONTRACT.incrementDeploymentNonce(msg.sender);
        address newAddress = getNewAddressCreate2(msg.sender, _bytecodeHash, _salt, _input);

        _nonSystemDeployOnAddress(_bytecodeHash, newAddress, _aaVersion, _input);

        return newAddress;
    }

    /// @notice Deploys a contract account with similar address derivation rules to the EVM's `CREATE` opcode.
    /// @param _bytecodeHash The correctly formatted hash of the bytecode.
    /// @param _input The constructor calldata.
    /// @param _aaVersion The account abstraction version to use.
    /// @dev This method also accepts salt as one of its parameters.
    /// It is not used anywhere and it needed simply for the consistency for the compiler
    function createAccount(
        bytes32, // salt
        bytes32 _bytecodeHash,
        bytes calldata _input,
        AccountAbstractionVersion _aaVersion
    ) public payable override onlySystemCall returns (address) {
        uint256 senderNonce = NONCE_HOLDER_SYSTEM_CONTRACT.incrementDeploymentNonce(msg.sender);
        address newAddress = getNewAddressCreate(msg.sender, senderNonce);

        _nonSystemDeployOnAddress(_bytecodeHash, newAddress, _aaVersion, _input);

        return newAddress;
    }

    /// @notice The method that can be used to forcefully deploy a contract.
    /// @param _deployment Information about the forced deployment.
    /// @param _sender The `msg.sender` inside the constructor call.
    function forceDeployOnAddress(ForceDeployment calldata _deployment, address _sender) external payable onlySelf {
        // Since the `forceDeployOnAddress` function is called only during upgrades, the Governance is trusted to correctly select
        // the addresses to deploy the new bytecodes to and to assess whether overriding the AccountInfo for the "force-deployed"
        // contract is acceptable.

        if (Utils.isCodeHashEVM(_deployment.bytecodeHash)) {
            // Note, that for contracts the "nonce" is set as deployment nonce.
            uint256 deploymentNonce = NONCE_HOLDER_SYSTEM_CONTRACT.getDeploymentNonce(_deployment.newAddress);
            if (deploymentNonce == 0) {
                NONCE_HOLDER_SYSTEM_CONTRACT.incrementDeploymentNonce(_deployment.newAddress);
            }

            if (!_deployment.callConstructor) {
                _ensureBytecodeIsKnown(_deployment.bytecodeHash);
            }

            // It is not possible to change the AccountInfo for EVM contracts.
            // _versionedBytecodeHash will be ignored if _callConstructor is true
            _constructEVMContract({
                _sender: _sender,
                _newAddress: _deployment.newAddress,
                _versionedBytecodeHash: _deployment.bytecodeHash,
                _input: _deployment.input,
                _callConstructor: _deployment.callConstructor
            });
        } else {
            _ensureBytecodeIsKnown(_deployment.bytecodeHash);

            AccountInfo memory newAccountInfo;
            newAccountInfo.supportedAAVersion = AccountAbstractionVersion.None;
            // Accounts have sequential nonces by default.
            newAccountInfo.nonceOrdering = AccountNonceOrdering.KeyedSequential;
            _storeAccountInfo(_deployment.newAddress, newAccountInfo);

            _constructContract({
                _sender: _sender,
                _newAddress: _deployment.newAddress,
                _bytecodeHash: _deployment.bytecodeHash,
                _input: _deployment.input,
                _isSystem: false,
                _callConstructor: _deployment.callConstructor
            });
        }
    }

    /// @notice This method is to be used only during an upgrade to set bytecodes on specific addresses.
    /// @dev We do not require `onlySystemCall` here, since the method is accessible only
    /// by `FORCE_DEPLOYER`.
    function forceDeployOnAddresses(ForceDeployment[] calldata _deployments) external payable override {
        if (
            msg.sender != FORCE_DEPLOYER &&
            msg.sender != address(COMPLEX_UPGRADER_CONTRACT) &&
            msg.sender != EVM_PREDEPLOYS_MANAGER
        ) {
            revert Unauthorized(msg.sender);
        }

        uint256 deploymentsLength = _deployments.length;
        // We need to ensure that the `value` provided by the call is enough to provide `value`
        // for all of the deployments
        uint256 sumOfValues = 0;
        for (uint256 i = 0; i < deploymentsLength; ++i) {
            sumOfValues += _deployments[i].value;
        }
        if (msg.value != sumOfValues) {
            revert ValueMismatch(sumOfValues, msg.value);
        }

        for (uint256 i = 0; i < deploymentsLength; ++i) {
            this.forceDeployOnAddress{value: _deployments[i].value}(_deployments[i], msg.sender);
        }
    }

    /// @notice Changes what types of bytecodes are allowed to be deployed on the chain. Can be used only during upgrades.
    /// @param newAllowedBytecodeTypes The new allowed bytecode types mode.
    function setAllowedBytecodeTypesToDeploy(AllowedBytecodeTypes newAllowedBytecodeTypes) external {
        if (
            msg.sender != FORCE_DEPLOYER &&
            msg.sender != address(COMPLEX_UPGRADER_CONTRACT) &&
            msg.sender != SERVICE_CALL_PSEUDO_CALLER
        ) {
            revert Unauthorized(msg.sender);
        }

        if (allowedBytecodeTypesToDeploy != newAllowedBytecodeTypes) {
            allowedBytecodeTypesToDeploy = newAllowedBytecodeTypes;

            emit AllowedBytecodeTypesModeUpdated(newAllowedBytecodeTypes);
        }
    }

    function _nonSystemDeployOnAddress(
        bytes32 _bytecodeHash,
        address _newAddress,
        AccountAbstractionVersion _aaVersion,
        bytes calldata _input
    ) internal {
        if (_bytecodeHash == bytes32(0x0)) {
            revert EmptyBytes32();
        }
        if (Utils.isCodeHashEVM(_bytecodeHash)) {
            revert EVMBytecodeHash();
        }
        if (uint160(_newAddress) <= MAX_SYSTEM_CONTRACT_ADDRESS) {
            revert NotAllowedToDeployInKernelSpace();
        }

        // We do not allow deploying twice on the same address.
        bytes32 codeHash = ACCOUNT_CODE_STORAGE_SYSTEM_CONTRACT.getCodeHash(uint256(uint160(_newAddress)));
        if (codeHash != 0x0) {
            revert HashIsNonZero(codeHash);
        }
        // Do not allow deploying contracts to default accounts that have already executed transactions.
        if (NONCE_HOLDER_SYSTEM_CONTRACT.getRawNonce(_newAddress) != 0x00) {
            revert NonEmptyAccount();
        }

        // solhint-disable-next-line func-named-parameters
        _performDeployOnAddress(_bytecodeHash, _newAddress, _aaVersion, _input, true);
    }

    function _evmDeployOnAddress(
        address _sender,
        address _newAddress,
        bytes calldata _initCode
    ) internal returns (uint256 constructorReturnEvmGas) {
        if (allowedBytecodeTypesToDeploy != AllowedBytecodeTypes.EraVmAndEVM) {
            revert EVMEmulationNotSupported();
        }

        // Unfortunately we can not provide revert reason as it would break EVM compatibility
        // solhint-disable-next-line reason-string, gas-custom-errors
        require(NONCE_HOLDER_SYSTEM_CONTRACT.getRawNonce(_newAddress) == 0x0);
        // solhint-disable-next-line reason-string, gas-custom-errors
        require(ACCOUNT_CODE_STORAGE_SYSTEM_CONTRACT.getRawCodeHash(_newAddress) == 0x0);
        return _performDeployOnAddressEVM(_sender, _newAddress, AccountAbstractionVersion.None, _initCode);
    }

    /// @notice Deploy a certain bytecode on the address.
    /// @param _bytecodeHash The correctly formatted hash of the bytecode.
    /// @param _newAddress The address of the contract to be deployed.
    /// @param _aaVersion The version of the account abstraction protocol to use.
    /// @param _input The constructor calldata.
    /// @param _callConstructor Whether to run the constructor or not.
    function _performDeployOnAddress(
        bytes32 _bytecodeHash,
        address _newAddress,
        AccountAbstractionVersion _aaVersion,
        bytes calldata _input,
        bool _callConstructor
    ) internal {
        _ensureBytecodeIsKnown(_bytecodeHash);

        AccountInfo memory newAccountInfo;
        newAccountInfo.supportedAAVersion = _aaVersion;
        // Accounts have sequential nonces by default.
        newAccountInfo.nonceOrdering = AccountNonceOrdering.KeyedSequential;
        _storeAccountInfo(_newAddress, newAccountInfo);

        _constructContract({
            _sender: msg.sender,
            _newAddress: _newAddress,
            _bytecodeHash: _bytecodeHash,
            _input: _input,
            _isSystem: false,
            _callConstructor: _callConstructor
        });
    }

    /// @notice Deploy a certain EVM bytecode on the address.
    /// @param _sender The deployer address.
    /// @param _newAddress The address of the contract to be deployed.
    /// @param _aaVersion The version of the account abstraction protocol to use.
    /// @param _input The constructor calldata.
    /// @return constructorReturnEvmGas The EVM gas left after constructor execution.
    function _performDeployOnAddressEVM(
        address _sender,
        address _newAddress,
        AccountAbstractionVersion _aaVersion,
        bytes calldata _input
    ) internal returns (uint256 constructorReturnEvmGas) {
        AccountInfo memory newAccountInfo;
        newAccountInfo.supportedAAVersion = _aaVersion;
        // Accounts have sequential nonces by default.
        newAccountInfo.nonceOrdering = AccountNonceOrdering.KeyedSequential;
        _storeAccountInfo(_newAddress, newAccountInfo);

        // Note, that for contracts the "nonce" is set as deployment nonce.
        NONCE_HOLDER_SYSTEM_CONTRACT.incrementDeploymentNonce(_newAddress);

        // We will store dummy constructing bytecode hash to trigger EVM emulator in constructor call
        return
            _constructEVMContract({
                _sender: _sender,
                _newAddress: _newAddress,
                _versionedBytecodeHash: bytes32(0), // Ignored since we will call constructor
                _input: _input,
                _callConstructor: true
            });
    }

    /// @notice Check that bytecode hash is marked as known on the `KnownCodeStorage` system contracts
    function _ensureBytecodeIsKnown(bytes32 _bytecodeHash) internal view {
        uint256 knownCodeMarker = KNOWN_CODE_STORAGE_CONTRACT.getMarker(_bytecodeHash);
        if (knownCodeMarker == 0) {
            revert UnknownCodeHash(_bytecodeHash);
        }
    }

    /// @notice Ensures that the _newAddress and assigns a new contract hash to it
    /// @param _newAddress The address of the deployed contract
    /// @param _bytecodeHash The correctly formatted hash of the bytecode.
    function _storeConstructingByteCodeHashOnAddress(address _newAddress, bytes32 _bytecodeHash) internal {
        // Set the "isConstructor" flag to the bytecode hash
        bytes32 constructingBytecodeHash = Utils.constructingBytecodeHash(_bytecodeHash);
        ACCOUNT_CODE_STORAGE_SYSTEM_CONTRACT.storeAccountConstructingCodeHash(_newAddress, constructingBytecodeHash);
    }

    /// @notice Transfers the `msg.value` ETH to the deployed account & invokes its constructor.
    /// This function must revert in case the deployment fails.
    /// @param _sender The msg.sender to be used in the constructor
    /// @param _newAddress The address of the deployed contract
    /// @param _bytecodeHash The correctly formatted versioned hash of the bytecode.
    /// @param _input The constructor calldata
    /// @param _isSystem Whether the call should be a system call (could be possibly required in the future).
    /// @param _callConstructor Whether to run the constructor or not.
    function _constructContract(
        address _sender,
        address _newAddress,
        bytes32 _bytecodeHash,
        bytes calldata _input,
        bool _isSystem,
        bool _callConstructor
    ) internal {
        uint256 value = msg.value;
        if (_callConstructor) {
            // 1. Transfer the balance to the new address on the constructor call.
            if (value > 0) {
                BASE_TOKEN_SYSTEM_CONTRACT.transferFromTo(address(this), _newAddress, value);
            }
            // 2. Set the constructed code hash on the account
            _storeConstructingByteCodeHashOnAddress(_newAddress, _bytecodeHash);

            // 3. Call the constructor on behalf of the account
            if (value > 0) {
                // Safe to cast value, because `msg.value` <= `uint128.max` due to `MessageValueSimulator` invariant
                SystemContractHelper.setValueForNextFarCall(uint128(value));
            }
            bytes memory returnData = EfficientCall.mimicCall({
                _gas: gasleft(),
                _address: _newAddress,
                _data: _input,
                _whoToMimic: _sender,
                _isConstructor: true,
                _isSystem: _isSystem
            });
            // 4. Mark bytecode hash as constructed
            ACCOUNT_CODE_STORAGE_SYSTEM_CONTRACT.markAccountCodeHashAsConstructed(_newAddress);
            // 5. Set the contract immutables
            ImmutableData[] memory immutables = abi.decode(returnData, (ImmutableData[]));
            IMMUTABLE_SIMULATOR_SYSTEM_CONTRACT.setImmutables(_newAddress, immutables);
        } else {
            if (value != 0) {
                revert NonEmptyMsgValue();
            }
            // If we do not call the constructor, we need to set the constructed code hash.
            ACCOUNT_CODE_STORAGE_SYSTEM_CONTRACT.storeAccountConstructedCodeHash(_newAddress, _bytecodeHash);
        }

        emit ContractDeployed(_sender, _bytecodeHash, _newAddress);
    }

    /// @notice Transfers the `msg.value` ETH to the deployed account & invokes its constructor.
    /// This function must revert in case the deployment fails.
    /// @param _sender The msg.sender to be used in the constructor.
    /// @param _newAddress The address of the deployed contract.
    /// @param _versionedBytecodeHash The correctly formatted versioned hash of the bytecode (ignored if `_callConstructor` is true).
    /// @param _input The constructor calldata.
    /// @param _callConstructor Whether to run the constructor or not.
    /// @return constructorReturnEvmGas The EVM gas left after constructor execution.
    function _constructEVMContract(
        address _sender,
        address _newAddress,
        bytes32 _versionedBytecodeHash,
        bytes calldata _input,
        bool _callConstructor
    ) internal returns (uint256 constructorReturnEvmGas) {
        uint256 value = msg.value;
        if (_callConstructor) {
            // 1. Transfer the balance to the new address on the constructor call.
            if (value > 0) {
                BASE_TOKEN_SYSTEM_CONTRACT.transferFromTo(address(this), _newAddress, value);
            }

            // 2. Set the constructing code hash on the account
            ACCOUNT_CODE_STORAGE_SYSTEM_CONTRACT.storeAccountConstructingCodeHash(
                _newAddress,
                // Dummy EVM bytecode hash just to call emulator.
                // The second byte is `0x01` to indicate that it is being constructed.
                bytes32(0x0201000000000000000000000000000000000000000000000000000000000000)
            );

            // 3. Call the constructor on behalf of the account
            if (value > 0) {
                // Safe to cast value, because `msg.value` <= `uint128.max` due to `MessageValueSimulator` invariant
                SystemContractHelper.setValueForNextFarCall(uint128(value));
            }

            bytes memory paddedBytecode = EfficientCall.mimicCall({
                _gas: gasleft(), // note: native gas, not EVM gas
                _address: _newAddress,
                _data: _input,
                _whoToMimic: _sender,
                _isConstructor: true,
                _isSystem: false
            });

            uint256 evmBytecodeLen;
            // Returned data bytes have structure: paddedBytecode.evmBytecodeLen.constructorReturnEvmGas
            assembly {
                let dataLen := mload(paddedBytecode)
                evmBytecodeLen := mload(add(paddedBytecode, sub(dataLen, 0x20)))
                constructorReturnEvmGas := mload(add(paddedBytecode, dataLen))
                mstore(paddedBytecode, sub(dataLen, 0x40)) // shrink paddedBytecode
            }

            _versionedBytecodeHash = KNOWN_CODE_STORAGE_CONTRACT.publishEVMBytecode(evmBytecodeLen, paddedBytecode);
            ACCOUNT_CODE_STORAGE_SYSTEM_CONTRACT.storeAccountConstructedCodeHash(_newAddress, _versionedBytecodeHash);

            // Calculate keccak256 of the EVM bytecode if it hasn't been done before
            if (EVM_HASHES_STORAGE.getEvmCodeHash(_versionedBytecodeHash) == bytes32(0)) {
                bytes32 evmBytecodeHash;
                assembly {
                    evmBytecodeHash := keccak256(add(paddedBytecode, 0x20), evmBytecodeLen)
                }

                EVM_HASHES_STORAGE.storeEvmCodeHash(_versionedBytecodeHash, evmBytecodeHash);
            }
        } else {
            if (value != 0) {
                revert NonEmptyMsgValue();
            }

            // Sanity check, EVM code hash should be present if versioned bytecode hash is known
            if (EVM_HASHES_STORAGE.getEvmCodeHash(_versionedBytecodeHash) == bytes32(0)) {
                revert EVMBytecodeHashUnknown();
            }

            // If we do not call the constructor, we need to set the constructed code hash.
            ACCOUNT_CODE_STORAGE_SYSTEM_CONTRACT.storeAccountConstructedCodeHash(_newAddress, _versionedBytecodeHash);
        }

        emit ContractDeployed(_sender, _versionedBytecodeHash, _newAddress);
    }
}<|MERGE_RESOLUTION|>--- conflicted
+++ resolved
@@ -74,7 +74,6 @@
         emit AccountVersionUpdated(msg.sender, _version);
     }
 
-<<<<<<< HEAD
     /// @notice Update the used version of the account.
     /// @param _version The new version of the AA protocol to use.
     /// @dev Note that it allows changes from account to non-account and vice versa.
@@ -84,30 +83,11 @@
         emit AccountVersionUpdated(msg.sender, _version);
     }
 
-    /// @notice Updates the nonce ordering of the account. Currently,
-    /// it only allows changes from sequential to arbitrary ordering.
-    /// @param _nonceOrdering The new nonce ordering to use.
-    function updateNonceOrdering(AccountNonceOrdering _nonceOrdering) external onlySystemCall {
-        AccountInfo memory currentInfo = accountInfo[msg.sender];
-
-        if (
-            _nonceOrdering != AccountNonceOrdering.Arbitrary ||
-            currentInfo.nonceOrdering != AccountNonceOrdering.Sequential
-        ) {
-            revert InvalidNonceOrderingChange();
-        }
-
-        currentInfo.nonceOrdering = _nonceOrdering;
-        _storeAccountInfo(msg.sender, currentInfo);
-
-        emit AccountNonceOrderingUpdated(msg.sender, _nonceOrdering);
-=======
     /// @notice Updates the nonce ordering of the account. Since only `KeyedSequential`
     /// is supported, currently this method always reverts.
     function updateNonceOrdering(AccountNonceOrdering) external onlySystemCall {
         revert InvalidNonceOrderingChange();
         // NOTE: If this method is ever implemented, the `AccountNonceOrderingUpdated` event should be emitted.
->>>>>>> e1205b2d
     }
 
     /// @notice Calculates the address of a deployed contract via create2
