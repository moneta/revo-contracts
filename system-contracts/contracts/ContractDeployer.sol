// SPDX-License-Identifier: MIT

pragma solidity 0.8.20;

import {ImmutableData} from "./interfaces/IImmutableSimulator.sol";
import {IContractDeployer} from "./interfaces/IContractDeployer.sol";
import {CREATE2_PREFIX, CREATE_PREFIX, NONCE_HOLDER_SYSTEM_CONTRACT, ACCOUNT_CODE_STORAGE_SYSTEM_CONTRACT, FORCE_DEPLOYER, MAX_SYSTEM_CONTRACT_ADDRESS, KNOWN_CODE_STORAGE_CONTRACT, BASE_TOKEN_SYSTEM_CONTRACT, IMMUTABLE_SIMULATOR_SYSTEM_CONTRACT, COMPLEX_UPGRADER_CONTRACT} from "./Constants.sol";

import {Utils} from "./libraries/Utils.sol";
import {EfficientCall} from "./libraries/EfficientCall.sol";
import {SystemContractHelper} from "./libraries/SystemContractHelper.sol";
import {ISystemContract} from "./interfaces/ISystemContract.sol";

/**
 * @author Matter Labs
 * @custom:security-contact security@matterlabs.dev
 * @notice System smart contract that is responsible for deploying other smart contracts on zkSync.
 * @dev The contract is responsible for generating the address of the deployed smart contract,
 * incrementing the deployment nonce and making sure that the constructor is never called twice in a contract.
 * Note, contracts with bytecode that have already been published to L1 once
 * do not need to be published anymore.
 */
contract ContractDeployer is IContractDeployer, ISystemContract {
    /// @notice Information about an account contract.
    /// @dev For EOA and simple contracts (i.e. not accounts) this value is 0.
    mapping(address => AccountInfo) internal accountInfo;

    modifier onlySelf() {
        require(msg.sender == address(this), "Callable only by self");
        _;
    }

    /// @notice Returns information about a certain account.
    function getAccountInfo(address _address) external view returns (AccountInfo memory info) {
        return accountInfo[_address];
    }

    /// @notice Returns the account abstraction version if `_address` is a deployed contract.
    /// Returns the latest supported account abstraction version if `_address` is an EOA.
    function extendedAccountVersion(address _address) public view returns (AccountAbstractionVersion) {
        AccountInfo memory info = accountInfo[_address];
        if (info.supportedAAVersion != AccountAbstractionVersion.None) {
            return info.supportedAAVersion;
        }

        // It is an EOA, it is still an account.
        if (
            _address > address(MAX_SYSTEM_CONTRACT_ADDRESS) &&
            ACCOUNT_CODE_STORAGE_SYSTEM_CONTRACT.getRawCodeHash(_address) == 0
        ) {
            return AccountAbstractionVersion.Version1;
        }

        return AccountAbstractionVersion.None;
    }

    /// @notice Stores the new account information
    function _storeAccountInfo(address _address, AccountInfo memory _newInfo) internal {
        accountInfo[_address] = _newInfo;
    }

    /// @notice Update the used version of the account.
    /// @param _version The new version of the AA protocol to use.
    /// @dev Note that it allows changes from account to non-account and vice versa.
    function updateAccountVersion(AccountAbstractionVersion _version) external onlySystemCall {
        accountInfo[msg.sender].supportedAAVersion = _version;

        emit AccountVersionUpdated(msg.sender, _version);
    }

    /// @notice Updates the nonce ordering of the account. Currently,
    /// it only allows changes from sequential to arbitrary ordering.
    /// @param _nonceOrdering The new nonce ordering to use.
    function updateNonceOrdering(AccountNonceOrdering _nonceOrdering) external onlySystemCall {
        AccountInfo memory currentInfo = accountInfo[msg.sender];

        require(
            _nonceOrdering == AccountNonceOrdering.Arbitrary &&
                currentInfo.nonceOrdering == AccountNonceOrdering.Sequential,
            "It is only possible to change from sequential to arbitrary ordering"
        );

        currentInfo.nonceOrdering = _nonceOrdering;
        _storeAccountInfo(msg.sender, currentInfo);

        emit AccountNonceOrderingUpdated(msg.sender, _nonceOrdering);
    }

    /// @notice Calculates the address of a deployed contract via create2
    /// @param _sender The account that deploys the contract.
    /// @param _bytecodeHash The correctly formatted hash of the bytecode.
    /// @param _salt The create2 salt.
    /// @param _input The constructor data.
    /// @return newAddress The derived address of the account.
    function getNewAddressCreate2(
        address _sender,
        bytes32 _bytecodeHash,
        bytes32 _salt,
        bytes calldata _input
    ) public view override returns (address newAddress) {
        // No collision is possible with the Ethereum's CREATE2, since
        // the prefix begins with 0x20....
        bytes32 constructorInputHash = EfficientCall.keccak(_input);

        bytes32 hash = keccak256(
            // solhint-disable-next-line func-named-parameters
            bytes.concat(CREATE2_PREFIX, bytes32(uint256(uint160(_sender))), _salt, _bytecodeHash, constructorInputHash)
        );

        newAddress = address(uint160(uint256(hash)));
    }

    /// @notice Calculates the address of a deployed contract via create
    /// @param _sender The account that deploys the contract.
    /// @param _senderNonce The deploy nonce of the sender's account.
    function getNewAddressCreate(
        address _sender,
        uint256 _senderNonce
    ) public pure override returns (address newAddress) {
        // No collision is possible with the Ethereum's CREATE, since
        // the prefix begins with 0x63....
        bytes32 hash = keccak256(
            bytes.concat(CREATE_PREFIX, bytes32(uint256(uint160(_sender))), bytes32(_senderNonce))
        );

        newAddress = address(uint160(uint256(hash)));
    }

    /// @notice Deploys a contract with similar address derivation rules to the EVM's `CREATE2` opcode.
    /// @param _salt The CREATE2 salt
    /// @param _bytecodeHash The correctly formatted hash of the bytecode.
    /// @param _input The constructor calldata
    function create2(
        bytes32 _salt,
        bytes32 _bytecodeHash,
        bytes calldata _input
    ) external payable override returns (address) {
        return create2Account(_salt, _bytecodeHash, _input, AccountAbstractionVersion.None);
    }

    /// @notice Deploys a contract with similar address derivation rules to the EVM's `CREATE` opcode.
    /// @param _bytecodeHash The correctly formatted hash of the bytecode.
    /// @param _input The constructor calldata
    /// @dev This method also accepts nonce as one of its parameters.
    /// It is not used anywhere and it needed simply for the consistency for the compiler
    /// Note: this method may be callable only in system mode,
    /// that is checked in the `createAccount` by `onlySystemCall` modifier.
    function create(
        bytes32 _salt,
        bytes32 _bytecodeHash,
        bytes calldata _input
    ) external payable override returns (address) {
        return createAccount(_salt, _bytecodeHash, _input, AccountAbstractionVersion.None);
    }

    /// @notice Deploys a contract account with similar address derivation rules to the EVM's `CREATE2` opcode.
    /// @param _salt The CREATE2 salt
    /// @param _bytecodeHash The correctly formatted hash of the bytecode.
    /// @param _input The constructor calldata.
    /// @param _aaVersion The account abstraction version to use.
    /// Note: this method may be callable only in system mode,
    /// that is checked in the `createAccount` by `onlySystemCall` modifier.
    function create2Account(
        bytes32 _salt,
        bytes32 _bytecodeHash,
        bytes calldata _input,
        AccountAbstractionVersion _aaVersion
    ) public payable override onlySystemCall returns (address) {
        NONCE_HOLDER_SYSTEM_CONTRACT.incrementDeploymentNonce(msg.sender);
        address newAddress = getNewAddressCreate2(msg.sender, _bytecodeHash, _salt, _input);

        _nonSystemDeployOnAddress(_bytecodeHash, newAddress, _aaVersion, _input);

        return newAddress;
    }

    /// @notice Deploys a contract account with similar address derivation rules to the EVM's `CREATE` opcode.
    /// @param _bytecodeHash The correctly formatted hash of the bytecode.
    /// @param _input The constructor calldata.
    /// @param _aaVersion The account abstraction version to use.
    /// @dev This method also accepts salt as one of its parameters.
    /// It is not used anywhere and it needed simply for the consistency for the compiler
    function createAccount(
        bytes32, // salt
        bytes32 _bytecodeHash,
        bytes calldata _input,
        AccountAbstractionVersion _aaVersion
    ) public payable override onlySystemCall returns (address) {
        uint256 senderNonce = NONCE_HOLDER_SYSTEM_CONTRACT.incrementDeploymentNonce(msg.sender);
        address newAddress = getNewAddressCreate(msg.sender, senderNonce);

        _nonSystemDeployOnAddress(_bytecodeHash, newAddress, _aaVersion, _input);

        return newAddress;
    }

    /// @notice A struct that describes a forced deployment on an address
    struct ForceDeployment {
        // The bytecode hash to put on an address
        bytes32 bytecodeHash;
        // The address on which to deploy the bytecodehash to
        address newAddress;
        // Whether to run the constructor on the force deployment
        bool callConstructor;
        // The value with which to initialize a contract
        uint256 value;
        // The constructor calldata
        bytes input;
    }

    /// @notice The method that can be used to forcefully deploy a contract.
    /// @param _deployment Information about the forced deployment.
    /// @param _sender The `msg.sender` inside the constructor call.
    function forceDeployOnAddress(ForceDeployment calldata _deployment, address _sender) external payable onlySelf {
        _ensureBytecodeIsKnown(_deployment.bytecodeHash);

        // Since the `forceDeployOnAddress` function is called only during upgrades, the Governance is trusted to correctly select
        // the addresses to deploy the new bytecodes to and to assess whether overriding the AccountInfo for the "force-deployed"
        // contract is acceptable.
        AccountInfo memory newAccountInfo;
        newAccountInfo.supportedAAVersion = AccountAbstractionVersion.None;
        // Accounts have sequential nonces by default.
        newAccountInfo.nonceOrdering = AccountNonceOrdering.Sequential;
        _storeAccountInfo(_deployment.newAddress, newAccountInfo);

<<<<<<< HEAD
        _constructContract(
            _sender,
            _deployment.newAddress,
            _deployment.bytecodeHash,
            _deployment.input,
            false,
            _deployment.callConstructor
        );
=======
        _constructContract({
            _sender: _sender,
            _newAddress: _deployment.newAddress,
            _bytecodeHash: _deployment.bytecodeHash,
            _input: _deployment.input,
            _isSystem: false,
            _callConstructor: _deployment.callConstructor
        });
>>>>>>> 8ec3cfaa
    }

    /// @notice This method is to be used only during an upgrade to set bytecodes on specific addresses.
    /// @dev We do not require `onlySystemCall` here, since the method is accessible only
    /// by `FORCE_DEPLOYER`.
    function forceDeployOnAddresses(ForceDeployment[] calldata _deployments) external payable {
        require(
            msg.sender == FORCE_DEPLOYER || msg.sender == address(COMPLEX_UPGRADER_CONTRACT),
            "Can only be called by FORCE_DEPLOYER or COMPLEX_UPGRADER_CONTRACT"
        );

        uint256 deploymentsLength = _deployments.length;
        // We need to ensure that the `value` provided by the call is enough to provide `value`
        // for all of the deployments
        uint256 sumOfValues = 0;
        for (uint256 i = 0; i < deploymentsLength; ++i) {
            sumOfValues += _deployments[i].value;
        }
        require(msg.value == sumOfValues, "`value` provided is not equal to the combined `value`s of deployments");

        for (uint256 i = 0; i < deploymentsLength; ++i) {
            this.forceDeployOnAddress{value: _deployments[i].value}(_deployments[i], msg.sender);
        }
    }

    function _nonSystemDeployOnAddress(
        bytes32 _bytecodeHash,
        address _newAddress,
        AccountAbstractionVersion _aaVersion,
        bytes calldata _input
    ) internal {
        require(_bytecodeHash != bytes32(0x0), "BytecodeHash cannot be zero");
        require(uint160(_newAddress) > MAX_SYSTEM_CONTRACT_ADDRESS, "Can not deploy contracts in kernel space");

        // We do not allow deploying twice on the same address.
        require(
            ACCOUNT_CODE_STORAGE_SYSTEM_CONTRACT.getCodeHash(uint256(uint160(_newAddress))) == 0x0,
            "Code hash is non-zero"
        );
        // Do not allow deploying contracts to default accounts that have already executed transactions.
        require(NONCE_HOLDER_SYSTEM_CONTRACT.getRawNonce(_newAddress) == 0x00, "Account is occupied");

        _performDeployOnAddress(_bytecodeHash, _newAddress, _aaVersion, _input);
    }

    /// @notice Deploy a certain bytecode on the address.
    /// @param _bytecodeHash The correctly formatted hash of the bytecode.
    /// @param _newAddress The address of the contract to be deployed.
    /// @param _aaVersion The version of the account abstraction protocol to use.
    /// @param _input The constructor calldata.
    function _performDeployOnAddress(
        bytes32 _bytecodeHash,
        address _newAddress,
        AccountAbstractionVersion _aaVersion,
        bytes calldata _input
    ) internal {
        _ensureBytecodeIsKnown(_bytecodeHash);

        AccountInfo memory newAccountInfo;
        newAccountInfo.supportedAAVersion = _aaVersion;
        // Accounts have sequential nonces by default.
        newAccountInfo.nonceOrdering = AccountNonceOrdering.Sequential;
        _storeAccountInfo(_newAddress, newAccountInfo);

        _constructContract({
            _sender: msg.sender,
            _newAddress: _newAddress,
            _bytecodeHash: _bytecodeHash,
            _input: _input,
            _isSystem: false,
            _callConstructor: true
        });
    }

    /// @notice Check that bytecode hash is marked as known on the `KnownCodeStorage` system contracts
    function _ensureBytecodeIsKnown(bytes32 _bytecodeHash) internal view {
        uint256 knownCodeMarker = KNOWN_CODE_STORAGE_CONTRACT.getMarker(_bytecodeHash);
        require(knownCodeMarker > 0, "The code hash is not known");
    }

    /// @notice Ensures that the _newAddress and assigns a new contract hash to it
    /// @param _newAddress The address of the deployed contract
    /// @param _bytecodeHash The correctly formatted hash of the bytecode.
    function _storeConstructingByteCodeHashOnAddress(address _newAddress, bytes32 _bytecodeHash) internal {
        // Set the "isConstructor" flag to the bytecode hash
        bytes32 constructingBytecodeHash = Utils.constructingBytecodeHash(_bytecodeHash);
        ACCOUNT_CODE_STORAGE_SYSTEM_CONTRACT.storeAccountConstructingCodeHash(_newAddress, constructingBytecodeHash);
    }

    /// @notice Transfers the `msg.value` ETH to the deployed account & invokes its constructor.
    /// This function must revert in case the deployment fails.
    /// @param _sender The msg.sender to be used in the constructor
    /// @param _newAddress The address of the deployed contract
    /// @param _input The constructor calldata
    /// @param _isSystem Whether the call should be a system call (could be possibly required in the future).
    function _constructContract(
        address _sender,
        address _newAddress,
        bytes32 _bytecodeHash,
        bytes calldata _input,
        bool _isSystem,
        bool _callConstructor
    ) internal {
        uint256 value = msg.value;
        if (_callConstructor) {
            // 1. Transfer the balance to the new address on the constructor call.
            if (value > 0) {
                BASE_TOKEN_SYSTEM_CONTRACT.transferFromTo(address(this), _newAddress, value);
            }
            // 2. Set the constructed code hash on the account
            _storeConstructingByteCodeHashOnAddress(_newAddress, _bytecodeHash);

            // 3. Call the constructor on behalf of the account
            if (value > 0) {
                // Safe to cast value, because `msg.value` <= `uint128.max` due to `MessageValueSimulator` invariant
                SystemContractHelper.setValueForNextFarCall(uint128(value));
            }
            bytes memory returnData = EfficientCall.mimicCall({
                _gas: gasleft(),
                _address: _newAddress,
                _data: _input,
                _whoToMimic: _sender,
                _isConstructor: true,
                _isSystem: _isSystem
            });
            // 4. Mark bytecode hash as constructed
            ACCOUNT_CODE_STORAGE_SYSTEM_CONTRACT.markAccountCodeHashAsConstructed(_newAddress);
            // 5. Set the contract immutables
            ImmutableData[] memory immutables = abi.decode(returnData, (ImmutableData[]));
            IMMUTABLE_SIMULATOR_SYSTEM_CONTRACT.setImmutables(_newAddress, immutables);
        } else {
            require(value == 0, "The value must be zero if we do not call the constructor");
            // If we do not call the constructor, we need to set the constructed code hash.
            ACCOUNT_CODE_STORAGE_SYSTEM_CONTRACT.storeAccountConstructedCodeHash(_newAddress, _bytecodeHash);
        }

        emit ContractDeployed(_sender, _bytecodeHash, _newAddress);
    }
}<|MERGE_RESOLUTION|>--- conflicted
+++ resolved
@@ -223,16 +223,6 @@
         newAccountInfo.nonceOrdering = AccountNonceOrdering.Sequential;
         _storeAccountInfo(_deployment.newAddress, newAccountInfo);
 
-<<<<<<< HEAD
-        _constructContract(
-            _sender,
-            _deployment.newAddress,
-            _deployment.bytecodeHash,
-            _deployment.input,
-            false,
-            _deployment.callConstructor
-        );
-=======
         _constructContract({
             _sender: _sender,
             _newAddress: _deployment.newAddress,
@@ -241,7 +231,6 @@
             _isSystem: false,
             _callConstructor: _deployment.callConstructor
         });
->>>>>>> 8ec3cfaa
     }
 
     /// @notice This method is to be used only during an upgrade to set bytecodes on specific addresses.
