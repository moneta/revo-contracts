--- conflicted
+++ resolved
@@ -9,13 +9,8 @@
 import {Utils} from "./libraries/Utils.sol";
 import {EfficientCall} from "./libraries/EfficientCall.sol";
 import {SystemContractHelper} from "./libraries/SystemContractHelper.sol";
-<<<<<<< HEAD
-import {ISystemContract} from "./interfaces/ISystemContract.sol";
-import {Unauthorized, InvalidNonceOrderingChange, ValuesNotEqual, EmptyBytes32, NotAllowedToDeployInKernelSpace, HashIsNonZero, NonEmptyAccount, UnknownCodeHash, NonEmptyMsgValue} from "./SystemContractErrors.sol";
-=======
 import {SystemContractBase} from "./abstract/SystemContractBase.sol";
 import {Unauthorized, InvalidNonceOrderingChange, ValueMismatch, EmptyBytes32, NotAllowedToDeployInKernelSpace, HashIsNonZero, NonEmptyAccount, UnknownCodeHash, NonEmptyMsgValue} from "./SystemContractErrors.sol";
->>>>>>> 874bc6ba
 
 /**
  * @author Matter Labs
@@ -231,11 +226,7 @@
     /// @notice This method is to be used only during an upgrade to set bytecodes on specific addresses.
     /// @dev We do not require `onlySystemCall` here, since the method is accessible only
     /// by `FORCE_DEPLOYER`.
-<<<<<<< HEAD
     function forceDeployOnAddresses(ForceDeployment[] calldata _deployments) external payable override {
-=======
-    function forceDeployOnAddresses(ForceDeployment[] calldata _deployments) external payable {
->>>>>>> 874bc6ba
         if (msg.sender != FORCE_DEPLOYER && msg.sender != address(COMPLEX_UPGRADER_CONTRACT)) {
             revert Unauthorized(msg.sender);
         }
@@ -248,11 +239,7 @@
             sumOfValues += _deployments[i].value;
         }
         if (msg.value != sumOfValues) {
-<<<<<<< HEAD
-            revert ValuesNotEqual(sumOfValues, msg.value);
-=======
             revert ValueMismatch(sumOfValues, msg.value);
->>>>>>> 874bc6ba
         }
 
         for (uint256 i = 0; i < deploymentsLength; ++i) {
