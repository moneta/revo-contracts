// SPDX-License-Identifier: MIT
// We use a floating point pragma here so it can be used within other projects that interact with the ZKsync ecosystem without using our exact pragma version.
pragma solidity ^0.8.20;

import {SystemContractHelper} from "../libraries/SystemContractHelper.sol";
<<<<<<< HEAD
import {BOOTLOADER_FORMAL_ADDRESS} from "../Constants.sol";
import {SystemCallFlagRequired, Unauthorized, CallerMustBeSystemContract, CallerMustBeBootloader} from "../SystemContractErrors.sol";
=======
import {BOOTLOADER_FORMAL_ADDRESS, FORCE_DEPLOYER} from "../Constants.sol";
import {SystemCallFlagRequired, Unauthorized, CallerMustBeSystemContract, CallerMustBeBootloader, CallerMustBeForceDeployer, CallerMustBeEvmContract} from "../SystemContractErrors.sol";
>>>>>>> 964c78a2

/**
 * @author Matter Labs
 * @custom:security-contact security@matterlabs.dev
 * @notice An abstract contract that is used to reuse modifiers across the system contracts.
 * @dev Solidity does not allow exporting modifiers via libraries, so
 * the only way to do reuse modifiers is to have a base contract
 * @dev Never add storage variables into this contract as some
 * system contracts rely on this abstract contract as on interface!
 */
abstract contract SystemContractBase {
    /// @notice Modifier that makes sure that the method
    /// can only be called via a system call.
    modifier onlySystemCall() {
        if (!SystemContractHelper.isSystemCall() && !SystemContractHelper.isSystemContract(msg.sender)) {
            revert SystemCallFlagRequired();
        }
        _;
    }

    /// @notice Modifier that makes sure that the method
    /// can only be called from a system contract.
    modifier onlyCallFromSystemContract() {
        if (!SystemContractHelper.isSystemContract(msg.sender)) {
            revert CallerMustBeSystemContract();
        }
        _;
    }

    /// @notice Modifier that makes sure that the method
    /// can only be called from a special given address.
    modifier onlyCallFrom(address caller) {
        if (msg.sender != caller) {
            revert Unauthorized(msg.sender);
        }
        _;
    }

    /// @notice Modifier that makes sure that the method
    /// can only be called from the bootloader.
    modifier onlyCallFromBootloader() {
        if (msg.sender != BOOTLOADER_FORMAL_ADDRESS) {
            revert CallerMustBeBootloader();
        }
        _;
    }
<<<<<<< HEAD
=======

    /// @notice Modifier that makes sure that the method
    /// can only be called from the L1 force deployer.
    modifier onlyCallFromForceDeployer() {
        if (msg.sender != FORCE_DEPLOYER) {
            revert CallerMustBeForceDeployer();
        }
        _;
    }

    /// @notice Modifier that makes sure that the method
    /// can only be called from the EVM emulator using system call (unaccessible from EVM environment)
    modifier onlySystemCallFromEvmEmulator() {
        if (!SystemContractHelper.isSystemCallFromEvmEmulator()) {
            revert CallerMustBeEvmContract();
        }
        _;
    }
>>>>>>> 964c78a2
}<|MERGE_RESOLUTION|>--- conflicted
+++ resolved
@@ -3,13 +3,8 @@
 pragma solidity ^0.8.20;
 
 import {SystemContractHelper} from "../libraries/SystemContractHelper.sol";
-<<<<<<< HEAD
 import {BOOTLOADER_FORMAL_ADDRESS} from "../Constants.sol";
-import {SystemCallFlagRequired, Unauthorized, CallerMustBeSystemContract, CallerMustBeBootloader} from "../SystemContractErrors.sol";
-=======
-import {BOOTLOADER_FORMAL_ADDRESS, FORCE_DEPLOYER} from "../Constants.sol";
-import {SystemCallFlagRequired, Unauthorized, CallerMustBeSystemContract, CallerMustBeBootloader, CallerMustBeForceDeployer, CallerMustBeEvmContract} from "../SystemContractErrors.sol";
->>>>>>> 964c78a2
+import {SystemCallFlagRequired, Unauthorized, CallerMustBeSystemContract, CallerMustBeBootloader, CallerMustBeEvmContract} from "../SystemContractErrors.sol";
 
 /**
  * @author Matter Labs
@@ -56,17 +51,6 @@
         }
         _;
     }
-<<<<<<< HEAD
-=======
-
-    /// @notice Modifier that makes sure that the method
-    /// can only be called from the L1 force deployer.
-    modifier onlyCallFromForceDeployer() {
-        if (msg.sender != FORCE_DEPLOYER) {
-            revert CallerMustBeForceDeployer();
-        }
-        _;
-    }
 
     /// @notice Modifier that makes sure that the method
     /// can only be called from the EVM emulator using system call (unaccessible from EVM environment)
@@ -76,5 +60,4 @@
         }
         _;
     }
->>>>>>> 964c78a2
 }