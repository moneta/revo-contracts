--- conflicted
+++ resolved
@@ -966,22 +966,9 @@
         
             let frameGasLeft
             let success
-<<<<<<< HEAD
             switch _isEVM(addr)
             case 0 {
                 // zkEVM native
-=======
-            if _isEVM(addr) {
-                _pushEVMFrame(gasToPass, true)
-                success := staticcall(gasToPass, addr, add(MEM_OFFSET_INNER(), argsOffset), argsSize, 0, 0)
-        
-                frameGasLeft := _saveReturndataAfterEVMCall(add(MEM_OFFSET_INNER(), retOffset), retSize)
-                _popEVMFrame()
-            }
-        
-            // zkEVM native
-            if iszero(_isEVM(addr)) {
->>>>>>> 18d1d3ad
                 gasToPass := _getZkEVMGas(gasToPass, addr)
                 let zkevmGasBefore := gas()
                 success := staticcall(gasToPass, addr, add(MEM_OFFSET_INNER(), argsOffset), argsSize, add(MEM_OFFSET_INNER(), retOffset), retSize)
@@ -996,8 +983,6 @@
             }
             default {
                 _pushEVMFrame(gasToPass, true)
-                // TODO Check the following comment from zkSync .sol.
-                // We can not just pass all gas here to prevert overflow of zkEVM gas counter
                 success := staticcall(gasToPass, addr, add(MEM_OFFSET_INNER(), argsOffset), argsSize, 0, 0)
         
                 frameGasLeft := _saveReturndataAfterEVMCall(add(MEM_OFFSET_INNER(), retOffset), retSize)
@@ -1253,22 +1238,9 @@
             _outputOffset,
             _outputLen
         ) ->  success, _gasLeft {
-<<<<<<< HEAD
             switch _calleeIsEVM
             case 0 {
                 // zkEVM native
-=======
-            if _calleeIsEVM {
-                _pushEVMFrame(_calleeGas, true)
-                success := staticcall(EVM_GAS_STIPEND(), _callee, _inputOffset, _inputLen, 0, 0)
-        
-                _gasLeft := _saveReturndataAfterEVMCall(_outputOffset, _outputLen)
-                _popEVMFrame()
-            }
-        
-            // zkEVM native
-            if iszero(_calleeIsEVM) {
->>>>>>> 18d1d3ad
                 _calleeGas := _getZkEVMGas(_calleeGas, _callee)
                 let zkevmGasBefore := gas()
                 success := staticcall(_calleeGas, _callee, _inputOffset, _inputLen, _outputOffset, _outputLen)
@@ -1284,8 +1256,6 @@
             }
             default {
                 _pushEVMFrame(_calleeGas, true)
-                // TODO Check the following comment from zkSync .sol.
-                // We can not just pass all gas here to prevert overflow of zkEVM gas counter
                 success := staticcall(EVM_GAS_STIPEND(), _callee, _inputOffset, _inputLen, 0, 0)
         
                 _gasLeft := _saveReturndataAfterEVMCall(_outputOffset, _outputLen)
@@ -3962,22 +3932,9 @@
             
                 let frameGasLeft
                 let success
-<<<<<<< HEAD
                 switch _isEVM(addr)
                 case 0 {
                     // zkEVM native
-=======
-                if _isEVM(addr) {
-                    _pushEVMFrame(gasToPass, true)
-                    success := staticcall(gasToPass, addr, add(MEM_OFFSET_INNER(), argsOffset), argsSize, 0, 0)
-            
-                    frameGasLeft := _saveReturndataAfterEVMCall(add(MEM_OFFSET_INNER(), retOffset), retSize)
-                    _popEVMFrame()
-                }
-            
-                // zkEVM native
-                if iszero(_isEVM(addr)) {
->>>>>>> 18d1d3ad
                     gasToPass := _getZkEVMGas(gasToPass, addr)
                     let zkevmGasBefore := gas()
                     success := staticcall(gasToPass, addr, add(MEM_OFFSET_INNER(), argsOffset), argsSize, add(MEM_OFFSET_INNER(), retOffset), retSize)
@@ -3992,8 +3949,6 @@
                 }
                 default {
                     _pushEVMFrame(gasToPass, true)
-                    // TODO Check the following comment from zkSync .sol.
-                    // We can not just pass all gas here to prevert overflow of zkEVM gas counter
                     success := staticcall(gasToPass, addr, add(MEM_OFFSET_INNER(), argsOffset), argsSize, 0, 0)
             
                     frameGasLeft := _saveReturndataAfterEVMCall(add(MEM_OFFSET_INNER(), retOffset), retSize)
@@ -4249,22 +4204,9 @@
                 _outputOffset,
                 _outputLen
             ) ->  success, _gasLeft {
-<<<<<<< HEAD
                 switch _calleeIsEVM
                 case 0 {
                     // zkEVM native
-=======
-                if _calleeIsEVM {
-                    _pushEVMFrame(_calleeGas, true)
-                    success := staticcall(EVM_GAS_STIPEND(), _callee, _inputOffset, _inputLen, 0, 0)
-            
-                    _gasLeft := _saveReturndataAfterEVMCall(_outputOffset, _outputLen)
-                    _popEVMFrame()
-                }
-            
-                // zkEVM native
-                if iszero(_calleeIsEVM) {
->>>>>>> 18d1d3ad
                     _calleeGas := _getZkEVMGas(_calleeGas, _callee)
                     let zkevmGasBefore := gas()
                     success := staticcall(_calleeGas, _callee, _inputOffset, _inputLen, _outputOffset, _outputLen)
@@ -4280,8 +4222,6 @@
                 }
                 default {
                     _pushEVMFrame(_calleeGas, true)
-                    // TODO Check the following comment from zkSync .sol.
-                    // We can not just pass all gas here to prevert overflow of zkEVM gas counter
                     success := staticcall(EVM_GAS_STIPEND(), _callee, _inputOffset, _inputLen, 0, 0)
             
                     _gasLeft := _saveReturndataAfterEVMCall(_outputOffset, _outputLen)
