object "EVMInterpreter" {
    code {
        /// @dev This function is used to get the initCode.
        /// @dev It assumes that the initCode has been passed via the calldata and so we use the pointer
        /// to obtain the bytecode.
        function getConstructorBytecode() {
            let bytecodeLengthOffset := BYTECODE_OFFSET()
            let bytecodeOffset := add(BYTECODE_OFFSET(), 32)

            loadCalldataIntoActivePtr()

            let size := getActivePtrDataSize()
            mstore(bytecodeLengthOffset, size)

            copyActivePtrData(bytecodeOffset, 0, size)
        }

        // Note that this function modifies EVM memory and does not restore it. It is expected that
        // it is the last called function during execution.
        function setDeployedCode(gasLeft, offset, len) {
            // This error should never be triggered
            // require(offset > 100, "Offset too small");

            mstore(sub(offset, 100), 0xD9EB76B200000000000000000000000000000000000000000000000000000000)
            mstore(sub(offset, 96), gasLeft)
            mstore(sub(offset, 64), 0x40)
            mstore(sub(offset, 32), len)

            let success := call(gas(), DEPLOYER_SYSTEM_CONTRACT(), 0, sub(offset, 100), add(len, 100), 0, 0)

            if iszero(success) {
                // This error should never happen
                revert(0, 0)
            }
        }

        function padBytecode(offset, len) -> blobOffset, blobLen {
            blobOffset := sub(offset, 32)
            let trueLastByte := add(offset, len)

            mstore(blobOffset, len)
            // clearing out additional bytes
            mstore(trueLastByte, 0)
            mstore(add(trueLastByte, 32), 0)

            blobLen := add(len, 32)

            if iszero(eq(mod(blobLen, 32), 0)) {
                blobLen := add(blobLen, sub(32, mod(blobLen, 32)))
            }

            // Not it is divisible by 32, but we must make sure that the number of 32 byte words is odd
            if iszero(eq(mod(blobLen, 64), 32)) {
                blobLen := add(blobLen, 32)
            }
        }

        function validateCorrectBytecode(offset, len, gasToReturn) -> returnGas {
            if len {
                // let firstByte := shr(mload(offset), 248)
                // FIXME: Check this.
                let firstByte := shr(248, mload(offset))
                if eq(firstByte, 0xEF) {
                    revert(0, 0)
                }
            }

            let gasForCode := mul(len, 200)
            returnGas := chargeGas(gasToReturn, gasForCode)
        }

        function SYSTEM_CONTRACTS_OFFSET() -> offset {
            offset := 0x8000
        }
        
        function ACCOUNT_CODE_STORAGE_SYSTEM_CONTRACT() -> addr {
            addr := 0x0000000000000000000000000000000000008002
        }
        
        function NONCE_HOLDER_SYSTEM_CONTRACT() -> addr {
            addr := 0x0000000000000000000000000000000000008003
        }
        
        function DEPLOYER_SYSTEM_CONTRACT() -> addr {
            addr :=  0x0000000000000000000000000000000000008006
        }
        
        function CODE_ADDRESS_CALL_ADDRESS() -> addr {
            addr := 0x000000000000000000000000000000000000FFFE
        }
        
        function CODE_ORACLE_SYSTEM_CONTRACT() -> addr {
            addr := 0x0000000000000000000000000000000000008012
        }
        
        function EVM_GAS_MANAGER_CONTRACT() -> addr {   
            addr :=  0x0000000000000000000000000000000000008013
        }
        
        function CALLFLAGS_CALL_ADDRESS() -> addr {
            addr := 0x000000000000000000000000000000000000FFEF
        }
        
        function DEBUG_SLOT_OFFSET() -> offset {
            offset := mul(32, 32)
        }
        
        function LAST_RETURNDATA_SIZE_OFFSET() -> offset {
            offset := add(DEBUG_SLOT_OFFSET(), mul(5, 32))
        }
        
        function STACK_OFFSET() -> offset {
            offset := add(LAST_RETURNDATA_SIZE_OFFSET(), 64)
        }
        
        function BYTECODE_OFFSET() -> offset {
            offset := add(STACK_OFFSET(), mul(1024, 32))
        }
        
        function INF_PASS_GAS() -> inf {
            inf := 0xffffffffffffffffffffffffffffffffffffffffffffffffffffffffffffffff
        }
        
        function MAX_POSSIBLE_BYTECODE() -> max {
            max := 32000
        }
        
        function MEM_OFFSET() -> offset {
            offset := add(BYTECODE_OFFSET(), MAX_POSSIBLE_BYTECODE())
        }
        
        function MEM_OFFSET_INNER() -> offset {
            offset := add(MEM_OFFSET(), 32)
        }
        
        function MAX_POSSIBLE_MEM() -> max {
            max := 0x100000 // 1MB
        }
        
        function MAX_MEMORY_FRAME() -> max {
            max := add(MEM_OFFSET_INNER(), MAX_POSSIBLE_MEM())
        }
        
        function MAX_UINT() -> max_uint {
            max_uint := 0xffffffffffffffffffffffffffffffffffffffffffffffffffffffffffffffff
        }
        
        // It is the responsibility of the caller to ensure that ip >= BYTECODE_OFFSET + 32
        function readIP(ip,maxAcceptablePos) -> opcode {
            // TODO: Why not do this at the beginning once instead of every time?
            if gt(ip, maxAcceptablePos) {
                revert(0, 0)
            }
        
            opcode := and(mload(sub(ip, 31)), 0xff)
        }
        
        function readBytes(start, maxAcceptablePos,length) -> value {
            if gt(add(start,sub(length,1)), maxAcceptablePos) {
                revert(0, 0)
            }
            value := shr(mul(8,sub(32,length)),mload(start))
        }
        
        function dupStackItem(sp, evmGas, position, oldStackHead) -> newSp, evmGasLeft, stackHead {
            evmGasLeft := chargeGas(evmGas, 3)
            let tempSp := sub(sp, mul(0x20, sub(position, 1)))
        
            if or(iszero(lt(tempSp, BYTECODE_OFFSET())), lt(tempSp, STACK_OFFSET()))  {
                revertWithGas(evmGasLeft)
            }
        
            mstore(sp, oldStackHead)
            stackHead := mload(tempSp)
            newSp := add(sp, 0x20)
        }
        
        function swapStackItem(sp, evmGas, position, oldStackHead) ->  evmGasLeft, stackHead {
            evmGasLeft := chargeGas(evmGas, 3)
            let tempSp := sub(sp, mul(0x20, position))
        
            if lt(tempSp, STACK_OFFSET())  {
                revertWithGas(evmGasLeft)
            }
        
            stackHead := mload(tempSp)                    
            mstore(tempSp, oldStackHead)
        }
        
        function popStackItem(sp, evmGasLeft, oldStackHead) -> a, newSp, stackHead {
            // We can not return any error here, because it would break compatibility
            if lt(sp, STACK_OFFSET()) {
                revertWithGas(evmGasLeft)
            }
        
            a := oldStackHead
            newSp := sub(sp, 0x20)
            stackHead := mload(newSp)
        }
        
        function pushStackItem(sp, item, evmGasLeft, oldStackHead) -> newSp, stackHead {
            if iszero(lt(sp, BYTECODE_OFFSET())) {
                revertWithGas(evmGasLeft)
            }
        
            mstore(sp, oldStackHead)
            stackHead := item
            newSp := add(sp, 0x20)
        }
        
        function popStackItemWithoutCheck(sp, oldStackHead) -> a, newSp, stackHead {
            a := oldStackHead
            newSp := sub(sp, 0x20)
            stackHead := mload(newSp)
        }
        
        function pushStackItemWithoutCheck(sp, item, oldStackHead) -> newSp, stackHead {
            mstore(sp, oldStackHead)
            stackHead := item
            newSp := add(sp, 0x20)
        }
        
        function popStackCheck(sp, evmGasLeft, numInputs) {
            if lt(sub(sp, mul(0x20, sub(numInputs, 1))), STACK_OFFSET()) {
                revertWithGas(evmGasLeft)
            }
        }
        
        function getCodeAddress() -> addr {
            addr := verbatim_0i_1o("code_source")
        }
        
        function loadReturndataIntoActivePtr() {
            verbatim_0i_0o("return_data_ptr_to_active")
        }
        
        function loadCalldataIntoActivePtr() {
            verbatim_0i_0o("calldata_ptr_to_active")
        }
        
        function getActivePtrDataSize() -> size {
            size := verbatim_0i_1o("active_ptr_data_size")
        }
        
        function copyActivePtrData(_dest, _source, _size) {
            verbatim_3i_0o("active_ptr_data_copy", _dest, _source, _size)
        }
        
        function ptrAddIntoActive(_dest) {
            verbatim_1i_0o("active_ptr_add_assign", _dest)
        }
        
        function ptrShrinkIntoActive(_dest) {
            verbatim_1i_0o("active_ptr_shrink_assign", _dest)
        }
        
        function _getRawCodeHash(account) -> hash {
            mstore(0, 0x4DE2E46800000000000000000000000000000000000000000000000000000000)
            mstore(4, account)
        
            let success := staticcall(gas(), ACCOUNT_CODE_STORAGE_SYSTEM_CONTRACT(), 0, 36, 0, 32)
        
            if iszero(success) {
                // This error should never happen
                revert(0, 0)
            }
        
            hash := mload(0)
        }
        
        function _getCodeHash(account) -> hash {
            // function getCodeHash(uint256 _input) external view override returns (bytes32)
            mstore(0, 0xE03FE17700000000000000000000000000000000000000000000000000000000)
            mstore(4, account)
        
            let success := staticcall(gas(), ACCOUNT_CODE_STORAGE_SYSTEM_CONTRACT(), 0, 36, 0, 32)
        
            if iszero(success) {
                // This error should never happen
                revert(0, 0)
            }
        
            hash := mload(0)
        }
        
        function getIsStaticFromCallFlags() -> isStatic {
            isStatic := verbatim_0i_1o("get_global::call_flags")
            // TODO: make it a constnat
            isStatic := iszero(iszero(and(isStatic, 0x04)))
        }
        
        // Basically performs an extcodecopy, while returning the length of the bytecode.
        function _fetchDeployedCode(addr, _offset, _len) -> codeLen {
            codeLen := _fetchDeployedCodeWithDest(addr, 0, _len, _offset)
        }
        
        // Basically performs an extcodecopy, while returning the length of the bytecode.
        function _fetchDeployedCodeWithDest(addr, _offset, _len, dest) -> codeLen {
            let codeHash := _getRawCodeHash(addr)
        
            mstore(0, codeHash)
        
            let success := staticcall(gas(), CODE_ORACLE_SYSTEM_CONTRACT(), 0, 32, 0, 0)
        
            if iszero(success) {
                // This error should never happen
                revert(0, 0)
            }
        
            // The first word is the true length of the bytecode
            returndatacopy(0, 0, 32)
            codeLen := mload(0)
        
            if gt(_len, codeLen) {
                _len := codeLen
            }
        
            returndatacopy(dest, add(32,_offset), _len)
        }
        
        // Returns the length of the bytecode.
        function _fetchDeployedCodeLen(addr) -> codeLen {
            let codeHash := _getRawCodeHash(addr)
        
            mstore(0, codeHash)
        
            let success := staticcall(gas(), CODE_ORACLE_SYSTEM_CONTRACT(), 0, 32, 0, 0)
        
            switch iszero(success)
            case 1 {
                // The code oracle call can only fail in the case where the contract
                // we are querying is the current one executing and it has not yet been
                // deployed, i.e., if someone calls codesize (or extcodesize(address()))
                // inside the constructor. In that case, code length is zero.
                codeLen := 0
            }
            default {
                // The first word is the true length of the bytecode
                returndatacopy(0, 0, 32)
                codeLen := mload(0)
            }
        
        }
        
        function getDeployedBytecode() {
            let codeLen := _fetchDeployedCode(
                getCodeAddress(),
                add(BYTECODE_OFFSET(), 32),
                MAX_POSSIBLE_BYTECODE()
            )
        
            mstore(BYTECODE_OFFSET(), codeLen)
        }
        
        function consumeEvmFrame() -> passGas, isStatic, callerEVM {
            // function consumeEvmFrame() external returns (uint256 passGas, bool isStatic)
            mstore(0, 0x04C14E9E00000000000000000000000000000000000000000000000000000000)
        
            let success := call(gas(), EVM_GAS_MANAGER_CONTRACT(), 0, 0, 4, 0, 64)
        
            if iszero(success) {
                // Should never happen
                revert(0, 0)
            }
        
            passGas := mload(0)
            isStatic := mload(32)
        
            if iszero(eq(passGas, INF_PASS_GAS())) {
                callerEVM := true
            }
        }
        
        function chargeGas(prevGas, toCharge) -> gasRemaining {
            if lt(prevGas, toCharge) {
                revertWithGas(0)
            }
        
            gasRemaining := sub(prevGas, toCharge)
        }
        
        function getMax(a, b) -> max {
            max := b
            if gt(a, b) {
                max := a
            }
        }
        
        function getMin(a, b) -> min {
            min := b
            if lt(a, b) {
                min := a
            }
        }
        
        function bitLength(n) -> bitLen {
            for { } gt(n, 0) { } { // while(n > 0)
                if iszero(n) {
                    bitLen := 1
                    break
                }
                n := shr(1, n)
                bitLen := add(bitLen, 1)
            }
        }
        
        function bitMaskFromBytes(nBytes) -> bitMask {
            bitMask := sub(exp(2, mul(nBytes, 8)), 1) // 2**(nBytes*8) - 1
        }
        // The gas cost mentioned here is purely the cost of the contract, 
        // and does not consider the cost of the call itself nor the instructions 
        // to put the parameters in memory. 
        // Take into account MEM_OFFSET_INNER() when passing the argsOfsset
        function getGasForPrecompiles(addr, argsOffset, argsSize) -> gasToCharge {
            switch addr
                case 0x01 { // ecRecover
                    gasToCharge := 3000
                }
                case 0x02 { // SHA2-256
                    gasToCharge := 60
                    let dataWordSize := shr(5, add(argsSize, 31)) // (argsSize+31)/32
                    gasToCharge := add(gasToCharge, mul(12, dataWordSize))
                }
                case 0x03 { // RIPEMD-160
                    gasToCharge := 600
                    let dataWordSize := shr(5, add(argsSize, 31)) // (argsSize+31)/32
                    gasToCharge := add(gasToCharge, mul(120, dataWordSize))
                }
                case 0x04 { // identity
                    gasToCharge := 15
                    let dataWordSize := shr(5, add(argsSize, 31)) // (argsSize+31)/32
                    gasToCharge := add(gasToCharge, mul(3, dataWordSize))
                }
                // [0; 31] (32 bytes)	Bsize	Byte size of B
                // [32; 63] (32 bytes)	Esize	Byte size of E
                // [64; 95] (32 bytes)	Msize	Byte size of M
                /*       
                def calculate_iteration_count(exponent_length, exponent):
                    iteration_count = 0
                    if exponent_length <= 32 and exponent == 0: iteration_count = 0
                    elif exponent_length <= 32: iteration_count = exponent.bit_length() - 1
                    elif exponent_length > 32: iteration_count = (8 * (exponent_length - 32)) + ((exponent & (2**256 - 1)).bit_length() - 1)
                    return max(iteration_count, 1)
                def calculate_gas_cost(base_length, modulus_length, exponent_length, exponent):
                    multiplication_complexity = calculate_multiplication_complexity(base_length, modulus_length)
                    iteration_count = calculate_iteration_count(exponent_length, exponent)
                    return max(200, math.floor(multiplication_complexity * iteration_count / 3))
                */
                // modexp gas cost EIP below
                // https://eips.ethereum.org/EIPS/eip-2565
                case 0x05 { // modexp
                    let mulComplex
                    let Bsize := mload(argsOffset)
                    let Esize := mload(add(argsOffset, 0x20))
        
                    {
                        let words := getMax(Bsize, mload(add(argsOffset, 0x40))) // shr(3, x) == x/8
                        if and(lt(words, 64), eq(words, 64)){
                            // if x <= 64: return x ** 2
                            mulComplex := mul(words, words)
                        }
                        if and(and(lt(words, 1024), eq(words, 1024)), gt(words, 64)){
                            // elif x <= 1024: return x ** 2 // 4 + 96 * x - 3072
                            mulComplex := sub(add(shr(2, mul(words, words)), mul(96, words)), 3072)
                        }
                        if gt(words, 64) {
                            //  else: return x ** 2 // 16 + 480 * x - 199680
                            mulComplex := sub(add(shr(4, mul(words, words)), mul(480, words)), 199680)
                        }
                    }
        
                    // [96 + Bsize; 96 + Bsize + Esize]	E
                    let exponentFirst256, exponentIsZero, exponentBitLen
                    if or(lt(Esize, 32), eq(Esize, 32)) {
                        // Maybe there isn't exactly 32 bytes, so a mask should be applied
                        exponentFirst256 := mload(add(add(argsOffset, 0x60), Bsize))
                        exponentBitLen := bitLength(exponentFirst256)
                        exponentIsZero := iszero(and(exponentFirst256, bitMaskFromBytes(Esize)))
                    }
                    if gt(Esize, 32) {
                        exponentFirst256 := mload(add(add(argsOffset, 0x60), Bsize))
                        exponentIsZero := iszero(exponentFirst256)
                        let exponentNext
                        // This is done because the first 32bytes of the exponent were loaded
                        for { let i := 0 } lt(i,  div(Esize, 32)) { i := add(i, 1) Esize := sub(Esize, 32)  } { // check every 32bytes
                            // Maybe there isn't exactly 32 bytes, so a mask should be applied
                            exponentNext := mload(add(add(add(argsOffset, 0x60), Bsize), add(mul(i, 32), 32)))
                            exponentBitLen := add(bitLength(exponentNext), mul(mul(32, 8), add(i, 1)))
                            if iszero(iszero(and(exponentNext, bitMaskFromBytes(Esize)))) {
                                exponentIsZero := false
                            }
                        }
                    }
        
                    // if exponent_length <= 32 and exponent == 0: iteration_count = 0
                    // return max(iteration_count, 1)
                    let iterationCount := 1
                    // elif exponent_length <= 32: iteration_count = exponent.bit_length() - 1
                    if and(lt(Esize, 32), iszero(exponentIsZero)) {
                        iterationCount := sub(exponentBitLen, 1)
                    }
                    // elif exponent_length > 32: iteration_count = (8 * (exponent_length - 32)) + ((exponent & (2**256 - 1)).bit_length() - 1)
                    if gt(Esize, 32) {
                        iterationCount := add(mul(8, sub(Esize, 32)), sub(bitLength(and(exponentFirst256, MAX_UINT())), 1))
                    }
        
                    gasToCharge := getMax(200, div(mul(mulComplex, iterationCount), 3))
                }
                // ecAdd ecMul ecPairing EIP below
                // https://eips.ethereum.org/EIPS/eip-1108
                case 0x06 { // ecAdd
                    // The gas cost is fixed at 150. However, if the input
                    // does not allow to compute a valid result, all the gas sent is consumed.
                    gasToCharge := 150
                }
                case 0x07 { // ecMul
                    // The gas cost is fixed at 6000. However, if the input
                    // does not allow to compute a valid result, all the gas sent is consumed.
                    gasToCharge := 6000
                }
                // 35,000 * k + 45,000 gas, where k is the number of pairings being computed.
                // The input must always be a multiple of 6 32-byte values.
                case 0x08 { // ecPairing
                    gasToCharge := 45000
                    let k := div(argsSize, 0xC0) // 0xC0 == 6*32
                    gasToCharge := add(gasToCharge, mul(k, 35000))
                }
                case 0x09 { // blake2f
                    // argsOffset[0; 3] (4 bytes) Number of rounds (big-endian uint)
                    gasToCharge := and(mload(argsOffset), 0xFFFFFFFF) // last 4bytes
                }
                default {
                    gasToCharge := 0
                }
        }
        
        function checkMemOverflow(location, evmGasLeft) {
            if gt(location, MAX_MEMORY_FRAME()) {
                mstore(0, evmGasLeft)
                revert(0, 32)
            }
        }
        
        function checkMultipleOverflow(data1, data2, data3, evmGasLeft) {
            checkOverflow(data1, data2, evmGasLeft)
            checkOverflow(data1, data3, evmGasLeft)
            checkOverflow(data2, data3, evmGasLeft)
            checkOverflow(add(data1, data2), data3, evmGasLeft)
        }
        
        function checkOverflow(data1, data2, evmGasLeft) {
            if lt(add(data1, data2), data2) {
                revertWithGas(evmGasLeft)
            }
        }
        
        function revertWithGas(evmGasLeft) {
            mstore(0, evmGasLeft)
            revert(0, 32)
        }
        
        // This function can overflow, it is the job of the caller to ensure that it does not.
        // The argument to this function is the offset into the memory region IN BYTES.
        function expandMemory(newSize) -> gasCost {
            let oldSizeInWords := mload(MEM_OFFSET())
        
            // The add 31 here before dividing is there to account for misaligned
            // memory expansions, where someone calls this with a newSize that is not
            // a multiple of 32. For instance, if someone calls it with an offset of 33,
            // the new size in words should be 2, not 1, but dividing by 32 will give 1.
            // Adding 31 solves it.
            let newSizeInWords := div(add(newSize, 31), 32)
        
            if gt(newSizeInWords, oldSizeInWords) {
                let new_minus_old := sub(newSizeInWords, oldSizeInWords)
                gasCost := add(mul(3,new_minus_old), div(mul(new_minus_old,add(newSizeInWords,oldSizeInWords)),512))
        
                mstore(MEM_OFFSET(), newSizeInWords)
            }
        }
        
        // Essentially a NOP that will not get optimized away by the compiler
        function $llvm_NoInline_llvm$_unoptimized() {
            pop(1)
        }
        
        function printHex(value) {
            mstore(add(DEBUG_SLOT_OFFSET(), 0x20), 0x00debdebdebdebdebdebdebdebdebdebdebdebdebdebdebdebdebdebdebdebde)
            mstore(add(DEBUG_SLOT_OFFSET(), 0x40), value)
            mstore(DEBUG_SLOT_OFFSET(), 0x4A15830341869CAA1E99840C97043A1EA15D2444DA366EFFF5C43B4BEF299681)
            $llvm_NoInline_llvm$_unoptimized()
        }
        
        function printString(value) {
            mstore(add(DEBUG_SLOT_OFFSET(), 0x20), 0x00debdebdebdebdebdebdebdebdebdebdebdebdebdebdebdebdebdebdebdebdf)
            mstore(add(DEBUG_SLOT_OFFSET(), 0x40), value)
            mstore(DEBUG_SLOT_OFFSET(), 0x4A15830341869CAA1E99840C97043A1EA15D2444DA366EFFF5C43B4BEF299681)
            $llvm_NoInline_llvm$_unoptimized()
        }
        
        function isSlotWarm(key) -> isWarm {
            mstore(0, 0x482D2E7400000000000000000000000000000000000000000000000000000000)
            mstore(4, key)
        
            let success := call(gas(), EVM_GAS_MANAGER_CONTRACT(), 0, 0, 36, 0, 32)
        
            if iszero(success) {
                // This error should never happen
                revert(0, 0)
            }
        
            isWarm := mload(0)
        }
        
        function warmSlot(key,currentValue) -> isWarm, originalValue {
            mstore(0, 0xBDF7816000000000000000000000000000000000000000000000000000000000)
            mstore(4, key)
            mstore(36,currentValue)
        
            let success := call(gas(), EVM_GAS_MANAGER_CONTRACT(), 0, 0, 68, 0, 64)
        
            if iszero(success) {
                // This error should never happen
                revert(0, 0)
            }
        
            isWarm := mload(0)
            originalValue := mload(32)
        }
        
        function MAX_SYSTEM_CONTRACT_ADDR() -> ret {
            ret := 0x000000000000000000000000000000000000ffff
        }
        
        /// @dev Checks whether an address is an EOA (i.e. has not code deployed on it)
        /// @param addr The address to check
        function isEOA(addr) -> ret {
            ret := 0
            if gt(addr, MAX_SYSTEM_CONTRACT_ADDR()) {
                ret := iszero(_getRawCodeHash(addr))
            }
        }
        
        function getNewAddress(addr) -> newAddr {
            let digest, nonce, addressEncoded, nonceEncoded, nonceEncodedLength, listLength, listLengthEconded
        
            nonce := getNonce(addr)
        
            addressEncoded := and(
                add(addr, shl(160, 0x94)),
                0xffffffffffffffffffffffffffffffffffffffffff
            )
        
            nonceEncoded := nonce
            nonceEncodedLength := 1
            if iszero(nonce) {
                nonceEncoded := 128
            }
            // The nonce has 4 bytes
            if gt(nonce, 0xFFFFFF) {
                nonceEncoded := shl(32, 0x84)
                nonceEncoded := add(nonceEncoded, nonce)
                nonceEncodedLength := 5
            }
            // The nonce has 3 bytes
            if and(gt(nonce, 0xFFFF), lt(nonce, 0x1000000)) {
                nonceEncoded := shl(24, 0x83)
                nonceEncoded := add(nonceEncoded, nonce)
                nonceEncodedLength := 4
            }
            // The nonce has 2 bytes
            if and(gt(nonce, 0xFF), lt(nonce, 0x10000)) {
                nonceEncoded := shl(16, 0x82)
                nonceEncoded := add(nonceEncoded, nonce)
                nonceEncodedLength := 3
            }
            // The nonce has 1 byte and it's in [0x80, 0xFF]
            if and(gt(nonce, 0x7F), lt(nonce, 0x100)) {
                nonceEncoded := shl(8, 0x81)
                nonceEncoded := add(nonceEncoded, nonce)
                nonceEncodedLength := 2
            }
        
            listLength := add(21, nonceEncodedLength)
            listLengthEconded := add(listLength, 0xC0)
        
            let arrayLength := add(168, mul(8, nonceEncodedLength))
        
            digest := add(
                shl(arrayLength, listLengthEconded),
                add(
                    shl(
                        mul(8, nonceEncodedLength),
                        addressEncoded
                    ),
                    nonceEncoded
                )
            )
        
            mstore(0, shl(sub(248, arrayLength), digest))
        
            newAddr := and(
                keccak256(0, add(div(arrayLength, 8), 1)),
                0xffffffffffffffffffffffffffffffffffffffff
            )
        }
        
        function incrementNonce(addr) {
            mstore(0, 0x306395C600000000000000000000000000000000000000000000000000000000)
            mstore(4, addr)
        
            let result := call(gas(), NONCE_HOLDER_SYSTEM_CONTRACT(), 0, 0, 36, 0, 0)
        
            if iszero(result) {
                revert(0, 0)
            }
        }
        
        function ensureAcceptableMemLocation(location) {
            if gt(location,MAX_POSSIBLE_MEM()) {
                revert(0,0) // Check if this is whats needed
            }
        }
        
        function addGasIfEvmRevert(isCallerEVM,offset,size,evmGasLeft) -> newOffset,newSize {
            newOffset := offset
            newSize := size
            if eq(isCallerEVM,1) {
                // include gas
                let previousValue := mload(sub(offset,32))
                mstore(sub(offset,32),evmGasLeft)
                //mstore(sub(offset,32),previousValue) // Im not sure why this is needed, it was like this in the solidity code,
                // but it appears to rewrite were we want to store the gas
        
                newOffset := sub(offset, 32)
                newSize := add(size, 32)
            }
        }
        
        function $llvm_AlwaysInline_llvm$_warmAddress(addr) -> isWarm {
            mstore(0, 0x8DB2BA7800000000000000000000000000000000000000000000000000000000)
            mstore(4, addr)
        
            let success := call(gas(), EVM_GAS_MANAGER_CONTRACT(), 0, 0, 36, 0, 32)
        
            if iszero(success) {
                // This error should never happen
                revert(0, 0)
            }
        
            isWarm := mload(0)
        }
        
        function getNonce(addr) -> nonce {
            mstore(0, 0xFB1A9A5700000000000000000000000000000000000000000000000000000000)
            mstore(4, addr)
        
            let result := staticcall(gas(), NONCE_HOLDER_SYSTEM_CONTRACT(), 0, 36, 0, 32)
        
            if iszero(result) {
                revert(0, 0)
            }
        
            nonce := mload(0)
        }
        
        function getRawNonce(addr) -> nonce {
            mstore(0, 0x5AA9B6B500000000000000000000000000000000000000000000000000000000)
            mstore(4, addr)
        
            let result := staticcall(gas(), NONCE_HOLDER_SYSTEM_CONTRACT(), 0, 36, 0, 32)
        
            if iszero(result) {
                revert(0, 0)
            }
        
            nonce := mload(0)
        }
        
        function _isEVM(_addr) -> isEVM {
            // bytes4 selector = ACCOUNT_CODE_STORAGE_SYSTEM_CONTRACT.isAccountEVM.selector; (0x8c040477)
            // function isAccountEVM(address _addr) external view returns (bool);
            // IAccountCodeStorage constant ACCOUNT_CODE_STORAGE_SYSTEM_CONTRACT = IAccountCodeStorage(
            //      address(SYSTEM_CONTRACTS_OFFSET + 0x02)
            // );
        
            mstore(0, 0x8C04047700000000000000000000000000000000000000000000000000000000)
            mstore(4, _addr)
        
            let success := staticcall(gas(), ACCOUNT_CODE_STORAGE_SYSTEM_CONTRACT(), 0, 36, 0, 32)
        
            if iszero(success) {
                // This error should never happen
                revert(0, 0)
            }
        
            isEVM := mload(0)
        }
        
        function _pushEVMFrame(_passGas, _isStatic) {
            // function pushEVMFrame(uint256 _passGas, bool _isStatic) external
        
            mstore(0, 0xEAD7715600000000000000000000000000000000000000000000000000000000)
            mstore(4, _passGas)
            mstore(36, _isStatic)
        
            let success := call(gas(), EVM_GAS_MANAGER_CONTRACT(), 0, 0, 68, 0, 0)
            if iszero(success) {
                // This error should never happen
                revert(0, 0)
            }
        }
        
        function _popEVMFrame() {
            // function popEVMFrame() external
        
            mstore(0, 0xE467D2F000000000000000000000000000000000000000000000000000000000)
        
            let success := call(gas(), EVM_GAS_MANAGER_CONTRACT(), 0, 0, 4, 0, 0)
            if iszero(success) {
                // This error should never happen
                revert(0, 0)
            }
        }
        
        // Each evm gas is 5 zkEVM one
        // FIXME: change this variable to reflect real ergs : gas ratio
        function GAS_DIVISOR() -> gas_div { gas_div := 5 }
        function EVM_GAS_STIPEND() -> gas_stipend { gas_stipend := shl(30, 1) } // 1 << 30
        function OVERHEAD() -> overhead { overhead := 2000 }
        
        // From precompiles/CodeOracle
        function DECOMMIT_COST_PER_WORD() -> cost { cost := 4 }
        function UINT32_MAX() -> ret { ret := 4294967295 } // 2^32 - 1
        
        function _calcEVMGas(_zkevmGas) -> calczkevmGas {
            calczkevmGas := div(_zkevmGas, GAS_DIVISOR())
        }
        
        function getEVMGas() -> evmGas {
            let _gas := gas()
            let requiredGas := add(EVM_GAS_STIPEND(), OVERHEAD())
        
            switch lt(_gas, requiredGas)
            case 1 {
                evmGas := 0
            }
            default {
                evmGas := div(sub(_gas, requiredGas), GAS_DIVISOR())
            }
        }
        
        function _getZkEVMGas(_evmGas, addr) -> zkevmGas {
            zkevmGas := mul(_evmGas, GAS_DIVISOR())
            let byteSize := extcodesize(addr)
            let should_ceil := mod(byteSize, 32)
            if gt(should_ceil, 0) {
                byteSize := add(byteSize, sub(32, should_ceil))
            }
            let decommitGasCost := mul(div(byteSize,32), DECOMMIT_COST_PER_WORD())
            zkevmGas := sub(zkevmGas, decommitGasCost)
            if gt(zkevmGas, UINT32_MAX()) {
                zkevmGas := UINT32_MAX()
            }
        }
        
        function _saveReturndataAfterEVMCall(_outputOffset, _outputLen) -> _gasLeft{
            let lastRtSzOffset := LAST_RETURNDATA_SIZE_OFFSET()
            let rtsz := returndatasize()
        
            loadReturndataIntoActivePtr()
        
            // if (rtsz > 31)
            switch gt(rtsz, 31)
                case 0 {
                    // Unexpected return data.
                    _gasLeft := 0
                    _eraseReturndataPointer()
                }
                default {
                    returndatacopy(0, 0, 32)
                    _gasLeft := mload(0)
        
                    // We copy as much returndata as possible without going over the 
                    // returndata size.
                    switch lt(sub(rtsz, 32), _outputLen)
                        case 0 { returndatacopy(_outputOffset, 32, _outputLen) }
                        default { returndatacopy(_outputOffset, 32, sub(rtsz, 32)) }
        
                    mstore(lastRtSzOffset, sub(rtsz, 32))
        
                    // Skip the returnData
                    ptrAddIntoActive(32)
                }
        }
        
        function _eraseReturndataPointer() {
            let lastRtSzOffset := LAST_RETURNDATA_SIZE_OFFSET()
        
            let activePtrSize := getActivePtrDataSize()
            ptrShrinkIntoActive(and(activePtrSize, 0xFFFFFFFF))// uint32(activePtrSize)
            mstore(lastRtSzOffset, 0)
        }
        
        function _saveReturndataAfterZkEVMCall() {
            loadReturndataIntoActivePtr()
            let lastRtSzOffset := LAST_RETURNDATA_SIZE_OFFSET()
        
            mstore(lastRtSzOffset, returndatasize())
        }
        
        function performStaticCall(oldSp, evmGasLeft, oldStackHead) -> extraCost, sp, stackHead {
            let gasToPass,addr, argsOffset, argsSize, retOffset, retSize
        
            popStackCheck(oldSp, evmGasLeft, 6)
            gasToPass, sp, stackHead := popStackItemWithoutCheck(oldSp, oldStackHead)
            addr, sp, stackHead  := popStackItemWithoutCheck(sp, stackHead)
            argsOffset, sp, stackHead := popStackItemWithoutCheck(sp, stackHead)
            argsSize, sp, stackHead := popStackItemWithoutCheck(sp, stackHead)
            retOffset, sp, retSize := popStackItemWithoutCheck(sp, stackHead)
        
            addr := and(addr, 0xffffffffffffffffffffffffffffffffffffffff)
        
            checkMultipleOverflow(argsOffset,argsSize,MEM_OFFSET_INNER(), evmGasLeft)
            checkMultipleOverflow(retOffset, retSize,MEM_OFFSET_INNER(), evmGasLeft)
        
            checkMemOverflow(add(add(argsOffset, argsSize), MEM_OFFSET_INNER()), evmGasLeft)
            checkMemOverflow(add(add(retOffset, retSize), MEM_OFFSET_INNER()), evmGasLeft)
        
            extraCost := 0
            if iszero($llvm_AlwaysInline_llvm$_warmAddress(addr)) {
                extraCost := 2500
            }
        
            {
                let maxExpand := getMaxExpansionMemory(retOffset,retSize,argsOffset,argsSize)
                extraCost := add(extraCost,maxExpand)
            }
            let maxGasToPass := sub(evmGasLeft, shr(6, evmGasLeft)) // evmGasLeft >> 6 == evmGasLeft/64
            if gt(gasToPass, maxGasToPass) { 
                gasToPass := maxGasToPass
            }
        
            let frameGasLeft
            let success
            if _isEVM(addr) {
                _pushEVMFrame(gasToPass, true)
                // TODO Check the following comment from zkSync .sol.
                // We can not just pass all gas here to prevert overflow of zkEVM gas counter
                success := staticcall(gasToPass, addr, add(MEM_OFFSET_INNER(), argsOffset), argsSize, 0, 0)
        
                frameGasLeft := _saveReturndataAfterEVMCall(add(MEM_OFFSET_INNER(), retOffset), retSize)
                _popEVMFrame()
            }
        
            // zkEVM native
            if iszero(_isEVM(addr)) {
                gasToPass := _getZkEVMGas(gasToPass, addr)
                let zkevmGasBefore := gas()
                success := staticcall(gasToPass, addr, add(MEM_OFFSET_INNER(), argsOffset), argsSize, add(MEM_OFFSET_INNER(), retOffset), retSize)
                _saveReturndataAfterZkEVMCall()
        
                let gasUsed := _calcEVMGas(sub(zkevmGasBefore, gas()))
        
                frameGasLeft := 0
                if gt(gasToPass, gasUsed) {
                    frameGasLeft := sub(gasToPass, gasUsed)
                }
            }
        
<<<<<<< HEAD
            extraCost := add(extraCost,sub(gasToPass,frameGasLeft))
            extraCost := add(extraCost, getGasForPrecompiles(addr, argsOffset, argsSize))
            stackHead := success
=======
            let precompileCost := getGasForPrecompiles(addr, argsOffset, argsSize)
            switch iszero(precompileCost)
            case 1 {
                extraCost := add(extraCost,sub(gasToPass,frameGasLeft))
            }
            default {
                extraCost := add(extraCost, precompileCost)
            }
        
            sp := pushStackItem(sp, success, evmGasLeft)
>>>>>>> 74767c1f
        }
        function capGas(evmGasLeft,oldGasToPass) -> gasToPass {
            let maxGasToPass := sub(evmGasLeft, shr(6, evmGasLeft)) // evmGasLeft >> 6 == evmGasLeft/64
            gasToPass := oldGasToPass
            if gt(oldGasToPass, maxGasToPass) { 
                gasToPass := maxGasToPass
            }
        }
        
        function getMaxExpansionMemory(retOffset,retSize,argsOffset,argsSize) -> maxExpand{
            maxExpand := add(retOffset, retSize)
            switch lt(maxExpand,add(argsOffset, argsSize)) 
            case 0 {
                maxExpand := expandMemory(maxExpand)
            }
            default {
                maxExpand := expandMemory(add(argsOffset, argsSize))
            }
        }
        
        function _performCall(addr,gasToPass,value,argsOffset,argsSize,retOffset,retSize,isStatic) -> success, frameGasLeft, gasToPassNew{
            gasToPassNew := gasToPass
            let is_evm := _isEVM(addr)
            if isStatic {
                if value {
                    revertWithGas(gasToPassNew)
                }
                success, frameGasLeft:= _performStaticCall(
                    is_evm,
                    gasToPassNew,
                    addr,
                    argsOffset,
                    argsSize,
                    retOffset,
                    retSize
                )
            }
        
            if and(is_evm, iszero(isStatic)) {
                _pushEVMFrame(gasToPassNew, isStatic)
                success := call(EVM_GAS_STIPEND(), addr, value, argsOffset, argsSize, 0, 0)
                frameGasLeft := _saveReturndataAfterEVMCall(retOffset, retSize)
                _popEVMFrame()
            }
        
            // zkEVM native
            if and(iszero(is_evm), iszero(isStatic)) {
                gasToPassNew := _getZkEVMGas(gasToPassNew, addr)
                let zkevmGasBefore := gas()
                success := call(gasToPassNew, addr, value, argsOffset, argsSize, retOffset, retSize)
                _saveReturndataAfterZkEVMCall()
                let gasUsed := _calcEVMGas(sub(zkevmGasBefore, gas()))
        
                frameGasLeft := 0
                if gt(gasToPassNew, gasUsed) {
                    frameGasLeft := sub(gasToPassNew, gasUsed)
                }
            }
        }
        
        function performCall(oldSp, evmGasLeft, isStatic, oldStackHead) -> extraCost, sp, stackHead {
            let gasToPass,addr,value,argsOffset,argsSize,retOffset,retSize
        
            popStackCheck(oldSp, evmGasLeft, 7)
            gasToPass, sp, stackHead := popStackItemWithoutCheck(oldSp, oldStackHead)
            addr, sp, stackHead := popStackItemWithoutCheck(sp, stackHead)
            value, sp, stackHead := popStackItemWithoutCheck(sp, stackHead)
            argsOffset, sp, stackHead := popStackItemWithoutCheck(sp, stackHead)
            argsSize, sp, stackHead := popStackItemWithoutCheck(sp, stackHead)
            retOffset, sp, retSize := popStackItemWithoutCheck(sp, stackHead)
        
            addr := and(addr, 0xffffffffffffffffffffffffffffffffffffffff)
        
            // static_gas = 0
            // dynamic_gas = memory_expansion_cost + code_execution_cost + address_access_cost + positive_value_cost + value_to_empty_account_cost
            // code_execution_cost is the cost of the called code execution (limited by the gas parameter).
            // If address is warm, then address_access_cost is 100, otherwise it is 2600. See section access sets.
            // If value is not 0, then positive_value_cost is 9000. In this case there is also a call stipend that is given to make sure that a basic fallback function can be called. 2300 is thus removed from the cost, and also added to the gas input.
            // If value is not 0 and the address given points to an empty account, then value_to_empty_account_cost is 25000. An account is empty if its balance is 0, its nonce is 0 and it has no code.
        
            extraCost := 0
            if iszero($llvm_AlwaysInline_llvm$_warmAddress(addr)) {
                extraCost := 2500
            }
        
            if gt(value, 0) {
                extraCost := add(extraCost,6700)
                gasToPass := add(gasToPass,2300)
            }
        
            if and(isAddrEmpty(addr), gt(value, 0)) {
                extraCost := add(extraCost,25000)
            }
            {
                let maxExpand := getMaxExpansionMemory(retOffset,retSize,argsOffset,argsSize)
                extraCost := add(extraCost,maxExpand)
            }
            gasToPass := capGas(evmGasLeft,gasToPass)
        
            argsOffset := add(argsOffset,MEM_OFFSET_INNER())
            retOffset := add(retOffset,MEM_OFFSET_INNER())
        
            checkOverflow(argsOffset,argsSize, evmGasLeft)
            checkOverflow(retOffset,retSize, evmGasLeft)
        
            checkMemOverflow(add(argsOffset, argsSize), evmGasLeft)
            checkMemOverflow(add(retOffset, retSize), evmGasLeft)
        
            let success, frameGasLeft 
            success, frameGasLeft, gasToPass:= _performCall(
                addr,
                gasToPass,
                value,
                argsOffset,
                argsSize,
                retOffset,
                retSize,
                isStatic
            )
        
<<<<<<< HEAD
            extraCost := add(extraCost,sub(gasToPass,frameGasLeft))
            extraCost := add(extraCost, getGasForPrecompiles(addr, argsOffset, argsSize))
            stackHead := success
=======
            let precompileCost := getGasForPrecompiles(addr, argsOffset, argsSize)
            switch iszero(precompileCost)
            case 1 {
                extraCost := add(extraCost,sub(gasToPass,frameGasLeft))
            }
            default {
                extraCost := add(extraCost, precompileCost)
            }
            sp := pushStackItem(sp,success, evmGasLeft) 
>>>>>>> 74767c1f
        }
        
        function delegateCall(oldSp, oldIsStatic, evmGasLeft, oldStackHead) -> sp, isStatic, extraCost, stackHead {
            let addr, gasToPass, argsOffset, argsSize, retOffset, retSize
        
            sp := oldSp
            isStatic := oldIsStatic
        
            popStackCheck(sp, evmGasLeft, 6)
            gasToPass, sp, stackHead := popStackItemWithoutCheck(sp, oldStackHead)
            addr, sp, stackHead := popStackItemWithoutCheck(sp, stackHead)
            argsOffset, sp, stackHead := popStackItemWithoutCheck(sp, stackHead)
            argsSize, sp, stackHead := popStackItemWithoutCheck(sp, stackHead)
            retOffset, sp, retSize := popStackItemWithoutCheck(sp, stackHead)
        
            // addr := and(addr, 0xffffffffffffffffffffffffffffffffffffffff)
        
            checkMultipleOverflow(argsOffset,argsSize,MEM_OFFSET_INNER(), evmGasLeft)
            checkMultipleOverflow(retOffset, retSize,MEM_OFFSET_INNER(), evmGasLeft)
        
            checkMemOverflow(add(add(argsOffset, argsSize), MEM_OFFSET_INNER()), evmGasLeft)
            checkMemOverflow(add(add(retOffset, retSize), MEM_OFFSET_INNER()), evmGasLeft)
        
            if iszero(_isEVM(addr)) {
                revertWithGas(evmGasLeft)
            }
        
            extraCost := 0
            if iszero($llvm_AlwaysInline_llvm$_warmAddress(addr)) {
                extraCost := 2500
            }
        
            {
                let maxExpand := getMaxExpansionMemory(retOffset,retSize,argsOffset,argsSize)
                extraCost := add(extraCost,maxExpand)
            }
            gasToPass := capGas(evmGasLeft,gasToPass)
        
            // TODO: Do this
            // if warmAccount(addr) {
            //     extraCost = GAS_WARM_ACCESS;
            // } else {
            //     extraCost = GAS_COLD_ACCOUNT_ACCESS;
            // }
        
            _pushEVMFrame(gasToPass, isStatic)
            let success := delegatecall(
                // We can not just pass all gas here to prevert overflow of zkEVM gas counter
                EVM_GAS_STIPEND(),
                addr,
                add(MEM_OFFSET_INNER(), argsOffset),
                argsSize,
                0,
                0
            )
        
            let frameGasLeft := _saveReturndataAfterEVMCall(add(MEM_OFFSET_INNER(), retOffset), retSize)
        
            _popEVMFrame()
        
<<<<<<< HEAD
            extraCost := add(extraCost,sub(gasToPass,frameGasLeft))
            extraCost := add(extraCost, getGasForPrecompiles(addr, argsOffset, argsSize))
            stackHead := success
=======
            let precompileCost := getGasForPrecompiles(addr, argsOffset, argsSize)
            switch iszero(precompileCost)
            case 1 {
                extraCost := add(extraCost,sub(gasToPass,frameGasLeft))
            }
            default {
                extraCost := add(extraCost, precompileCost)
            }
            sp := pushStackItem(sp, success, evmGasLeft)
>>>>>>> 74767c1f
        }
        
        function getMessageCallGas (
            _value,
            _gas,
            _gasLeft,
            _memoryCost,
            _extraGas
        ) -> gasPlusExtra, gasPlusStipend {
            let callStipend := 2300
            if iszero(_value) {
                callStipend := 0
            }
        
            switch lt(_gasLeft, add(_extraGas, _memoryCost))
                case 0
                {
                    let _gasTemp := sub(sub(_gasLeft, _extraGas), _memoryCost)
                    // From the Tangerine Whistle fork, gas is capped at all but one 64th (remaining_gas / 64)
                    // of the remaining gas of the current context. If a call tries to send more, the gas is 
                    // changed to match the maximum allowed.
                    let maxGasToPass := sub(_gasTemp, shr(6, _gasTemp)) // _gas >> 6 == _gas/64
                    if gt(_gas, maxGasToPass) {
                        _gas := maxGasToPass
                    }
                    gasPlusExtra := add(_gas, _extraGas)
                    gasPlusStipend := add(_gas, callStipend)
                }
                default {
                    gasPlusExtra := add(_gas, _extraGas)
                    gasPlusStipend := add(_gas, callStipend)
                }
        }
        
        function _performStaticCall(
            _calleeIsEVM,
            _calleeGas,
            _callee,
            _inputOffset,
            _inputLen,
            _outputOffset,
            _outputLen
        ) ->  success, _gasLeft {
            if _calleeIsEVM {
                _pushEVMFrame(_calleeGas, true)
                // TODO Check the following comment from zkSync .sol.
                // We can not just pass all gas here to prevert overflow of zkEVM gas counter
                success := staticcall(EVM_GAS_STIPEND(), _callee, _inputOffset, _inputLen, 0, 0)
        
                _gasLeft := _saveReturndataAfterEVMCall(_outputOffset, _outputLen)
                _popEVMFrame()
            }
        
            // zkEVM native
            if iszero(_calleeIsEVM) {
                _calleeGas := _getZkEVMGas(_calleeGas, _callee)
                let zkevmGasBefore := gas()
                success := staticcall(_calleeGas, _callee, _inputOffset, _inputLen, _outputOffset, _outputLen)
        
                _saveReturndataAfterZkEVMCall()
        
                let gasUsed := _calcEVMGas(sub(zkevmGasBefore, gas()))
        
                _gasLeft := 0
                if gt(_calleeGas, gasUsed) {
                    _gasLeft := sub(_calleeGas, gasUsed)
                }
            }
        }
        
        function isAddrEmpty(addr) -> isEmpty {
            isEmpty := 0
            if iszero(extcodesize(addr)) { // YUL doesn't have short-circuit evaluation
                if iszero(balance(addr)) {
                    if iszero(getRawNonce(addr)) {
                        isEmpty := 1
                    }
                }
            }
        }
        
        function _fetchConstructorReturnGas() -> gasLeft {
            mstore(0, 0x24E5AB4A00000000000000000000000000000000000000000000000000000000)
        
            let success := staticcall(gas(), DEPLOYER_SYSTEM_CONTRACT(), 0, 4, 0, 32)
        
            if iszero(success) {
                // This error should never happen
                revert(0, 0)
            }
        
            gasLeft := mload(0)
        }
        
        function $llvm_NoInline_llvm$_genericCreate(addr, offset, size, sp, value, evmGasLeftOld, oldStackHead) -> result, evmGasLeft, stackHead {
            pop($llvm_AlwaysInline_llvm$_warmAddress(addr))
        
            _eraseReturndataPointer()
        
            let gasForTheCall := capGas(evmGasLeftOld,INF_PASS_GAS())
        
            if lt(selfbalance(),value) {
                revertWithGas(evmGasLeftOld)
            }
        
            offset := add(MEM_OFFSET_INNER(), offset)
        
            sp, stackHead := pushStackItem(sp, mload(sub(offset, 0x80)), evmGasLeftOld, oldStackHead)
            sp, stackHead := pushStackItem(sp, mload(sub(offset, 0x60)), evmGasLeftOld, stackHead)
            sp, stackHead := pushStackItem(sp, mload(sub(offset, 0x40)), evmGasLeftOld, stackHead)
            sp, stackHead := pushStackItem(sp, mload(sub(offset, 0x20)), evmGasLeftOld, stackHead)
        
            // Selector
            mstore(sub(offset, 0x80), 0x5b16a23c)
            // Arg1: address
            mstore(sub(offset, 0x60), addr)
            // Arg2: init code
            // Where the arg starts (third word)
            mstore(sub(offset, 0x40), 0x40)
            // Length of the init code
            mstore(sub(offset, 0x20), size)
        
            _pushEVMFrame(gasForTheCall, false)
        
            result := call(INF_PASS_GAS(), DEPLOYER_SYSTEM_CONTRACT(), value, sub(offset, 0x64), add(size, 0x64), 0, 0)
        
            let gasLeft
            switch result
                case 0 {
                    gasLeft := _saveReturndataAfterEVMCall(0, 0)
                }
                default {
                    gasLeft := _fetchConstructorReturnGas()
                }
                
            let gasUsed := sub(gasForTheCall, gasLeft)
            evmGasLeft := chargeGas(evmGasLeftOld, gasUsed)
        
            _popEVMFrame()
        
            switch result
            case 1 {
                incrementNonce(address())
            }
            default {
                switch isEOA(address())
                case 1 {
                    incrementNonce(address())
                }
                default {}
            }
        
            let back
        
            popStackCheck(sp, evmGasLeft, 4)
            back, sp, stackHead := popStackItemWithoutCheck(sp, stackHead)
            mstore(sub(offset, 0x20), back)
            back, sp, stackHead := popStackItemWithoutCheck(sp, stackHead)
            mstore(sub(offset, 0x40), back)
            back, sp, stackHead := popStackItemWithoutCheck(sp, stackHead)
            mstore(sub(offset, 0x60), back)
            back, sp, stackHead := popStackItemWithoutCheck(sp, stackHead)
            mstore(sub(offset, 0x80), back)
        }
        
        function $llvm_AlwaysInline_llvm$_copyRest(dest, val, len) {
            let rest_bits := shl(3, len)
            let upper_bits := sub(256, rest_bits)
            let val_mask := shl(upper_bits, MAX_UINT())
            let val_masked := and(val, val_mask)
            let dst_val := mload(dest)
            let dst_mask := shr(rest_bits, MAX_UINT())
            let dst_masked := and(dst_val, dst_mask)
            mstore(dest, or(val_masked, dst_masked))
        }
        
        function $llvm_AlwaysInline_llvm$_memcpy(dest, src, len) {
            let dest_addr := dest
            let src_addr := src
            let dest_end := add(dest, and(len, sub(0, 32)))
            for { } lt(dest_addr, dest_end) {} {
                mstore(dest_addr, mload(src_addr))
                dest_addr := add(dest_addr, 32)
                src_addr := add(src_addr, 32)
            }
        
            let rest_len := and(len, 31)
            if rest_len {
                $llvm_AlwaysInline_llvm$_copyRest(dest_addr, mload(src_addr), rest_len)
            }
        }
        
        function $llvm_AlwaysInline_llvm$_memsetToZero(dest,len) {
            let dest_end := add(dest, and(len, sub(0, 32)))
            for {let i := dest} lt(i, dest_end) { i := add(i, 32) } {
                mstore(i, 0)
            }
        
            let rest_len := and(len, 31)
            if rest_len {
                $llvm_AlwaysInline_llvm$_copyRest(dest_end, 0, rest_len)
            }
        }
        
        function performExtCodeCopy(evmGas,oldSp, oldStackHead) -> evmGasLeft, sp, stackHead {
            evmGasLeft := chargeGas(evmGas, 100)
        
            let addr, dest, offset, len
            popStackCheck(oldSp, evmGasLeft, 4)
            addr, sp, stackHead := popStackItemWithoutCheck(oldSp, oldStackHead)
            dest, sp, stackHead := popStackItemWithoutCheck(sp, stackHead)
            offset, sp, stackHead := popStackItemWithoutCheck(sp, stackHead)
            len, sp, stackHead := popStackItemWithoutCheck(sp, stackHead)
        
            // dynamicGas = 3 * minimum_word_size + memory_expansion_cost + address_access_cost
            // minimum_word_size = (size + 31) / 32
        
            let dynamicGas := add(
                mul(3, shr(5, add(len, 31))),
                expandMemory(add(dest, len))
            )
            if iszero($llvm_AlwaysInline_llvm$_warmAddress(addr)) {
                dynamicGas := add(dynamicGas, 2500)
            }
            evmGasLeft := chargeGas(evmGasLeft, dynamicGas)
        
            $llvm_AlwaysInline_llvm$_memsetToZero(dest, len)
        
            // Gets the code from the addr
            if and(iszero(iszero(_getRawCodeHash(addr))),gt(len,0)) {
                pop(_fetchDeployedCodeWithDest(addr, offset, len,add(dest,MEM_OFFSET_INNER())))  
            }
        }
        
        function performCreate(evmGas,oldSp,isStatic, oldStackHead) -> evmGasLeft, sp, stackHead {
            evmGasLeft := chargeGas(evmGas, 32000)
        
            if isStatic {
                revertWithGas(evmGasLeft)
            }
        
            let value, offset, size
        
            popStackCheck(oldSp, evmGasLeft, 3)
            value, sp, stackHead := popStackItemWithoutCheck(oldSp, oldStackHead)
            offset, sp, size := popStackItemWithoutCheck(sp, stackHead)
        
            checkMultipleOverflow(offset, size, MEM_OFFSET_INNER(), evmGasLeft)
        
            checkMemOverflow(add(MEM_OFFSET_INNER(), add(offset, size)), evmGasLeft)
        
            if gt(size, mul(2, MAX_POSSIBLE_BYTECODE())) {
                revertWithGas(evmGasLeft)
            }
        
            if gt(value, balance(address())) {
                revertWithGas(evmGasLeft)
            }
        
            // dynamicGas = init_code_cost + memory_expansion_cost + deployment_code_execution_cost + code_deposit_cost
            // minimum_word_size = (size + 31) / 32
            // init_code_cost = 2 * minimum_word_size
            // code_deposit_cost = 200 * deployed_code_size
            let dynamicGas := add(
                shr(4, add(size, 31)),
                expandMemory(add(offset, size))
            )
            evmGasLeft := chargeGas(evmGasLeft, dynamicGas)
        
            let addr := getNewAddress(address())
        
            let result
            result, evmGasLeft, stackHead := $llvm_NoInline_llvm$_genericCreate(addr, offset, size, sp, value, evmGasLeft, stackHead)
        
            switch result
                case 0 { stackHead := 0 }
                default { stackHead := addr }
        }
        
        function performCreate2(evmGas, oldSp, isStatic, oldStackHead) -> evmGasLeft, sp, result, addr, stackHead {
            evmGasLeft := chargeGas(evmGas, 32000)
        
            if isStatic {
                revertWithGas(evmGasLeft)
            }
        
            let value, offset, size, salt
        
            popStackCheck(oldSp, evmGasLeft, 4)
            value, sp, stackHead := popStackItemWithoutCheck(oldSp, oldStackHead)
            offset, sp, stackHead := popStackItemWithoutCheck(sp, stackHead)
            size, sp, stackHead := popStackItemWithoutCheck(sp, stackHead)
            salt, sp, stackHead := popStackItemWithoutCheck(sp, stackHead)
        
            checkMultipleOverflow(offset, size, MEM_OFFSET_INNER(), evmGasLeft)
        
            checkMemOverflow(add(MEM_OFFSET_INNER(), add(offset, size)), evmGasLeft)
        
            if gt(size, mul(2, MAX_POSSIBLE_BYTECODE())) {
                revertWithGas(evmGasLeft)
            }
        
            if gt(value, balance(address())) {
                revertWithGas(evmGasLeft)
            }
        
            // dynamicGas = init_code_cost + hash_cost + memory_expansion_cost + deployment_code_execution_cost + code_deposit_cost
            // minimum_word_size = (size + 31) / 32
            // init_code_cost = 2 * minimum_word_size
            // hash_cost = 6 * minimum_word_size
            // code_deposit_cost = 200 * deployed_code_size
            evmGasLeft := chargeGas(evmGasLeft, add(
                expandMemory(add(offset, size)),
                shr(2, add(size, 31))
            ))
        
            {
                let hashedBytecode := keccak256(add(MEM_OFFSET_INNER(), offset), size)
                mstore(0, 0xFF00000000000000000000000000000000000000000000000000000000000000)
                mstore(0x01, shl(0x60, address()))
                mstore(0x15, salt)
                mstore(0x35, hashedBytecode)
            }
        
            addr := and(
                keccak256(0, 0x55),
                0xFFFFFFFFFFFFFFFFFFFFFFFFFFFFFFFFFFFFFFFF
            )
        
            result, evmGasLeft, stackHead := $llvm_NoInline_llvm$_genericCreate(addr, offset, size, sp, value, evmGasLeft, stackHead)
        }
        

        function simulate(
            isCallerEVM,
            evmGasLeft,
            isStatic,
        ) -> returnOffset, returnLen, retGasLeft {

            returnOffset := MEM_OFFSET_INNER()
            returnLen := 0

            // stack pointer - index to first stack element; empty stack = -1
            let sp := sub(STACK_OFFSET(), 32)
            // instruction pointer - index to next instruction. Not called pc because it's an
            // actual yul/evm instruction.
            let ip := add(BYTECODE_OFFSET(), 32)
            let opcode
            let stackHead
            
            let maxAcceptablePos := add(add(BYTECODE_OFFSET(), mload(BYTECODE_OFFSET())), 31)
            
            for { } true { } {
                opcode := readIP(ip,maxAcceptablePos)
            
                switch opcode
                case 0x00 { // OP_STOP
                    break
                }
                case 0x01 { // OP_ADD
                    evmGasLeft := chargeGas(evmGasLeft, 3)
            
                    popStackCheck(sp, evmGasLeft, 2)
                    let a
                    a, sp, stackHead := popStackItemWithoutCheck(sp, stackHead)
            
                    stackHead := add(a, stackHead)
                    ip := add(ip, 1)
                }
                case 0x02 { // OP_MUL
                    evmGasLeft := chargeGas(evmGasLeft, 5)
            
                    popStackCheck(sp, evmGasLeft, 2)
                    let a
                    a, sp, stackHead := popStackItemWithoutCheck(sp, stackHead)
                    stackHead := mul(a, stackHead)
                    ip := add(ip, 1)
                }
                case 0x03 { // OP_SUB
                    evmGasLeft := chargeGas(evmGasLeft, 3)
            
                    let a
            
                    popStackCheck(sp, evmGasLeft, 2)
                    a, sp, stackHead := popStackItemWithoutCheck(sp, stackHead)
            
                    stackHead := sub(a, stackHead)
                    ip := add(ip, 1)
                }
                case 0x04 { // OP_DIV
                    evmGasLeft := chargeGas(evmGasLeft, 5)
            
                    let a
            
                    popStackCheck(sp, evmGasLeft, 2)
                    a, sp, stackHead := popStackItemWithoutCheck(sp, stackHead)
                    stackHead := div(a, stackHead)
            
                    ip := add(ip, 1)
                }
                case 0x05 { // OP_SDIV
                    evmGasLeft := chargeGas(evmGasLeft, 5)
            
                    let a
            
                    popStackCheck(sp, evmGasLeft, 2)
                    a, sp, stackHead := popStackItemWithoutCheck(sp, stackHead)
                    stackHead := sdiv(a, stackHead)
            
                    ip := add(ip, 1)
                }
                case 0x06 { // OP_MOD
                    evmGasLeft := chargeGas(evmGasLeft, 5)
            
                    let a
            
                    popStackCheck(sp, evmGasLeft, 2)
                    a, sp, stackHead := popStackItemWithoutCheck(sp, stackHead)
                    stackHead := mod(a, stackHead)
            
                    ip := add(ip, 1)
                }
                case 0x07 { // OP_SMOD
                    evmGasLeft := chargeGas(evmGasLeft, 5)
            
                    let a
            
                    popStackCheck(sp, evmGasLeft, 2)
                    a, sp, stackHead := popStackItemWithoutCheck(sp, stackHead)
                    stackHead := smod(a, stackHead)
            
                    ip := add(ip, 1)
                }
                case 0x08 { // OP_ADDMOD
                    evmGasLeft := chargeGas(evmGasLeft, 8)
            
                    let a, b, N
            
                    popStackCheck(sp, evmGasLeft, 3)
                    a, sp, stackHead := popStackItemWithoutCheck(sp, stackHead)
                    b, sp, N := popStackItemWithoutCheck(sp, stackHead)
            
                    stackHead := addmod(a, b, N)
                    ip := add(ip, 1)
                }
                case 0x09 { // OP_MULMOD
                    evmGasLeft := chargeGas(evmGasLeft, 8)
            
                    let a, b, N
            
                    popStackCheck(sp, evmGasLeft, 3)
                    a, sp, stackHead := popStackItemWithoutCheck(sp, stackHead)
                    b, sp, N := popStackItemWithoutCheck(sp, stackHead)
            
                    stackHead := mulmod(a, b, N)
                    ip := add(ip, 1)
                }
                case 0x0A { // OP_EXP
                    evmGasLeft := chargeGas(evmGasLeft, 10)
            
                    let a, exponent
            
                    popStackCheck(sp, evmGasLeft, 2)
                    a, sp, exponent := popStackItemWithoutCheck(sp, stackHead)
            
                    stackHead := exp(a, exponent)
            
                    let to_charge := 0
                    for {} gt(exponent,0) {} { // while exponent > 0
                        to_charge := add(to_charge, 50)
                        exponent := shr(8, exponent)
                    } 
                    evmGasLeft := chargeGas(evmGasLeft, to_charge)
                    ip := add(ip, 1)
                }
                case 0x0B { // OP_SIGNEXTEND
                    evmGasLeft := chargeGas(evmGasLeft, 5)
            
                    let b, x
            
                    popStackCheck(sp, evmGasLeft, 2)
                    b, sp, x := popStackItemWithoutCheck(sp, stackHead)
            
                    stackHead := signextend(b, x)
                    ip := add(ip, 1)
                }
                case 0x10 { // OP_LT
                    evmGasLeft := chargeGas(evmGasLeft, 3)
            
                    let a, b
            
                    popStackCheck(sp, evmGasLeft, 2)
                    a, sp, b := popStackItemWithoutCheck(sp, stackHead)
            
                    stackHead := lt(a, b)
                    ip := add(ip, 1)
                }
                case 0x11 { // OP_GT
                    evmGasLeft := chargeGas(evmGasLeft, 3)
            
                    let a, b
            
                    popStackCheck(sp, evmGasLeft, 2)
                    a, sp, b := popStackItemWithoutCheck(sp, stackHead)
            
                    stackHead:= gt(a, b)
                    ip := add(ip, 1)
                }
                case 0x12 { // OP_SLT
                    evmGasLeft := chargeGas(evmGasLeft, 3)
            
                    let a, b
            
                    popStackCheck(sp, evmGasLeft, 2)
                    a, sp, b := popStackItemWithoutCheck(sp, stackHead)
            
                    stackHead := slt(a, b)
                    ip := add(ip, 1)
                }
                case 0x13 { // OP_SGT
                    evmGasLeft := chargeGas(evmGasLeft, 3)
            
                    let a, b
            
                    popStackCheck(sp, evmGasLeft, 2)
                    a, sp, b := popStackItemWithoutCheck(sp, stackHead)
            
                    stackHead := sgt(a, b)
                    ip := add(ip, 1)
                }
                case 0x14 { // OP_EQ
                    evmGasLeft := chargeGas(evmGasLeft, 3)
            
                    let a, b
            
                    popStackCheck(sp, evmGasLeft, 2)
                    a, sp, b := popStackItemWithoutCheck(sp, stackHead)
            
                    stackHead := eq(a, b)
                    ip := add(ip, 1)
                }
                case 0x15 { // OP_ISZERO
                    evmGasLeft := chargeGas(evmGasLeft, 3)
            
                    let a
            
                    popStackCheck(sp, evmGasLeft, 1)
                    stackHead := iszero(stackHead)
            
                    ip := add(ip, 1)
                }
                case 0x16 { // OP_AND
                    evmGasLeft := chargeGas(evmGasLeft, 3)
            
                    let a, b
            
                    popStackCheck(sp, evmGasLeft, 2)
                    a, sp, b := popStackItemWithoutCheck(sp, stackHead)
            
                    stackHead := and(a,b)
                    ip := add(ip, 1)
                }
                case 0x17 { // OP_OR
                    evmGasLeft := chargeGas(evmGasLeft, 3)
            
                    let a, b
            
                    popStackCheck(sp, evmGasLeft, 2)
                    a, sp, b := popStackItemWithoutCheck(sp, stackHead)
            
                    stackHead := or(a,b)
                    ip := add(ip, 1)
                }
                case 0x18 { // OP_XOR
                    evmGasLeft := chargeGas(evmGasLeft, 3)
            
                    let a, b
            
                    popStackCheck(sp, evmGasLeft, 2)
                    a, sp, b := popStackItemWithoutCheck(sp, stackHead)
            
                    stackHead := xor(a, b)
                    ip := add(ip, 1)
                }
                case 0x19 { // OP_NOT
                    evmGasLeft := chargeGas(evmGasLeft, 3)
            
                    if lt(sp, STACK_OFFSET()) {
                        revertWithGas(evmGasLeft)
                    }
            
                    stackHead := not(stackHead)
            
                    ip := add(ip, 1)
                }
                case 0x1A { // OP_BYTE
                    evmGasLeft := chargeGas(evmGasLeft, 3)
            
                    let i, x
            
                    popStackCheck(sp, evmGasLeft, 2)
                    i, sp, x := popStackItemWithoutCheck(sp, stackHead)
            
                    stackHead := byte(i, x)
                    ip := add(ip, 1)
                }
                case 0x1B { // OP_SHL
                    evmGasLeft := chargeGas(evmGasLeft, 3)
            
                    let shift, value
            
                    popStackCheck(sp, evmGasLeft, 2)
                    shift, sp, value := popStackItemWithoutCheck(sp, stackHead)
            
                    stackHead := shl(shift, value)
                    ip := add(ip, 1)
                }
                case 0x1C { // OP_SHR
                    evmGasLeft := chargeGas(evmGasLeft, 3)
            
                    let shift, value
            
                    popStackCheck(sp, evmGasLeft, 2)
                    shift, sp, value := popStackItemWithoutCheck(sp, stackHead)
            
                    stackHead := shr(shift, value)
                    ip := add(ip, 1)
                }
                case 0x1D { // OP_SAR
                    evmGasLeft := chargeGas(evmGasLeft, 3)
            
                    let shift, value
            
                    popStackCheck(sp, evmGasLeft, 2)
                    shift, sp, value := popStackItemWithoutCheck(sp, stackHead)
            
                    stackHead := sar(shift, value)
                    ip := add(ip, 1)
                }
                case 0x20 { // OP_KECCAK256
                    evmGasLeft := chargeGas(evmGasLeft, 30)
            
                    let offset, size
            
                    popStackCheck(sp, evmGasLeft, 2)
                    offset, sp, size := popStackItemWithoutCheck(sp, stackHead)
            
                    checkMultipleOverflow(offset, size, MEM_OFFSET_INNER(), evmGasLeft)
                    checkMemOverflow(add(MEM_OFFSET_INNER(), add(offset, size)), evmGasLeft)
                    let keccak := keccak256(add(MEM_OFFSET_INNER(), offset), size)
            
                    // When an offset is first accessed (either read or write), memory may trigger 
                    // an expansion, which costs gas.
                    // dynamicGas = 6 * minimum_word_size + memory_expansion_cost
                    // minimum_word_size = (size + 31) / 32
                    let dynamicGas := add(mul(6, shr(5, add(size, 31))), expandMemory(add(offset, size)))
                    evmGasLeft := chargeGas(evmGasLeft, dynamicGas)
            
                    stackHead := keccak
                    ip := add(ip, 1)
                }
                case 0x30 { // OP_ADDRESS
                    evmGasLeft := chargeGas(evmGasLeft, 2)
            
                    sp, stackHead := pushStackItem(sp, address(), evmGasLeft, stackHead)
                    ip := add(ip, 1)
                }
                case 0x31 { // OP_BALANCE
                    evmGasLeft := chargeGas(evmGasLeft, 100)
            
                    let addr
            
                    if lt(sp, STACK_OFFSET()) {
                        revertWithGas(evmGasLeft)
                    }
            
                    addr := stackHead
                    addr := and(addr, 0xffffffffffffffffffffffffffffffffffffffff)
            
                    if iszero($llvm_AlwaysInline_llvm$_warmAddress(addr)) {
                        evmGasLeft := chargeGas(evmGasLeft, 2500)
                    }
            
                    stackHead := balance(addr)
                    ip := add(ip, 1)
                }
                case 0x32 { // OP_ORIGIN
                    evmGasLeft := chargeGas(evmGasLeft, 2)
            
                    sp, stackHead := pushStackItem(sp, origin(), evmGasLeft, stackHead)
                    ip := add(ip, 1)
                }
                case 0x33 { // OP_CALLER
                    evmGasLeft := chargeGas(evmGasLeft, 2)
            
                    sp, stackHead := pushStackItem(sp, caller(), evmGasLeft, stackHead)
                    ip := add(ip, 1)
                }
                case 0x34 { // OP_CALLVALUE
                    evmGasLeft := chargeGas(evmGasLeft, 2)
            
                    sp, stackHead := pushStackItem(sp, callvalue(), evmGasLeft, stackHead)
                    ip := add(ip, 1)
                }
                case 0x35 { // OP_CALLDATALOAD
                    evmGasLeft := chargeGas(evmGasLeft, 3)
                    
                    if iszero(lt(sp, BYTECODE_OFFSET())) {
                        revertWithGas(evmGasLeft)
                    }
                    let i := stackHead
            
                    stackHead := calldataload(i)
            
                    ip := add(ip, 1)
                }
                case 0x36 { // OP_CALLDATASIZE
                    evmGasLeft := chargeGas(evmGasLeft, 2)
            
                    sp, stackHead := pushStackItem(sp, calldatasize(), evmGasLeft, stackHead)
                    ip := add(ip, 1)
                }
                case 0x37 { // OP_CALLDATACOPY
                    evmGasLeft := chargeGas(evmGasLeft, 3)
            
                    let destOffset, offset, size
            
                    popStackCheck(sp, evmGasLeft, 3)
                    destOffset, sp, stackHead := popStackItemWithoutCheck(sp, stackHead)
                    offset, sp, stackHead:= popStackItemWithoutCheck(sp, stackHead)
                    size, sp, stackHead := popStackItemWithoutCheck(sp, stackHead)
            
                    checkMultipleOverflow(offset,size,MEM_OFFSET_INNER(), evmGasLeft)
                    checkMultipleOverflow(destOffset,size,MEM_OFFSET_INNER(), evmGasLeft)
            
                    if or(gt(add(add(offset, size), MEM_OFFSET_INNER()), MAX_POSSIBLE_MEM()), gt(add(add(destOffset, size), MEM_OFFSET_INNER()), MAX_POSSIBLE_MEM())) {
                        $llvm_AlwaysInline_llvm$_memsetToZero(add(destOffset, MEM_OFFSET_INNER()), size)
                    }
            
                    // dynamicGas = 3 * minimum_word_size + memory_expansion_cost
                    // minimum_word_size = (size + 31) / 32
                    let dynamicGas := add(mul(3, shr(5, add(size, 31))), expandMemory(add(destOffset, size)))
                    evmGasLeft := chargeGas(evmGasLeft, dynamicGas)
            
                    calldatacopy(add(destOffset, MEM_OFFSET_INNER()), offset, size)
                    ip := add(ip, 1)
                    
                }
                case 0x38 { // OP_CODESIZE
                    evmGasLeft := chargeGas(evmGasLeft, 2)
            
                    let bytecodeLen := mload(BYTECODE_OFFSET())
                    sp, stackHead := pushStackItem(sp, bytecodeLen, evmGasLeft, stackHead)
                    ip := add(ip, 1)
                }
                case 0x39 { // OP_CODECOPY
                
                    evmGasLeft := chargeGas(evmGasLeft, 3)
            
                    let dst, offset, len
            
                    popStackCheck(sp, evmGasLeft, 3)
                    dst, sp, stackHead := popStackItemWithoutCheck(sp, stackHead)
                    offset, sp, stackHead := popStackItemWithoutCheck(sp, stackHead)
                    len, sp, stackHead := popStackItemWithoutCheck(sp, stackHead)
            
                    // dynamicGas = 3 * minimum_word_size + memory_expansion_cost
                    // minimum_word_size = (size + 31) / 32
                    let dynamicGas := add(mul(3, shr(5, add(len, 31))), expandMemory(add(dst, len)))
                    evmGasLeft := chargeGas(evmGasLeft, dynamicGas)
            
                    dst := add(dst, MEM_OFFSET_INNER())
                    offset := add(add(offset, BYTECODE_OFFSET()), 32)
            
                    checkOverflow(dst,len, evmGasLeft)
                    checkMemOverflow(add(dst, len), evmGasLeft)
                    // Check bytecode overflow
                    if gt(add(offset, len), sub(MEM_OFFSET(), 1)) {
                        revertWithGas(evmGasLeft)
                    }
            
                    $llvm_AlwaysInline_llvm$_memcpy(dst, offset, len)
                    ip := add(ip, 1)
                }
                case 0x3A { // OP_GASPRICE
                    evmGasLeft := chargeGas(evmGasLeft, 2)
            
                    sp, stackHead := pushStackItem(sp, gasprice(), evmGasLeft, stackHead)
                    ip := add(ip, 1)
                }
                case 0x3B { // OP_EXTCODESIZE
                    evmGasLeft := chargeGas(evmGasLeft, 100)
            
                    if lt(sp, STACK_OFFSET()) {
                        revertWithGas(evmGasLeft)
                    }
                    let addr := stackHead
            
                    addr := and(addr, 0xffffffffffffffffffffffffffffffffffffffff)
                    if iszero($llvm_AlwaysInline_llvm$_warmAddress(addr)) {
                        evmGasLeft := chargeGas(evmGasLeft, 2500)
                    }
            
                    // TODO: check, the .sol uses extcodesize directly, but it doesnt seem to work
                    // if a contract is created it works, but if the address is a zkSync's contract
                    // what happens?
                    // sp := pushStackItem(sp, extcodesize(addr), evmGasLeft)
            
                    switch _isEVM(addr) 
                        case 0  { stackHead := extcodesize(addr) }
                        default { stackHead := _fetchDeployedCodeLen(addr) }
                    ip := add(ip, 1)
                }
                case 0x3C { // OP_EXTCODECOPY
                    evmGasLeft, sp, stackHead := performExtCodeCopy(evmGasLeft, sp, stackHead)
                    ip := add(ip, 1)
                }
                case 0x3D { // OP_RETURNDATASIZE
                    evmGasLeft := chargeGas(evmGasLeft, 2)
            
                    let rdz := mload(LAST_RETURNDATA_SIZE_OFFSET())
                    sp, stackHead := pushStackItem(sp, rdz, evmGasLeft, stackHead)
                    ip := add(ip, 1)
                }
                case 0x3E { // OP_RETURNDATACOPY
                    evmGasLeft := chargeGas(evmGasLeft, 3)
            
                    let dest, offset, len
                    popStackCheck(sp, evmGasLeft, 3)
                    dest, sp, stackHead := popStackItemWithoutCheck(sp, stackHead)
                    offset, sp, stackHead := popStackItemWithoutCheck(sp, stackHead)
                    len, sp, stackHead := popStackItemWithoutCheck(sp, stackHead)
            
                    // TODO: check if these conditions are met
                    // The addition offset + size overflows.
                    // offset + size is larger than RETURNDATASIZE.
                    checkOverflow(offset,len, evmGasLeft)
                    if gt(add(offset, len), mload(LAST_RETURNDATA_SIZE_OFFSET())) {
                        revertWithGas(evmGasLeft)
                    }
            
                    // minimum_word_size = (size + 31) / 32
                    // dynamicGas = 3 * minimum_word_size + memory_expansion_cost
                    checkMemOverflow(add(offset, MEM_OFFSET_INNER()), evmGasLeft)
                    let dynamicGas := add(mul(3, shr(5, add(len, 31))), expandMemory(add(dest, len)))
                    evmGasLeft := chargeGas(evmGasLeft, dynamicGas)
            
                    copyActivePtrData(add(MEM_OFFSET_INNER(), dest), offset, len)
                    ip := add(ip, 1)
                }
                case 0x3F { // OP_EXTCODEHASH
                    evmGasLeft := chargeGas(evmGasLeft, 100)
            
                    if lt(sp, STACK_OFFSET()) {
                        revertWithGas(evmGasLeft)
                    }
            
                    let addr := stackHead
                    addr := and(addr, 0xffffffffffffffffffffffffffffffffffffffff)
            
                    if iszero($llvm_AlwaysInline_llvm$_warmAddress(addr)) {
                        evmGasLeft := chargeGas(evmGasLeft, 2500) 
                    }
            
                    ip := add(ip, 1)
                    if iszero(addr) {
                        stackHead := 0
                        continue
                    }
                    stackHead := extcodehash(addr)
                }
                case 0x40 { // OP_BLOCKHASH
                    evmGasLeft := chargeGas(evmGasLeft, 20)
            
                    if iszero(lt(sp, BYTECODE_OFFSET())) {
                        revertWithGas(evmGasLeft)
                    }
                    let blockNumber := stackHead
                    stackHead := blockhash(blockNumber)
            
                    ip := add(ip, 1)
                }
                case 0x41 { // OP_COINBASE
                    evmGasLeft := chargeGas(evmGasLeft, 2)
                    sp, stackHead := pushStackItem(sp, coinbase(), evmGasLeft, stackHead)
                    ip := add(ip, 1)
                }
                case 0x42 { // OP_TIMESTAMP
                    evmGasLeft := chargeGas(evmGasLeft, 2)
                    sp, stackHead := pushStackItem(sp, timestamp(), evmGasLeft, stackHead)
                    ip := add(ip, 1)
                }
                case 0x43 { // OP_NUMBER
                    evmGasLeft := chargeGas(evmGasLeft, 2)
                    sp, stackHead := pushStackItem(sp, number(), evmGasLeft, stackHead)
                    ip := add(ip, 1)
                }
                case 0x44 { // OP_PREVRANDAO
                    evmGasLeft := chargeGas(evmGasLeft, 2)
                    sp, stackHead := pushStackItem(sp, prevrandao(), evmGasLeft, stackHead)
                    ip := add(ip, 1)
                }
                case 0x45 { // OP_GASLIMIT
                    evmGasLeft := chargeGas(evmGasLeft, 2)
                    sp, stackHead := pushStackItem(sp, gaslimit(), evmGasLeft, stackHead)
                    ip := add(ip, 1)
                }
                case 0x46 { // OP_CHAINID
                    evmGasLeft := chargeGas(evmGasLeft, 2)
                    sp, stackHead := pushStackItem(sp, chainid(), evmGasLeft, stackHead)
                    ip := add(ip, 1)
                }
                case 0x47 { // OP_SELFBALANCE
                    evmGasLeft := chargeGas(evmGasLeft, 5)
                    sp, stackHead := pushStackItem(sp, selfbalance(), evmGasLeft, stackHead)
                    ip := add(ip, 1)
                }
                case 0x48 { // OP_BASEFEE
                    evmGasLeft := chargeGas(evmGasLeft, 2)
                    sp, stackHead := pushStackItem(sp, basefee(), evmGasLeft, stackHead)
                    ip := add(ip, 1)
                }
                case 0x50 { // OP_POP
                    evmGasLeft := chargeGas(evmGasLeft, 2)
            
                    let _y
            
                    _y, sp, stackHead := popStackItem(sp, evmGasLeft, stackHead)
                    ip := add(ip, 1)
                }
                case 0x51 { // OP_MLOAD
                    evmGasLeft := chargeGas(evmGasLeft, 3)
            
                    if lt(sp, STACK_OFFSET()) {
                        revertWithGas(evmGasLeft)
                    }
            
                    let offset := stackHead
            
                    checkOverflow(offset, MEM_OFFSET_INNER(), evmGasLeft)
                    checkMemOverflow(add(offset, MEM_OFFSET_INNER()), evmGasLeft)
                    let expansionGas := expandMemory(add(offset, 32))
                    evmGasLeft := chargeGas(evmGasLeft, expansionGas)
            
                    stackHead := mload(add(MEM_OFFSET_INNER(), offset))
            
                    ip := add(ip, 1)
                }
                case 0x52 { // OP_MSTORE
                    evmGasLeft := chargeGas(evmGasLeft, 3)
            
                    let offset, value
            
                    popStackCheck(sp, evmGasLeft, 2)
                    offset, sp, stackHead := popStackItemWithoutCheck(sp, stackHead)
                    value, sp, stackHead := popStackItemWithoutCheck(sp, stackHead)
            
                    checkOverflow(offset, MEM_OFFSET_INNER(), evmGasLeft)
                    checkMemOverflow(add(offset, MEM_OFFSET_INNER()), evmGasLeft)
                    let expansionGas := expandMemory(add(offset, 32))
                    evmGasLeft := chargeGas(evmGasLeft, expansionGas)
            
                    mstore(add(MEM_OFFSET_INNER(), offset), value)
                    ip := add(ip, 1)
                }
                case 0x53 { // OP_MSTORE8
                    evmGasLeft := chargeGas(evmGasLeft, 3)
            
                    let offset, value
            
                    popStackCheck(sp, evmGasLeft, 2)
                    offset, sp, stackHead := popStackItemWithoutCheck(sp, stackHead)
                    value, sp, stackHead := popStackItemWithoutCheck(sp, stackHead)
            
                    checkOverflow(offset, MEM_OFFSET_INNER(), evmGasLeft)
                    checkMemOverflow(add(offset, MEM_OFFSET_INNER()), evmGasLeft)
                    let expansionGas := expandMemory(add(offset, 1))
                    evmGasLeft := chargeGas(evmGasLeft, expansionGas)
            
                    mstore8(add(MEM_OFFSET_INNER(), offset), value)
                    ip := add(ip, 1)
                }
                case 0x54 { // OP_SLOAD
                
                    evmGasLeft := chargeGas(evmGasLeft, 100)
            
                    let key, value, isWarm
            
                    if lt(sp, STACK_OFFSET()) {
                        revertWithGas(evmGasLeft)
                    }
                    key := stackHead
            
                    let wasWarm := isSlotWarm(key)
            
                    if iszero(wasWarm) {
                        evmGasLeft := chargeGas(evmGasLeft, 2000)
                    }
            
                    value := sload(key)
            
                    if iszero(wasWarm) {
                        let _wasW, _orgV := warmSlot(key, value)
                    }
            
                    stackHead := value
            
                    ip := add(ip, 1)
                }
                case 0x55 { // OP_SSTORE
                    evmGasLeft := chargeGas(evmGasLeft, 100)
            
                    if isStatic {
                        revertWithGas(evmGasLeft)
                    }
            
                    let key, value, gasSpent
            
                    popStackCheck(sp, evmGasLeft, 2)
                    key, sp, stackHead := popStackItemWithoutCheck(sp, stackHead)
                    value, sp, stackHead := popStackItemWithoutCheck(sp, stackHead)
            
                    ip := add(ip, 1)
                    {
                        // Here it is okay to read before we charge since we known anyway that
                        // the context has enough funds to compensate at least for the read.
                        // Im not sure if we need this before: require(gasLeft > GAS_CALL_STIPEND);
                        let currentValue := sload(key)
                        let wasWarm, originalValue := warmSlot(key, currentValue)
            
                        if eq(value, currentValue) {
                            continue
                        }
            
                        if eq(originalValue, currentValue) {
                            gasSpent := 19900
                            if originalValue {
                                gasSpent := 2800
                            }
                        }
            
                        if iszero(wasWarm) {
                            gasSpent := add(gasSpent, 2100)
                        }
                    }
            
                    evmGasLeft := chargeGas(evmGasLeft, gasSpent)
                    sstore(key, value)
                    
                }
                // NOTE: We don't currently do full jumpdest validation
                // (i.e. validating a jumpdest isn't in PUSH data)
                case 0x56 { // OP_JUMP
                    evmGasLeft := chargeGas(evmGasLeft, 8)
            
                    let counter
            
                    counter, sp, stackHead := popStackItem(sp, evmGasLeft, stackHead)
            
                    ip := add(add(BYTECODE_OFFSET(), 32), counter)
            
                    // Check next opcode is JUMPDEST
                    let nextOpcode := readIP(ip,maxAcceptablePos)
                    if iszero(eq(nextOpcode, 0x5B)) {
                        revertWithGas(evmGasLeft)
                    }
            
                    // execute JUMPDEST immediately
                    evmGasLeft := chargeGas(evmGasLeft, 1)
                    ip := add(ip, 1)
                }
                case 0x57 { // OP_JUMPI
                    evmGasLeft := chargeGas(evmGasLeft, 10)
            
                    let counter, b
            
                    popStackCheck(sp, evmGasLeft, 2)
                    counter, sp, stackHead := popStackItemWithoutCheck(sp, stackHead)
                    b, sp, stackHead := popStackItemWithoutCheck(sp, stackHead)
            
                    if iszero(b) {
                        ip := add(ip, 1)
                        continue
                    }
            
                    ip := add(add(BYTECODE_OFFSET(), 32), counter)
            
                    // Check next opcode is JUMPDEST
                    let nextOpcode := readIP(ip,maxAcceptablePos)
                    if iszero(eq(nextOpcode, 0x5B)) {
                        revertWithGas(evmGasLeft)
                    }
            
                    // execute JUMPDEST immediately
                    evmGasLeft := chargeGas(evmGasLeft, 1)
                    ip := add(ip, 1)
                }
                case 0x58 { // OP_PC
                    evmGasLeft := chargeGas(evmGasLeft, 2)
                    ip := add(ip, 1)
            
                    // PC = ip - 32 (bytecode size) - 1 (current instruction)
                    sp, stackHead := pushStackItem(sp, sub(sub(ip, BYTECODE_OFFSET()), 33), evmGasLeft, stackHead)
                }
                case 0x59 { // OP_MSIZE
                    evmGasLeft := chargeGas(evmGasLeft,2)
            
                    let size
            
                    size := mload(MEM_OFFSET())
                    size := shl(5,size)
                    sp, stackHead := pushStackItem(sp,size, evmGasLeft, stackHead)
                    ip := add(ip, 1)
                }
                case 0x5A { // OP_GAS
                    evmGasLeft := chargeGas(evmGasLeft, 2)
            
                    sp, stackHead := pushStackItem(sp, evmGasLeft, evmGasLeft, stackHead)
                    ip := add(ip, 1)
                }
                case 0x5B { // OP_JUMPDEST
                    evmGasLeft := chargeGas(evmGasLeft, 1)
                    ip := add(ip, 1)
                }
                case 0x5C { // OP_TLOAD
                    evmGasLeft := chargeGas(evmGasLeft, 100)
            
                    if lt(sp, STACK_OFFSET()) {
                        revertWithGas(evmGasLeft)
                    }
                    let key := stackHead
            
                    stackHead := tload(key)
                    ip := add(ip, 1)
                }
                case 0x5D { // OP_TSTORE
                    evmGasLeft := chargeGas(evmGasLeft, 100)
            
                    if isStatic {
                        revertWithGas(evmGasLeft)
                    }
            
                    let key, value
                    popStackCheck(sp, evmGasLeft, 2)
                    key, sp, stackHead := popStackItemWithoutCheck(sp, stackHead)
                    value, sp, stackHead := popStackItemWithoutCheck(sp, stackHead)
            
                    tstore(key, value)
                    ip := add(ip, 1)
                }
                case 0x5E { // OP_MCOPY
                    let destOffset, offset, size
                    popStackCheck(sp, evmGasLeft, 3)
                    destOffset, sp, stackHead := popStackItemWithoutCheck(sp, stackHead)
                    offset, sp, stackHead := popStackItemWithoutCheck(sp, stackHead)
                    size, sp, stackHead := popStackItemWithoutCheck(sp, stackHead)
            
                    checkMemOverflow(add(add(offset, MEM_OFFSET_INNER()), size), evmGasLeft)
                    checkMemOverflow(add(add(destOffset, MEM_OFFSET_INNER()), size), evmGasLeft)
            
                    expandMemory(add(destOffset, size))
                    expandMemory(add(offset, size))
            
                    mcopy(add(destOffset, MEM_OFFSET_INNER()), add(offset, MEM_OFFSET_INNER()), size)
                    ip := add(ip, 1)
                }
                case 0x5F { // OP_PUSH0
                    evmGasLeft := chargeGas(evmGasLeft, 2)
            
                    let value := 0
            
                    sp, stackHead := pushStackItem(sp, value, evmGasLeft, stackHead)
                    ip := add(ip, 1)
                }
                case 0x60 { // OP_PUSH1
                    evmGasLeft := chargeGas(evmGasLeft, 3)
            
                    ip := add(ip, 1)
                    let value := readBytes(ip,maxAcceptablePos,1)
            
                    sp, stackHead := pushStackItem(sp, value, evmGasLeft, stackHead)
                    ip := add(ip, 1)
                }
                case 0x61 { // OP_PUSH2
                    evmGasLeft := chargeGas(evmGasLeft, 3)
            
                    ip := add(ip, 1)
                    let value := readBytes(ip,maxAcceptablePos,2)
            
                    sp, stackHead := pushStackItem(sp, value, evmGasLeft, stackHead)
                    ip := add(ip, 2)
                }     
                case 0x62 { // OP_PUSH3
                    evmGasLeft := chargeGas(evmGasLeft, 3)
            
                    ip := add(ip, 1)
                    let value := readBytes(ip,maxAcceptablePos,3)
            
                    sp, stackHead := pushStackItem(sp, value, evmGasLeft, stackHead)
                    ip := add(ip, 3)
                }
                case 0x63 { // OP_PUSH4
                    evmGasLeft := chargeGas(evmGasLeft, 3)
            
                    ip := add(ip, 1)
                    let value := readBytes(ip,maxAcceptablePos,4)
            
                    sp, stackHead := pushStackItem(sp, value, evmGasLeft, stackHead)
                    ip := add(ip, 4)
                }
                case 0x64 { // OP_PUSH5
                    evmGasLeft := chargeGas(evmGasLeft, 3)
            
                    ip := add(ip, 1)
                    let value := readBytes(ip,maxAcceptablePos,5)
            
                    sp, stackHead := pushStackItem(sp, value, evmGasLeft, stackHead)
                    ip := add(ip, 5)
                }
                case 0x65 { // OP_PUSH6
                    evmGasLeft := chargeGas(evmGasLeft, 3)
            
                    ip := add(ip, 1)
                    let value := readBytes(ip,maxAcceptablePos,6)
            
                    sp, stackHead := pushStackItem(sp, value, evmGasLeft, stackHead)
                    ip := add(ip, 6)
                }
                case 0x66 { // OP_PUSH7
                    evmGasLeft := chargeGas(evmGasLeft, 3)
            
                    ip := add(ip, 1)
                    let value := readBytes(ip,maxAcceptablePos,7)
            
                    sp, stackHead := pushStackItem(sp, value, evmGasLeft, stackHead)
                    ip := add(ip, 7)
                }
                case 0x67 { // OP_PUSH8
                    evmGasLeft := chargeGas(evmGasLeft, 3)
            
                    ip := add(ip, 1)
                    let value := readBytes(ip,maxAcceptablePos,8)
            
                    sp, stackHead := pushStackItem(sp, value, evmGasLeft, stackHead)
                    ip := add(ip, 8)
                }
                case 0x68 { // OP_PUSH9
                    evmGasLeft := chargeGas(evmGasLeft, 3)
            
                    ip := add(ip, 1)
                    let value := readBytes(ip,maxAcceptablePos,9)
            
                    sp, stackHead := pushStackItem(sp, value, evmGasLeft, stackHead)
                    ip := add(ip, 9)
                }
                case 0x69 { // OP_PUSH10
                    evmGasLeft := chargeGas(evmGasLeft, 3)
            
                    ip := add(ip, 1)
                    let value := readBytes(ip,maxAcceptablePos,10)
            
                    sp, stackHead := pushStackItem(sp, value, evmGasLeft, stackHead)
                    ip := add(ip, 10)
                }
                case 0x6A { // OP_PUSH11
                    evmGasLeft := chargeGas(evmGasLeft, 3)
            
                    ip := add(ip, 1)
                    let value := readBytes(ip,maxAcceptablePos,11)
            
                    sp, stackHead := pushStackItem(sp, value, evmGasLeft, stackHead)
                    ip := add(ip, 11)
                }
                case 0x6B { // OP_PUSH12
                    evmGasLeft := chargeGas(evmGasLeft, 3)
            
                    ip := add(ip, 1)
                    let value := readBytes(ip,maxAcceptablePos,12)
            
                    sp, stackHead := pushStackItem(sp, value, evmGasLeft, stackHead)
                    ip := add(ip, 12)
                }
                case 0x6C { // OP_PUSH13
                    evmGasLeft := chargeGas(evmGasLeft, 3)
            
                    ip := add(ip, 1)
                    let value := readBytes(ip,maxAcceptablePos,13)
            
                    sp, stackHead := pushStackItem(sp, value, evmGasLeft, stackHead)
                    ip := add(ip, 13)
                }
                case 0x6D { // OP_PUSH14
                    evmGasLeft := chargeGas(evmGasLeft, 3)
            
                    ip := add(ip, 1)
                    let value := readBytes(ip,maxAcceptablePos,14)
            
                    sp, stackHead := pushStackItem(sp, value, evmGasLeft, stackHead)
                    ip := add(ip, 14)
                }
                case 0x6E { // OP_PUSH15
                    evmGasLeft := chargeGas(evmGasLeft, 3)
            
                    ip := add(ip, 1)
                    let value := readBytes(ip,maxAcceptablePos,15)
            
                    sp, stackHead := pushStackItem(sp, value, evmGasLeft, stackHead)
                    ip := add(ip, 15)
                }
                case 0x6F { // OP_PUSH16
                    evmGasLeft := chargeGas(evmGasLeft, 3)
            
                    ip := add(ip, 1)
                    let value := readBytes(ip,maxAcceptablePos,16)
            
                    sp, stackHead := pushStackItem(sp, value, evmGasLeft, stackHead)
                    ip := add(ip, 16)
                }
                case 0x70 { // OP_PUSH17
                    evmGasLeft := chargeGas(evmGasLeft, 3)
            
                    ip := add(ip, 1)
                    let value := readBytes(ip,maxAcceptablePos,17)
            
                    sp, stackHead := pushStackItem(sp, value, evmGasLeft, stackHead)
                    ip := add(ip, 17)
                }
                case 0x71 { // OP_PUSH18
                    evmGasLeft := chargeGas(evmGasLeft, 3)
            
                    ip := add(ip, 1)
                    let value := readBytes(ip,maxAcceptablePos,18)
            
                    sp, stackHead := pushStackItem(sp, value, evmGasLeft, stackHead)
                    ip := add(ip, 18)
                }
                case 0x72 { // OP_PUSH19
                    evmGasLeft := chargeGas(evmGasLeft, 3)
            
                    ip := add(ip, 1)
                    let value := readBytes(ip,maxAcceptablePos,19)
            
                    sp, stackHead := pushStackItem(sp, value, evmGasLeft, stackHead)
                    ip := add(ip, 19)
                }
                case 0x73 { // OP_PUSH20
                    evmGasLeft := chargeGas(evmGasLeft, 3)
            
                    ip := add(ip, 1)
                    let value := readBytes(ip,maxAcceptablePos,20)
            
                    sp, stackHead := pushStackItem(sp, value, evmGasLeft, stackHead)
                    ip := add(ip, 20)
                }
                case 0x74 { // OP_PUSH21
                    evmGasLeft := chargeGas(evmGasLeft, 3)
            
                    ip := add(ip, 1)
                    let value := readBytes(ip,maxAcceptablePos,21)
            
                    sp, stackHead := pushStackItem(sp, value, evmGasLeft, stackHead)
                    ip := add(ip, 21)
                }
                case 0x75 { // OP_PUSH22
                    evmGasLeft := chargeGas(evmGasLeft, 3)
            
                    ip := add(ip, 1)
                    let value := readBytes(ip,maxAcceptablePos,22)
            
                    sp, stackHead := pushStackItem(sp, value, evmGasLeft, stackHead)
                    ip := add(ip, 22)
                }
                case 0x76 { // OP_PUSH23
                    evmGasLeft := chargeGas(evmGasLeft, 3)
            
                    ip := add(ip, 1)
                    let value := readBytes(ip,maxAcceptablePos,23)
            
                    sp, stackHead := pushStackItem(sp, value, evmGasLeft, stackHead)
                    ip := add(ip, 23)
                }
                case 0x77 { // OP_PUSH24
                    evmGasLeft := chargeGas(evmGasLeft, 3)
            
                    ip := add(ip, 1)
                    let value := readBytes(ip,maxAcceptablePos,24)
            
                    sp, stackHead := pushStackItem(sp, value, evmGasLeft, stackHead)
                    ip := add(ip, 24)
                }
                case 0x78 { // OP_PUSH25
                    evmGasLeft := chargeGas(evmGasLeft, 3)
            
                    ip := add(ip, 1)
                    let value := readBytes(ip,maxAcceptablePos,25)
            
                    sp, stackHead := pushStackItem(sp, value, evmGasLeft, stackHead)
                    ip := add(ip, 25)
                }
                case 0x79 { // OP_PUSH26
                    evmGasLeft := chargeGas(evmGasLeft, 3)
            
                    ip := add(ip, 1)
                    let value := readBytes(ip,maxAcceptablePos,26)
            
                    sp, stackHead := pushStackItem(sp, value, evmGasLeft, stackHead)
                    ip := add(ip, 26)
                }
                case 0x7A { // OP_PUSH27
                    evmGasLeft := chargeGas(evmGasLeft, 3)
            
                    ip := add(ip, 1)
                    let value := readBytes(ip,maxAcceptablePos,27)
            
                    sp, stackHead := pushStackItem(sp, value, evmGasLeft, stackHead)
                    ip := add(ip, 27)
                }
                case 0x7B { // OP_PUSH28
                    evmGasLeft := chargeGas(evmGasLeft, 3)
            
                    ip := add(ip, 1)
                    let value := readBytes(ip,maxAcceptablePos,28)
            
                    sp, stackHead := pushStackItem(sp, value, evmGasLeft, stackHead)
                    ip := add(ip, 28)
                }
                case 0x7C { // OP_PUSH29
                    evmGasLeft := chargeGas(evmGasLeft, 3)
            
                    ip := add(ip, 1)
                    let value := readBytes(ip,maxAcceptablePos,29)
            
                    sp, stackHead := pushStackItem(sp, value, evmGasLeft, stackHead)
                    ip := add(ip, 29)
                }
                case 0x7D { // OP_PUSH30
                    evmGasLeft := chargeGas(evmGasLeft, 3)
            
                    ip := add(ip, 1)
                    let value := readBytes(ip,maxAcceptablePos,30)
            
                    sp, stackHead := pushStackItem(sp, value, evmGasLeft, stackHead)
                    ip := add(ip, 30)
                }
                case 0x7E { // OP_PUSH31
                    evmGasLeft := chargeGas(evmGasLeft, 3)
            
                    ip := add(ip, 1)
                    let value := readBytes(ip,maxAcceptablePos,31)
            
                    sp, stackHead := pushStackItem(sp, value, evmGasLeft, stackHead)
                    ip := add(ip, 31)
                }
                case 0x7F { // OP_PUSH32
                    evmGasLeft := chargeGas(evmGasLeft, 3)
            
                    ip := add(ip, 1)
                    let value := readBytes(ip,maxAcceptablePos,32)
            
                    sp, stackHead := pushStackItem(sp, value, evmGasLeft, stackHead)
                    ip := add(ip, 32)
                }
                case 0x80 { // OP_DUP1
                    evmGasLeft := chargeGas(evmGasLeft, 3)
                    sp, stackHead := pushStackItem(sp, stackHead, evmGasLeft, stackHead)
                    ip := add(ip, 1)
                }
                case 0x81 { // OP_DUP2
                    sp, evmGasLeft, stackHead := dupStackItem(sp, evmGasLeft, 2, stackHead)
                    ip := add(ip, 1)
                }
                case 0x82 { // OP_DUP3
                    sp, evmGasLeft, stackHead := dupStackItem(sp, evmGasLeft, 3, stackHead)
                    ip := add(ip, 1)
                }
                case 0x83 { // OP_DUP4    
                    sp, evmGasLeft, stackHead := dupStackItem(sp, evmGasLeft, 4, stackHead)
                    ip := add(ip, 1)
                }
                case 0x84 { // OP_DUP5
                    sp, evmGasLeft, stackHead := dupStackItem(sp, evmGasLeft, 5, stackHead)
                    ip := add(ip, 1)
                }
                case 0x85 { // OP_DUP6
                    sp, evmGasLeft, stackHead := dupStackItem(sp, evmGasLeft, 6, stackHead)
                    ip := add(ip, 1)
                }
                case 0x86 { // OP_DUP7    
                    sp, evmGasLeft, stackHead := dupStackItem(sp, evmGasLeft, 7, stackHead)
                    ip := add(ip, 1)
                }
                case 0x87 { // OP_DUP8
                    sp, evmGasLeft, stackHead := dupStackItem(sp, evmGasLeft, 8, stackHead)
                    ip := add(ip, 1)
                }
                case 0x88 { // OP_DUP9
                    sp, evmGasLeft, stackHead := dupStackItem(sp, evmGasLeft, 9, stackHead)
                    ip := add(ip, 1)
                }
                case 0x89 { // OP_DUP10   
                    sp, evmGasLeft, stackHead := dupStackItem(sp, evmGasLeft, 10, stackHead)
                    ip := add(ip, 1)
                }
                case 0x8A { // OP_DUP11
                    sp, evmGasLeft, stackHead := dupStackItem(sp, evmGasLeft, 11, stackHead)
                    ip := add(ip, 1)
                }
                case 0x8B { // OP_DUP12
                    sp, evmGasLeft, stackHead := dupStackItem(sp, evmGasLeft, 12, stackHead)
                    ip := add(ip, 1)
                }
                case 0x8C { // OP_DUP13
                    sp, evmGasLeft, stackHead := dupStackItem(sp, evmGasLeft, 13, stackHead)
                    ip := add(ip, 1)
                }
                case 0x8D { // OP_DUP14
                    sp, evmGasLeft, stackHead := dupStackItem(sp, evmGasLeft, 14, stackHead)
                    ip := add(ip, 1)
                }
                case 0x8E { // OP_DUP15
                    sp, evmGasLeft, stackHead := dupStackItem(sp, evmGasLeft, 15, stackHead)
                    ip := add(ip, 1)
                }
                case 0x8F { // OP_DUP16
                    sp, evmGasLeft, stackHead := dupStackItem(sp, evmGasLeft, 16, stackHead)
                    ip := add(ip, 1)
                }
                case 0x90 { // OP_SWAP1 
                    evmGasLeft, stackHead := swapStackItem(sp, evmGasLeft, 1, stackHead)
                    ip := add(ip, 1)
                }
                case 0x91 { // OP_SWAP2
                    evmGasLeft, stackHead := swapStackItem(sp, evmGasLeft, 2, stackHead)
                    ip := add(ip, 1)
                }
                case 0x92 { // OP_SWAP3
                    evmGasLeft, stackHead := swapStackItem(sp, evmGasLeft, 3, stackHead)
                    ip := add(ip, 1)
                }
                case 0x93 { // OP_SWAP4    
                    evmGasLeft, stackHead := swapStackItem(sp, evmGasLeft, 4, stackHead)
                    ip := add(ip, 1)
                }
                case 0x94 { // OP_SWAP5
                    evmGasLeft, stackHead := swapStackItem(sp, evmGasLeft, 5, stackHead)
                    ip := add(ip, 1)
                }
                case 0x95 { // OP_SWAP6
                    evmGasLeft, stackHead := swapStackItem(sp, evmGasLeft, 6, stackHead)
                    ip := add(ip, 1)
                }
                case 0x96 { // OP_SWAP7    
                    evmGasLeft, stackHead := swapStackItem(sp, evmGasLeft, 7, stackHead)
                    ip := add(ip, 1)
                }
                case 0x97 { // OP_SWAP8
                    evmGasLeft, stackHead := swapStackItem(sp, evmGasLeft, 8, stackHead)
                    ip := add(ip, 1)
                }
                case 0x98 { // OP_SWAP9
                    evmGasLeft, stackHead := swapStackItem(sp, evmGasLeft, 9, stackHead)
                    ip := add(ip, 1)
                }
                case 0x99 { // OP_SWAP10   
                    evmGasLeft, stackHead := swapStackItem(sp, evmGasLeft, 10, stackHead)
                    ip := add(ip, 1)
                }
                case 0x9A { // OP_SWAP11
                    evmGasLeft, stackHead := swapStackItem(sp, evmGasLeft, 11, stackHead)
                    ip := add(ip, 1)
                }
                case 0x9B { // OP_SWAP12
                    evmGasLeft, stackHead := swapStackItem(sp, evmGasLeft, 12, stackHead)
                    ip := add(ip, 1)
                }
                case 0x9C { // OP_SWAP13
                    evmGasLeft, stackHead := swapStackItem(sp, evmGasLeft, 13, stackHead)
                    ip := add(ip, 1)
                }
                case 0x9D { // OP_SWAP14
                    evmGasLeft, stackHead := swapStackItem(sp, evmGasLeft, 14, stackHead)
                    ip := add(ip, 1)
                }
                case 0x9E { // OP_SWAP15
                    evmGasLeft, stackHead := swapStackItem(sp, evmGasLeft, 15, stackHead)
                    ip := add(ip, 1)
                }
                case 0x9F { // OP_SWAP16
                    evmGasLeft, stackHead := swapStackItem(sp, evmGasLeft, 16, stackHead)
                    ip := add(ip, 1)
                }
                case 0xA0 { // OP_LOG0
                    evmGasLeft := chargeGas(evmGasLeft, 375)
            
                    if isStatic {
                        revertWithGas(evmGasLeft)
                    }
            
                    let offset, size
                    popStackCheck(sp, evmGasLeft, 2)
                    offset, sp, stackHead := popStackItemWithoutCheck(sp, stackHead)
                    size, sp, stackHead := popStackItemWithoutCheck(sp, stackHead)
            
                    checkMultipleOverflow(offset, size,MEM_OFFSET_INNER(), evmGasLeft)
                    checkMemOverflow(add(add(offset, MEM_OFFSET_INNER()), size), evmGasLeft)
            
                    // dynamicGas = 375 * topic_count + 8 * size + memory_expansion_cost
                    let dynamicGas := add(shl(3, size), expandMemory(add(offset, size)))
                    evmGasLeft := chargeGas(evmGasLeft, dynamicGas)
            
                    log0(add(offset, MEM_OFFSET_INNER()), size)
                    ip := add(ip, 1)
                }
                case 0xA1 { // OP_LOG1
                    evmGasLeft := chargeGas(evmGasLeft, 375)
            
                    if isStatic {
                        revertWithGas(evmGasLeft)
                    }
            
                    let offset, size, topic1
                    popStackCheck(sp, evmGasLeft, 3)
                    offset, sp, stackHead := popStackItemWithoutCheck(sp, stackHead)
                    size, sp, stackHead := popStackItemWithoutCheck(sp, stackHead)
                    topic1, sp, stackHead := popStackItemWithoutCheck(sp, stackHead)
            
                    checkMultipleOverflow(offset, size,MEM_OFFSET_INNER(), evmGasLeft)
                    checkMemOverflow(add(add(offset, MEM_OFFSET_INNER()), size), evmGasLeft)
            
                    // dynamicGas = 375 * topic_count + 8 * size + memory_expansion_cost
                    let dynamicGas := add(shl(3, size), expandMemory(add(offset, size)))
                    dynamicGas := add(dynamicGas, 375)
                    evmGasLeft := chargeGas(evmGasLeft, dynamicGas)
            
                    log1(add(offset, MEM_OFFSET_INNER()), size, topic1)
                    ip := add(ip, 1)
                }
                case 0xA2 { // OP_LOG2
                    evmGasLeft := chargeGas(evmGasLeft, 375)
                    if isStatic {
                        revertWithGas(evmGasLeft)
                    }
            
                    let offset, size
                    popStackCheck(sp, evmGasLeft, 2)
                    offset, sp, stackHead := popStackItemWithoutCheck(sp, stackHead)
                    size, sp, stackHead := popStackItemWithoutCheck(sp, stackHead)
            
                    checkMultipleOverflow(offset, size,MEM_OFFSET_INNER(), evmGasLeft)
                    checkMemOverflow(add(add(offset, MEM_OFFSET_INNER()), size), evmGasLeft)
            
                    // dynamicGas = 375 * topic_count + 8 * size + memory_expansion_cost
                    let dynamicGas := add(shl(3, size), expandMemory(add(offset, size)))
                    dynamicGas := add(dynamicGas, 750)
                    evmGasLeft := chargeGas(evmGasLeft, dynamicGas)
            
                    {
                        let topic1, topic2
                        popStackCheck(sp, evmGasLeft, 2)
                        topic1, sp, stackHead := popStackItemWithoutCheck(sp, stackHead)
                        topic2, sp, stackHead := popStackItemWithoutCheck(sp, stackHead)
                        log2(add(offset, MEM_OFFSET_INNER()), size, topic1, topic2)
                    }
                    ip := add(ip, 1)
                }
                case 0xA3 { // OP_LOG3
                    evmGasLeft := chargeGas(evmGasLeft, 375)
            
                    if isStatic {
                        revertWithGas(evmGasLeft)
                    }
            
                    let offset, size
                    popStackCheck(sp, evmGasLeft, 2)
                    offset, sp, stackHead := popStackItemWithoutCheck(sp, stackHead)
                    size, sp, stackHead := popStackItemWithoutCheck(sp, stackHead)
            
                    checkMultipleOverflow(offset, size,MEM_OFFSET_INNER(), evmGasLeft)
            
                    checkMemOverflow(add(add(offset, MEM_OFFSET_INNER()), size), evmGasLeft)
            
                    // dynamicGas = 375 * topic_count + 8 * size + memory_expansion_cost
                    let dynamicGas := add(shl(3, size), expandMemory(add(offset, size)))
                    dynamicGas := add(dynamicGas, 1125)
                    evmGasLeft := chargeGas(evmGasLeft, dynamicGas)
            
                    {
                        let topic1, topic2, topic3
                        popStackCheck(sp, evmGasLeft, 3)
                        topic1, sp, stackHead := popStackItemWithoutCheck(sp, stackHead)
                        topic2, sp, stackHead := popStackItemWithoutCheck(sp, stackHead)
                        topic3, sp, stackHead := popStackItemWithoutCheck(sp, stackHead)
                        log3(add(offset, MEM_OFFSET_INNER()), size, topic1, topic2, topic3)
                    }     
                    ip := add(ip, 1)
                }
                case 0xA4 { // OP_LOG4
                    evmGasLeft := chargeGas(evmGasLeft, 375)
            
                    if isStatic {
                        revertWithGas(evmGasLeft)
                    }
            
                    let offset, size
                    popStackCheck(sp, evmGasLeft, 2)
                    offset, sp, stackHead := popStackItemWithoutCheck(sp, stackHead)
                    size, sp, stackHead := popStackItemWithoutCheck(sp, stackHead)
            
                    checkMultipleOverflow(offset, size,MEM_OFFSET_INNER(), evmGasLeft)
                    checkMemOverflow(add(add(offset, MEM_OFFSET_INNER()), size), evmGasLeft)
            
                    // dynamicGas = 375 * topic_count + 8 * size + memory_expansion_cost
                    let dynamicGas := add(shl(3, size), expandMemory(add(offset, size)))
                    dynamicGas := add(dynamicGas, 1500)
                    evmGasLeft := chargeGas(evmGasLeft, dynamicGas)
            
                    {
                        let topic1, topic2, topic3, topic4
                        popStackCheck(sp, evmGasLeft, 4)
                        topic1, sp, stackHead := popStackItemWithoutCheck(sp, stackHead)
                        topic2, sp, stackHead := popStackItemWithoutCheck(sp, stackHead)
                        topic3, sp, stackHead := popStackItemWithoutCheck(sp, stackHead)
                        topic4, sp, stackHead := popStackItemWithoutCheck(sp, stackHead)
                        log4(add(offset, MEM_OFFSET_INNER()), size, topic1, topic2, topic3, topic4)
                    }     
                    ip := add(ip, 1)
                }
                case 0xF0 { // OP_CREATE
                    evmGasLeft, sp, stackHead := performCreate(evmGasLeft, sp, isStatic, stackHead)
                    ip := add(ip, 1)
                }
                case 0xF1 { // OP_CALL
                    evmGasLeft := chargeGas(evmGasLeft, 100)
            
                    let gasUsed
            
                    // A function was implemented in order to avoid stack depth errors.
                    gasUsed, sp, stackHead := performCall(sp, evmGasLeft, isStatic, stackHead)
            
                    // Check if the following is ok
                    evmGasLeft := chargeGas(evmGasLeft, gasUsed)
                    ip := add(ip, 1)
                }
                case 0xF3 { // OP_RETURN
                    let offset,size
            
                    popStackCheck(sp, evmGasLeft, 2)
                    offset, sp, stackHead := popStackItemWithoutCheck(sp, stackHead)
                    size, sp, stackHead := popStackItemWithoutCheck(sp, stackHead)
            
                    checkOverflow(offset,size, evmGasLeft)
                    evmGasLeft := chargeGas(evmGasLeft,expandMemory(add(offset,size)))
            
                    returnLen := size
                    checkOverflow(offset,MEM_OFFSET_INNER(), evmGasLeft)
                    returnOffset := add(MEM_OFFSET_INNER(), offset)
                    break
                }
                case 0xF4 { // OP_DELEGATECALL
                    evmGasLeft := chargeGas(evmGasLeft, 100)
            
                    let gasUsed
                    sp, isStatic, gasUsed, stackHead := delegateCall(sp, isStatic, evmGasLeft, stackHead)
            
                    evmGasLeft := chargeGas(evmGasLeft, gasUsed)
                    ip := add(ip, 1)
                }
                case 0xF5 { // OP_CREATE2
                    let result, addr
                    evmGasLeft, sp, result, addr, stackHead := performCreate2(evmGasLeft, sp, isStatic, stackHead)
                    switch result
                    case 0 { sp, stackHead := pushStackItem(sp, 0, evmGasLeft, stackHead) }
                    default { sp, stackHead := pushStackItem(sp, addr, evmGasLeft, stackHead) }
                    ip := add(ip, 1)
                }
                case 0xFA { // OP_STATICCALL
                    evmGasLeft := chargeGas(evmGasLeft, 100)
            
                    let gasUsed
                    gasUsed, sp, stackHead := performStaticCall(sp,evmGasLeft, stackHead)
                    evmGasLeft := chargeGas(evmGasLeft,gasUsed)
                    ip := add(ip, 1)
                }
                case 0xFD { // OP_REVERT
                    let offset,size
            
                    popStackCheck(sp, evmGasLeft, 2)
                    offset, sp, stackHead := popStackItemWithoutCheck(sp, stackHead)
                    size, sp, stackHead := popStackItemWithoutCheck(sp, stackHead)
            
                    ensureAcceptableMemLocation(offset)
                    ensureAcceptableMemLocation(size)
                    evmGasLeft := chargeGas(evmGasLeft,expandMemory(add(offset,size)))
            
                    offset := add(offset, MEM_OFFSET_INNER())
                    offset,size := addGasIfEvmRevert(isCallerEVM,offset,size,evmGasLeft)
            
                    revert(offset,size)
                }
                case 0xFE { // OP_INVALID
                    evmGasLeft := 0
            
                    revertWithGas(evmGasLeft)
                }
                default {
                    printString("INVALID OPCODE")
                    printHex(opcode)
                    revert(0, 0)
                }
            }
            

            retGasLeft := evmGasLeft
        }

        ////////////////////////////////////////////////////////////////
        //                      FALLBACK
        ////////////////////////////////////////////////////////////////

        let evmGasLeft, isStatic, isCallerEVM := consumeEvmFrame()

        if isStatic {
            revert(0, 0)
        }

        getConstructorBytecode()

        if iszero(isCallerEVM) {
            evmGasLeft := getEVMGas()
        }

        let offset, len, gasToReturn := simulate(isCallerEVM, evmGasLeft, false)

        gasToReturn := validateCorrectBytecode(offset, len, gasToReturn)

        offset, len := padBytecode(offset, len)

        setDeployedCode(gasToReturn, offset, len)
    }
    object "EVMInterpreter_deployed" {
        code {
            function SYSTEM_CONTRACTS_OFFSET() -> offset {
                offset := 0x8000
            }
            
            function ACCOUNT_CODE_STORAGE_SYSTEM_CONTRACT() -> addr {
                addr := 0x0000000000000000000000000000000000008002
            }
            
            function NONCE_HOLDER_SYSTEM_CONTRACT() -> addr {
                addr := 0x0000000000000000000000000000000000008003
            }
            
            function DEPLOYER_SYSTEM_CONTRACT() -> addr {
                addr :=  0x0000000000000000000000000000000000008006
            }
            
            function CODE_ADDRESS_CALL_ADDRESS() -> addr {
                addr := 0x000000000000000000000000000000000000FFFE
            }
            
            function CODE_ORACLE_SYSTEM_CONTRACT() -> addr {
                addr := 0x0000000000000000000000000000000000008012
            }
            
            function EVM_GAS_MANAGER_CONTRACT() -> addr {   
                addr :=  0x0000000000000000000000000000000000008013
            }
            
            function CALLFLAGS_CALL_ADDRESS() -> addr {
                addr := 0x000000000000000000000000000000000000FFEF
            }
            
            function DEBUG_SLOT_OFFSET() -> offset {
                offset := mul(32, 32)
            }
            
            function LAST_RETURNDATA_SIZE_OFFSET() -> offset {
                offset := add(DEBUG_SLOT_OFFSET(), mul(5, 32))
            }
            
            function STACK_OFFSET() -> offset {
                offset := add(LAST_RETURNDATA_SIZE_OFFSET(), 64)
            }
            
            function BYTECODE_OFFSET() -> offset {
                offset := add(STACK_OFFSET(), mul(1024, 32))
            }
            
            function INF_PASS_GAS() -> inf {
                inf := 0xffffffffffffffffffffffffffffffffffffffffffffffffffffffffffffffff
            }
            
            function MAX_POSSIBLE_BYTECODE() -> max {
                max := 32000
            }
            
            function MEM_OFFSET() -> offset {
                offset := add(BYTECODE_OFFSET(), MAX_POSSIBLE_BYTECODE())
            }
            
            function MEM_OFFSET_INNER() -> offset {
                offset := add(MEM_OFFSET(), 32)
            }
            
            function MAX_POSSIBLE_MEM() -> max {
                max := 0x100000 // 1MB
            }
            
            function MAX_MEMORY_FRAME() -> max {
                max := add(MEM_OFFSET_INNER(), MAX_POSSIBLE_MEM())
            }
            
            function MAX_UINT() -> max_uint {
                max_uint := 0xffffffffffffffffffffffffffffffffffffffffffffffffffffffffffffffff
            }
            
            // It is the responsibility of the caller to ensure that ip >= BYTECODE_OFFSET + 32
            function readIP(ip,maxAcceptablePos) -> opcode {
                // TODO: Why not do this at the beginning once instead of every time?
                if gt(ip, maxAcceptablePos) {
                    revert(0, 0)
                }
            
                opcode := and(mload(sub(ip, 31)), 0xff)
            }
            
            function readBytes(start, maxAcceptablePos,length) -> value {
                if gt(add(start,sub(length,1)), maxAcceptablePos) {
                    revert(0, 0)
                }
                value := shr(mul(8,sub(32,length)),mload(start))
            }
            
            function dupStackItem(sp, evmGas, position, oldStackHead) -> newSp, evmGasLeft, stackHead {
                evmGasLeft := chargeGas(evmGas, 3)
                let tempSp := sub(sp, mul(0x20, sub(position, 1)))
            
                if or(iszero(lt(tempSp, BYTECODE_OFFSET())), lt(tempSp, STACK_OFFSET()))  {
                    revertWithGas(evmGasLeft)
                }
            
                mstore(sp, oldStackHead)
                stackHead := mload(tempSp)
                newSp := add(sp, 0x20)
            }
            
            function swapStackItem(sp, evmGas, position, oldStackHead) ->  evmGasLeft, stackHead {
                evmGasLeft := chargeGas(evmGas, 3)
                let tempSp := sub(sp, mul(0x20, position))
            
                if lt(tempSp, STACK_OFFSET())  {
                    revertWithGas(evmGasLeft)
                }
            
                stackHead := mload(tempSp)                    
                mstore(tempSp, oldStackHead)
            }
            
            function popStackItem(sp, evmGasLeft, oldStackHead) -> a, newSp, stackHead {
                // We can not return any error here, because it would break compatibility
                if lt(sp, STACK_OFFSET()) {
                    revertWithGas(evmGasLeft)
                }
            
                a := oldStackHead
                newSp := sub(sp, 0x20)
                stackHead := mload(newSp)
            }
            
            function pushStackItem(sp, item, evmGasLeft, oldStackHead) -> newSp, stackHead {
                if iszero(lt(sp, BYTECODE_OFFSET())) {
                    revertWithGas(evmGasLeft)
                }
            
                mstore(sp, oldStackHead)
                stackHead := item
                newSp := add(sp, 0x20)
            }
            
            function popStackItemWithoutCheck(sp, oldStackHead) -> a, newSp, stackHead {
                a := oldStackHead
                newSp := sub(sp, 0x20)
                stackHead := mload(newSp)
            }
            
            function pushStackItemWithoutCheck(sp, item, oldStackHead) -> newSp, stackHead {
                mstore(sp, oldStackHead)
                stackHead := item
                newSp := add(sp, 0x20)
            }
            
            function popStackCheck(sp, evmGasLeft, numInputs) {
                if lt(sub(sp, mul(0x20, sub(numInputs, 1))), STACK_OFFSET()) {
                    revertWithGas(evmGasLeft)
                }
            }
            
            function getCodeAddress() -> addr {
                addr := verbatim_0i_1o("code_source")
            }
            
            function loadReturndataIntoActivePtr() {
                verbatim_0i_0o("return_data_ptr_to_active")
            }
            
            function loadCalldataIntoActivePtr() {
                verbatim_0i_0o("calldata_ptr_to_active")
            }
            
            function getActivePtrDataSize() -> size {
                size := verbatim_0i_1o("active_ptr_data_size")
            }
            
            function copyActivePtrData(_dest, _source, _size) {
                verbatim_3i_0o("active_ptr_data_copy", _dest, _source, _size)
            }
            
            function ptrAddIntoActive(_dest) {
                verbatim_1i_0o("active_ptr_add_assign", _dest)
            }
            
            function ptrShrinkIntoActive(_dest) {
                verbatim_1i_0o("active_ptr_shrink_assign", _dest)
            }
            
            function _getRawCodeHash(account) -> hash {
                mstore(0, 0x4DE2E46800000000000000000000000000000000000000000000000000000000)
                mstore(4, account)
            
                let success := staticcall(gas(), ACCOUNT_CODE_STORAGE_SYSTEM_CONTRACT(), 0, 36, 0, 32)
            
                if iszero(success) {
                    // This error should never happen
                    revert(0, 0)
                }
            
                hash := mload(0)
            }
            
            function _getCodeHash(account) -> hash {
                // function getCodeHash(uint256 _input) external view override returns (bytes32)
                mstore(0, 0xE03FE17700000000000000000000000000000000000000000000000000000000)
                mstore(4, account)
            
                let success := staticcall(gas(), ACCOUNT_CODE_STORAGE_SYSTEM_CONTRACT(), 0, 36, 0, 32)
            
                if iszero(success) {
                    // This error should never happen
                    revert(0, 0)
                }
            
                hash := mload(0)
            }
            
            function getIsStaticFromCallFlags() -> isStatic {
                isStatic := verbatim_0i_1o("get_global::call_flags")
                // TODO: make it a constnat
                isStatic := iszero(iszero(and(isStatic, 0x04)))
            }
            
            // Basically performs an extcodecopy, while returning the length of the bytecode.
            function _fetchDeployedCode(addr, _offset, _len) -> codeLen {
                codeLen := _fetchDeployedCodeWithDest(addr, 0, _len, _offset)
            }
            
            // Basically performs an extcodecopy, while returning the length of the bytecode.
            function _fetchDeployedCodeWithDest(addr, _offset, _len, dest) -> codeLen {
                let codeHash := _getRawCodeHash(addr)
            
                mstore(0, codeHash)
            
                let success := staticcall(gas(), CODE_ORACLE_SYSTEM_CONTRACT(), 0, 32, 0, 0)
            
                if iszero(success) {
                    // This error should never happen
                    revert(0, 0)
                }
            
                // The first word is the true length of the bytecode
                returndatacopy(0, 0, 32)
                codeLen := mload(0)
            
                if gt(_len, codeLen) {
                    _len := codeLen
                }
            
                returndatacopy(dest, add(32,_offset), _len)
            }
            
            // Returns the length of the bytecode.
            function _fetchDeployedCodeLen(addr) -> codeLen {
                let codeHash := _getRawCodeHash(addr)
            
                mstore(0, codeHash)
            
                let success := staticcall(gas(), CODE_ORACLE_SYSTEM_CONTRACT(), 0, 32, 0, 0)
            
                switch iszero(success)
                case 1 {
                    // The code oracle call can only fail in the case where the contract
                    // we are querying is the current one executing and it has not yet been
                    // deployed, i.e., if someone calls codesize (or extcodesize(address()))
                    // inside the constructor. In that case, code length is zero.
                    codeLen := 0
                }
                default {
                    // The first word is the true length of the bytecode
                    returndatacopy(0, 0, 32)
                    codeLen := mload(0)
                }
            
            }
            
            function getDeployedBytecode() {
                let codeLen := _fetchDeployedCode(
                    getCodeAddress(),
                    add(BYTECODE_OFFSET(), 32),
                    MAX_POSSIBLE_BYTECODE()
                )
            
                mstore(BYTECODE_OFFSET(), codeLen)
            }
            
            function consumeEvmFrame() -> passGas, isStatic, callerEVM {
                // function consumeEvmFrame() external returns (uint256 passGas, bool isStatic)
                mstore(0, 0x04C14E9E00000000000000000000000000000000000000000000000000000000)
            
                let success := call(gas(), EVM_GAS_MANAGER_CONTRACT(), 0, 0, 4, 0, 64)
            
                if iszero(success) {
                    // Should never happen
                    revert(0, 0)
                }
            
                passGas := mload(0)
                isStatic := mload(32)
            
                if iszero(eq(passGas, INF_PASS_GAS())) {
                    callerEVM := true
                }
            }
            
            function chargeGas(prevGas, toCharge) -> gasRemaining {
                if lt(prevGas, toCharge) {
                    revertWithGas(0)
                }
            
                gasRemaining := sub(prevGas, toCharge)
            }
            
            function getMax(a, b) -> max {
                max := b
                if gt(a, b) {
                    max := a
                }
            }
            
            function getMin(a, b) -> min {
                min := b
                if lt(a, b) {
                    min := a
                }
            }
            
            function bitLength(n) -> bitLen {
                for { } gt(n, 0) { } { // while(n > 0)
                    if iszero(n) {
                        bitLen := 1
                        break
                    }
                    n := shr(1, n)
                    bitLen := add(bitLen, 1)
                }
            }
            
            function bitMaskFromBytes(nBytes) -> bitMask {
                bitMask := sub(exp(2, mul(nBytes, 8)), 1) // 2**(nBytes*8) - 1
            }
            // The gas cost mentioned here is purely the cost of the contract, 
            // and does not consider the cost of the call itself nor the instructions 
            // to put the parameters in memory. 
            // Take into account MEM_OFFSET_INNER() when passing the argsOfsset
            function getGasForPrecompiles(addr, argsOffset, argsSize) -> gasToCharge {
                switch addr
                    case 0x01 { // ecRecover
                        gasToCharge := 3000
                    }
                    case 0x02 { // SHA2-256
                        gasToCharge := 60
                        let dataWordSize := shr(5, add(argsSize, 31)) // (argsSize+31)/32
                        gasToCharge := add(gasToCharge, mul(12, dataWordSize))
                    }
                    case 0x03 { // RIPEMD-160
                        gasToCharge := 600
                        let dataWordSize := shr(5, add(argsSize, 31)) // (argsSize+31)/32
                        gasToCharge := add(gasToCharge, mul(120, dataWordSize))
                    }
                    case 0x04 { // identity
                        gasToCharge := 15
                        let dataWordSize := shr(5, add(argsSize, 31)) // (argsSize+31)/32
                        gasToCharge := add(gasToCharge, mul(3, dataWordSize))
                    }
                    // [0; 31] (32 bytes)	Bsize	Byte size of B
                    // [32; 63] (32 bytes)	Esize	Byte size of E
                    // [64; 95] (32 bytes)	Msize	Byte size of M
                    /*       
                    def calculate_iteration_count(exponent_length, exponent):
                        iteration_count = 0
                        if exponent_length <= 32 and exponent == 0: iteration_count = 0
                        elif exponent_length <= 32: iteration_count = exponent.bit_length() - 1
                        elif exponent_length > 32: iteration_count = (8 * (exponent_length - 32)) + ((exponent & (2**256 - 1)).bit_length() - 1)
                        return max(iteration_count, 1)
                    def calculate_gas_cost(base_length, modulus_length, exponent_length, exponent):
                        multiplication_complexity = calculate_multiplication_complexity(base_length, modulus_length)
                        iteration_count = calculate_iteration_count(exponent_length, exponent)
                        return max(200, math.floor(multiplication_complexity * iteration_count / 3))
                    */
                    // modexp gas cost EIP below
                    // https://eips.ethereum.org/EIPS/eip-2565
                    case 0x05 { // modexp
                        let mulComplex
                        let Bsize := mload(argsOffset)
                        let Esize := mload(add(argsOffset, 0x20))
            
                        {
                            let words := getMax(Bsize, mload(add(argsOffset, 0x40))) // shr(3, x) == x/8
                            if and(lt(words, 64), eq(words, 64)){
                                // if x <= 64: return x ** 2
                                mulComplex := mul(words, words)
                            }
                            if and(and(lt(words, 1024), eq(words, 1024)), gt(words, 64)){
                                // elif x <= 1024: return x ** 2 // 4 + 96 * x - 3072
                                mulComplex := sub(add(shr(2, mul(words, words)), mul(96, words)), 3072)
                            }
                            if gt(words, 64) {
                                //  else: return x ** 2 // 16 + 480 * x - 199680
                                mulComplex := sub(add(shr(4, mul(words, words)), mul(480, words)), 199680)
                            }
                        }
            
                        // [96 + Bsize; 96 + Bsize + Esize]	E
                        let exponentFirst256, exponentIsZero, exponentBitLen
                        if or(lt(Esize, 32), eq(Esize, 32)) {
                            // Maybe there isn't exactly 32 bytes, so a mask should be applied
                            exponentFirst256 := mload(add(add(argsOffset, 0x60), Bsize))
                            exponentBitLen := bitLength(exponentFirst256)
                            exponentIsZero := iszero(and(exponentFirst256, bitMaskFromBytes(Esize)))
                        }
                        if gt(Esize, 32) {
                            exponentFirst256 := mload(add(add(argsOffset, 0x60), Bsize))
                            exponentIsZero := iszero(exponentFirst256)
                            let exponentNext
                            // This is done because the first 32bytes of the exponent were loaded
                            for { let i := 0 } lt(i,  div(Esize, 32)) { i := add(i, 1) Esize := sub(Esize, 32)  } { // check every 32bytes
                                // Maybe there isn't exactly 32 bytes, so a mask should be applied
                                exponentNext := mload(add(add(add(argsOffset, 0x60), Bsize), add(mul(i, 32), 32)))
                                exponentBitLen := add(bitLength(exponentNext), mul(mul(32, 8), add(i, 1)))
                                if iszero(iszero(and(exponentNext, bitMaskFromBytes(Esize)))) {
                                    exponentIsZero := false
                                }
                            }
                        }
            
                        // if exponent_length <= 32 and exponent == 0: iteration_count = 0
                        // return max(iteration_count, 1)
                        let iterationCount := 1
                        // elif exponent_length <= 32: iteration_count = exponent.bit_length() - 1
                        if and(lt(Esize, 32), iszero(exponentIsZero)) {
                            iterationCount := sub(exponentBitLen, 1)
                        }
                        // elif exponent_length > 32: iteration_count = (8 * (exponent_length - 32)) + ((exponent & (2**256 - 1)).bit_length() - 1)
                        if gt(Esize, 32) {
                            iterationCount := add(mul(8, sub(Esize, 32)), sub(bitLength(and(exponentFirst256, MAX_UINT())), 1))
                        }
            
                        gasToCharge := getMax(200, div(mul(mulComplex, iterationCount), 3))
                    }
                    // ecAdd ecMul ecPairing EIP below
                    // https://eips.ethereum.org/EIPS/eip-1108
                    case 0x06 { // ecAdd
                        // The gas cost is fixed at 150. However, if the input
                        // does not allow to compute a valid result, all the gas sent is consumed.
                        gasToCharge := 150
                    }
                    case 0x07 { // ecMul
                        // The gas cost is fixed at 6000. However, if the input
                        // does not allow to compute a valid result, all the gas sent is consumed.
                        gasToCharge := 6000
                    }
                    // 35,000 * k + 45,000 gas, where k is the number of pairings being computed.
                    // The input must always be a multiple of 6 32-byte values.
                    case 0x08 { // ecPairing
                        gasToCharge := 45000
                        let k := div(argsSize, 0xC0) // 0xC0 == 6*32
                        gasToCharge := add(gasToCharge, mul(k, 35000))
                    }
                    case 0x09 { // blake2f
                        // argsOffset[0; 3] (4 bytes) Number of rounds (big-endian uint)
                        gasToCharge := and(mload(argsOffset), 0xFFFFFFFF) // last 4bytes
                    }
                    default {
                        gasToCharge := 0
                    }
            }
            
            function checkMemOverflow(location, evmGasLeft) {
                if gt(location, MAX_MEMORY_FRAME()) {
                    mstore(0, evmGasLeft)
                    revert(0, 32)
                }
            }
            
            function checkMultipleOverflow(data1, data2, data3, evmGasLeft) {
                checkOverflow(data1, data2, evmGasLeft)
                checkOverflow(data1, data3, evmGasLeft)
                checkOverflow(data2, data3, evmGasLeft)
                checkOverflow(add(data1, data2), data3, evmGasLeft)
            }
            
            function checkOverflow(data1, data2, evmGasLeft) {
                if lt(add(data1, data2), data2) {
                    revertWithGas(evmGasLeft)
                }
            }
            
            function revertWithGas(evmGasLeft) {
                mstore(0, evmGasLeft)
                revert(0, 32)
            }
            
            // This function can overflow, it is the job of the caller to ensure that it does not.
            // The argument to this function is the offset into the memory region IN BYTES.
            function expandMemory(newSize) -> gasCost {
                let oldSizeInWords := mload(MEM_OFFSET())
            
                // The add 31 here before dividing is there to account for misaligned
                // memory expansions, where someone calls this with a newSize that is not
                // a multiple of 32. For instance, if someone calls it with an offset of 33,
                // the new size in words should be 2, not 1, but dividing by 32 will give 1.
                // Adding 31 solves it.
                let newSizeInWords := div(add(newSize, 31), 32)
            
                if gt(newSizeInWords, oldSizeInWords) {
                    let new_minus_old := sub(newSizeInWords, oldSizeInWords)
                    gasCost := add(mul(3,new_minus_old), div(mul(new_minus_old,add(newSizeInWords,oldSizeInWords)),512))
            
                    mstore(MEM_OFFSET(), newSizeInWords)
                }
            }
            
            // Essentially a NOP that will not get optimized away by the compiler
            function $llvm_NoInline_llvm$_unoptimized() {
                pop(1)
            }
            
            function printHex(value) {
                mstore(add(DEBUG_SLOT_OFFSET(), 0x20), 0x00debdebdebdebdebdebdebdebdebdebdebdebdebdebdebdebdebdebdebdebde)
                mstore(add(DEBUG_SLOT_OFFSET(), 0x40), value)
                mstore(DEBUG_SLOT_OFFSET(), 0x4A15830341869CAA1E99840C97043A1EA15D2444DA366EFFF5C43B4BEF299681)
                $llvm_NoInline_llvm$_unoptimized()
            }
            
            function printString(value) {
                mstore(add(DEBUG_SLOT_OFFSET(), 0x20), 0x00debdebdebdebdebdebdebdebdebdebdebdebdebdebdebdebdebdebdebdebdf)
                mstore(add(DEBUG_SLOT_OFFSET(), 0x40), value)
                mstore(DEBUG_SLOT_OFFSET(), 0x4A15830341869CAA1E99840C97043A1EA15D2444DA366EFFF5C43B4BEF299681)
                $llvm_NoInline_llvm$_unoptimized()
            }
            
            function isSlotWarm(key) -> isWarm {
                mstore(0, 0x482D2E7400000000000000000000000000000000000000000000000000000000)
                mstore(4, key)
            
                let success := call(gas(), EVM_GAS_MANAGER_CONTRACT(), 0, 0, 36, 0, 32)
            
                if iszero(success) {
                    // This error should never happen
                    revert(0, 0)
                }
            
                isWarm := mload(0)
            }
            
            function warmSlot(key,currentValue) -> isWarm, originalValue {
                mstore(0, 0xBDF7816000000000000000000000000000000000000000000000000000000000)
                mstore(4, key)
                mstore(36,currentValue)
            
                let success := call(gas(), EVM_GAS_MANAGER_CONTRACT(), 0, 0, 68, 0, 64)
            
                if iszero(success) {
                    // This error should never happen
                    revert(0, 0)
                }
            
                isWarm := mload(0)
                originalValue := mload(32)
            }
            
            function MAX_SYSTEM_CONTRACT_ADDR() -> ret {
                ret := 0x000000000000000000000000000000000000ffff
            }
            
            /// @dev Checks whether an address is an EOA (i.e. has not code deployed on it)
            /// @param addr The address to check
            function isEOA(addr) -> ret {
                ret := 0
                if gt(addr, MAX_SYSTEM_CONTRACT_ADDR()) {
                    ret := iszero(_getRawCodeHash(addr))
                }
            }
            
            function getNewAddress(addr) -> newAddr {
                let digest, nonce, addressEncoded, nonceEncoded, nonceEncodedLength, listLength, listLengthEconded
            
                nonce := getNonce(addr)
            
                addressEncoded := and(
                    add(addr, shl(160, 0x94)),
                    0xffffffffffffffffffffffffffffffffffffffffff
                )
            
                nonceEncoded := nonce
                nonceEncodedLength := 1
                if iszero(nonce) {
                    nonceEncoded := 128
                }
                // The nonce has 4 bytes
                if gt(nonce, 0xFFFFFF) {
                    nonceEncoded := shl(32, 0x84)
                    nonceEncoded := add(nonceEncoded, nonce)
                    nonceEncodedLength := 5
                }
                // The nonce has 3 bytes
                if and(gt(nonce, 0xFFFF), lt(nonce, 0x1000000)) {
                    nonceEncoded := shl(24, 0x83)
                    nonceEncoded := add(nonceEncoded, nonce)
                    nonceEncodedLength := 4
                }
                // The nonce has 2 bytes
                if and(gt(nonce, 0xFF), lt(nonce, 0x10000)) {
                    nonceEncoded := shl(16, 0x82)
                    nonceEncoded := add(nonceEncoded, nonce)
                    nonceEncodedLength := 3
                }
                // The nonce has 1 byte and it's in [0x80, 0xFF]
                if and(gt(nonce, 0x7F), lt(nonce, 0x100)) {
                    nonceEncoded := shl(8, 0x81)
                    nonceEncoded := add(nonceEncoded, nonce)
                    nonceEncodedLength := 2
                }
            
                listLength := add(21, nonceEncodedLength)
                listLengthEconded := add(listLength, 0xC0)
            
                let arrayLength := add(168, mul(8, nonceEncodedLength))
            
                digest := add(
                    shl(arrayLength, listLengthEconded),
                    add(
                        shl(
                            mul(8, nonceEncodedLength),
                            addressEncoded
                        ),
                        nonceEncoded
                    )
                )
            
                mstore(0, shl(sub(248, arrayLength), digest))
            
                newAddr := and(
                    keccak256(0, add(div(arrayLength, 8), 1)),
                    0xffffffffffffffffffffffffffffffffffffffff
                )
            }
            
            function incrementNonce(addr) {
                mstore(0, 0x306395C600000000000000000000000000000000000000000000000000000000)
                mstore(4, addr)
            
                let result := call(gas(), NONCE_HOLDER_SYSTEM_CONTRACT(), 0, 0, 36, 0, 0)
            
                if iszero(result) {
                    revert(0, 0)
                }
            }
            
            function ensureAcceptableMemLocation(location) {
                if gt(location,MAX_POSSIBLE_MEM()) {
                    revert(0,0) // Check if this is whats needed
                }
            }
            
            function addGasIfEvmRevert(isCallerEVM,offset,size,evmGasLeft) -> newOffset,newSize {
                newOffset := offset
                newSize := size
                if eq(isCallerEVM,1) {
                    // include gas
                    let previousValue := mload(sub(offset,32))
                    mstore(sub(offset,32),evmGasLeft)
                    //mstore(sub(offset,32),previousValue) // Im not sure why this is needed, it was like this in the solidity code,
                    // but it appears to rewrite were we want to store the gas
            
                    newOffset := sub(offset, 32)
                    newSize := add(size, 32)
                }
            }
            
            function $llvm_AlwaysInline_llvm$_warmAddress(addr) -> isWarm {
                mstore(0, 0x8DB2BA7800000000000000000000000000000000000000000000000000000000)
                mstore(4, addr)
            
                let success := call(gas(), EVM_GAS_MANAGER_CONTRACT(), 0, 0, 36, 0, 32)
            
                if iszero(success) {
                    // This error should never happen
                    revert(0, 0)
                }
            
                isWarm := mload(0)
            }
            
            function getNonce(addr) -> nonce {
                mstore(0, 0xFB1A9A5700000000000000000000000000000000000000000000000000000000)
                mstore(4, addr)
            
                let result := staticcall(gas(), NONCE_HOLDER_SYSTEM_CONTRACT(), 0, 36, 0, 32)
            
                if iszero(result) {
                    revert(0, 0)
                }
            
                nonce := mload(0)
            }
            
            function getRawNonce(addr) -> nonce {
                mstore(0, 0x5AA9B6B500000000000000000000000000000000000000000000000000000000)
                mstore(4, addr)
            
                let result := staticcall(gas(), NONCE_HOLDER_SYSTEM_CONTRACT(), 0, 36, 0, 32)
            
                if iszero(result) {
                    revert(0, 0)
                }
            
                nonce := mload(0)
            }
            
            function _isEVM(_addr) -> isEVM {
                // bytes4 selector = ACCOUNT_CODE_STORAGE_SYSTEM_CONTRACT.isAccountEVM.selector; (0x8c040477)
                // function isAccountEVM(address _addr) external view returns (bool);
                // IAccountCodeStorage constant ACCOUNT_CODE_STORAGE_SYSTEM_CONTRACT = IAccountCodeStorage(
                //      address(SYSTEM_CONTRACTS_OFFSET + 0x02)
                // );
            
                mstore(0, 0x8C04047700000000000000000000000000000000000000000000000000000000)
                mstore(4, _addr)
            
                let success := staticcall(gas(), ACCOUNT_CODE_STORAGE_SYSTEM_CONTRACT(), 0, 36, 0, 32)
            
                if iszero(success) {
                    // This error should never happen
                    revert(0, 0)
                }
            
                isEVM := mload(0)
            }
            
            function _pushEVMFrame(_passGas, _isStatic) {
                // function pushEVMFrame(uint256 _passGas, bool _isStatic) external
            
                mstore(0, 0xEAD7715600000000000000000000000000000000000000000000000000000000)
                mstore(4, _passGas)
                mstore(36, _isStatic)
            
                let success := call(gas(), EVM_GAS_MANAGER_CONTRACT(), 0, 0, 68, 0, 0)
                if iszero(success) {
                    // This error should never happen
                    revert(0, 0)
                }
            }
            
            function _popEVMFrame() {
                // function popEVMFrame() external
            
                mstore(0, 0xE467D2F000000000000000000000000000000000000000000000000000000000)
            
                let success := call(gas(), EVM_GAS_MANAGER_CONTRACT(), 0, 0, 4, 0, 0)
                if iszero(success) {
                    // This error should never happen
                    revert(0, 0)
                }
            }
            
            // Each evm gas is 5 zkEVM one
            // FIXME: change this variable to reflect real ergs : gas ratio
            function GAS_DIVISOR() -> gas_div { gas_div := 5 }
            function EVM_GAS_STIPEND() -> gas_stipend { gas_stipend := shl(30, 1) } // 1 << 30
            function OVERHEAD() -> overhead { overhead := 2000 }
            
            // From precompiles/CodeOracle
            function DECOMMIT_COST_PER_WORD() -> cost { cost := 4 }
            function UINT32_MAX() -> ret { ret := 4294967295 } // 2^32 - 1
            
            function _calcEVMGas(_zkevmGas) -> calczkevmGas {
                calczkevmGas := div(_zkevmGas, GAS_DIVISOR())
            }
            
            function getEVMGas() -> evmGas {
                let _gas := gas()
                let requiredGas := add(EVM_GAS_STIPEND(), OVERHEAD())
            
                switch lt(_gas, requiredGas)
                case 1 {
                    evmGas := 0
                }
                default {
                    evmGas := div(sub(_gas, requiredGas), GAS_DIVISOR())
                }
            }
            
            function _getZkEVMGas(_evmGas, addr) -> zkevmGas {
                zkevmGas := mul(_evmGas, GAS_DIVISOR())
                let byteSize := extcodesize(addr)
                let should_ceil := mod(byteSize, 32)
                if gt(should_ceil, 0) {
                    byteSize := add(byteSize, sub(32, should_ceil))
                }
                let decommitGasCost := mul(div(byteSize,32), DECOMMIT_COST_PER_WORD())
                zkevmGas := sub(zkevmGas, decommitGasCost)
                if gt(zkevmGas, UINT32_MAX()) {
                    zkevmGas := UINT32_MAX()
                }
            }
            
            function _saveReturndataAfterEVMCall(_outputOffset, _outputLen) -> _gasLeft{
                let lastRtSzOffset := LAST_RETURNDATA_SIZE_OFFSET()
                let rtsz := returndatasize()
            
                loadReturndataIntoActivePtr()
            
                // if (rtsz > 31)
                switch gt(rtsz, 31)
                    case 0 {
                        // Unexpected return data.
                        _gasLeft := 0
                        _eraseReturndataPointer()
                    }
                    default {
                        returndatacopy(0, 0, 32)
                        _gasLeft := mload(0)
            
                        // We copy as much returndata as possible without going over the 
                        // returndata size.
                        switch lt(sub(rtsz, 32), _outputLen)
                            case 0 { returndatacopy(_outputOffset, 32, _outputLen) }
                            default { returndatacopy(_outputOffset, 32, sub(rtsz, 32)) }
            
                        mstore(lastRtSzOffset, sub(rtsz, 32))
            
                        // Skip the returnData
                        ptrAddIntoActive(32)
                    }
            }
            
            function _eraseReturndataPointer() {
                let lastRtSzOffset := LAST_RETURNDATA_SIZE_OFFSET()
            
                let activePtrSize := getActivePtrDataSize()
                ptrShrinkIntoActive(and(activePtrSize, 0xFFFFFFFF))// uint32(activePtrSize)
                mstore(lastRtSzOffset, 0)
            }
            
            function _saveReturndataAfterZkEVMCall() {
                loadReturndataIntoActivePtr()
                let lastRtSzOffset := LAST_RETURNDATA_SIZE_OFFSET()
            
                mstore(lastRtSzOffset, returndatasize())
            }
            
            function performStaticCall(oldSp, evmGasLeft, oldStackHead) -> extraCost, sp, stackHead {
                let gasToPass,addr, argsOffset, argsSize, retOffset, retSize
            
                popStackCheck(oldSp, evmGasLeft, 6)
                gasToPass, sp, stackHead := popStackItemWithoutCheck(oldSp, oldStackHead)
                addr, sp, stackHead  := popStackItemWithoutCheck(sp, stackHead)
                argsOffset, sp, stackHead := popStackItemWithoutCheck(sp, stackHead)
                argsSize, sp, stackHead := popStackItemWithoutCheck(sp, stackHead)
                retOffset, sp, retSize := popStackItemWithoutCheck(sp, stackHead)
            
                addr := and(addr, 0xffffffffffffffffffffffffffffffffffffffff)
            
                checkMultipleOverflow(argsOffset,argsSize,MEM_OFFSET_INNER(), evmGasLeft)
                checkMultipleOverflow(retOffset, retSize,MEM_OFFSET_INNER(), evmGasLeft)
            
                checkMemOverflow(add(add(argsOffset, argsSize), MEM_OFFSET_INNER()), evmGasLeft)
                checkMemOverflow(add(add(retOffset, retSize), MEM_OFFSET_INNER()), evmGasLeft)
            
                extraCost := 0
                if iszero($llvm_AlwaysInline_llvm$_warmAddress(addr)) {
                    extraCost := 2500
                }
            
                {
                    let maxExpand := getMaxExpansionMemory(retOffset,retSize,argsOffset,argsSize)
                    extraCost := add(extraCost,maxExpand)
                }
                let maxGasToPass := sub(evmGasLeft, shr(6, evmGasLeft)) // evmGasLeft >> 6 == evmGasLeft/64
                if gt(gasToPass, maxGasToPass) { 
                    gasToPass := maxGasToPass
                }
            
                let frameGasLeft
                let success
                if _isEVM(addr) {
                    _pushEVMFrame(gasToPass, true)
                    // TODO Check the following comment from zkSync .sol.
                    // We can not just pass all gas here to prevert overflow of zkEVM gas counter
                    success := staticcall(gasToPass, addr, add(MEM_OFFSET_INNER(), argsOffset), argsSize, 0, 0)
            
                    frameGasLeft := _saveReturndataAfterEVMCall(add(MEM_OFFSET_INNER(), retOffset), retSize)
                    _popEVMFrame()
                }
            
                // zkEVM native
                if iszero(_isEVM(addr)) {
                    gasToPass := _getZkEVMGas(gasToPass, addr)
                    let zkevmGasBefore := gas()
                    success := staticcall(gasToPass, addr, add(MEM_OFFSET_INNER(), argsOffset), argsSize, add(MEM_OFFSET_INNER(), retOffset), retSize)
                    _saveReturndataAfterZkEVMCall()
            
                    let gasUsed := _calcEVMGas(sub(zkevmGasBefore, gas()))
            
                    frameGasLeft := 0
                    if gt(gasToPass, gasUsed) {
                        frameGasLeft := sub(gasToPass, gasUsed)
                    }
                }
            
<<<<<<< HEAD
                extraCost := add(extraCost,sub(gasToPass,frameGasLeft))
                extraCost := add(extraCost, getGasForPrecompiles(addr, argsOffset, argsSize))
                stackHead := success
=======
                let precompileCost := getGasForPrecompiles(addr, argsOffset, argsSize)
                switch iszero(precompileCost)
                case 1 {
                    extraCost := add(extraCost,sub(gasToPass,frameGasLeft))
                }
                default {
                    extraCost := add(extraCost, precompileCost)
                }
            
                sp := pushStackItem(sp, success, evmGasLeft)
>>>>>>> 74767c1f
            }
            function capGas(evmGasLeft,oldGasToPass) -> gasToPass {
                let maxGasToPass := sub(evmGasLeft, shr(6, evmGasLeft)) // evmGasLeft >> 6 == evmGasLeft/64
                gasToPass := oldGasToPass
                if gt(oldGasToPass, maxGasToPass) { 
                    gasToPass := maxGasToPass
                }
            }
            
            function getMaxExpansionMemory(retOffset,retSize,argsOffset,argsSize) -> maxExpand{
                maxExpand := add(retOffset, retSize)
                switch lt(maxExpand,add(argsOffset, argsSize)) 
                case 0 {
                    maxExpand := expandMemory(maxExpand)
                }
                default {
                    maxExpand := expandMemory(add(argsOffset, argsSize))
                }
            }
            
            function _performCall(addr,gasToPass,value,argsOffset,argsSize,retOffset,retSize,isStatic) -> success, frameGasLeft, gasToPassNew{
                gasToPassNew := gasToPass
                let is_evm := _isEVM(addr)
                if isStatic {
                    if value {
                        revertWithGas(gasToPassNew)
                    }
                    success, frameGasLeft:= _performStaticCall(
                        is_evm,
                        gasToPassNew,
                        addr,
                        argsOffset,
                        argsSize,
                        retOffset,
                        retSize
                    )
                }
            
                if and(is_evm, iszero(isStatic)) {
                    _pushEVMFrame(gasToPassNew, isStatic)
                    success := call(EVM_GAS_STIPEND(), addr, value, argsOffset, argsSize, 0, 0)
                    frameGasLeft := _saveReturndataAfterEVMCall(retOffset, retSize)
                    _popEVMFrame()
                }
            
                // zkEVM native
                if and(iszero(is_evm), iszero(isStatic)) {
                    gasToPassNew := _getZkEVMGas(gasToPassNew, addr)
                    let zkevmGasBefore := gas()
                    success := call(gasToPassNew, addr, value, argsOffset, argsSize, retOffset, retSize)
                    _saveReturndataAfterZkEVMCall()
                    let gasUsed := _calcEVMGas(sub(zkevmGasBefore, gas()))
            
                    frameGasLeft := 0
                    if gt(gasToPassNew, gasUsed) {
                        frameGasLeft := sub(gasToPassNew, gasUsed)
                    }
                }
            }
            
            function performCall(oldSp, evmGasLeft, isStatic, oldStackHead) -> extraCost, sp, stackHead {
                let gasToPass,addr,value,argsOffset,argsSize,retOffset,retSize
            
                popStackCheck(oldSp, evmGasLeft, 7)
                gasToPass, sp, stackHead := popStackItemWithoutCheck(oldSp, oldStackHead)
                addr, sp, stackHead := popStackItemWithoutCheck(sp, stackHead)
                value, sp, stackHead := popStackItemWithoutCheck(sp, stackHead)
                argsOffset, sp, stackHead := popStackItemWithoutCheck(sp, stackHead)
                argsSize, sp, stackHead := popStackItemWithoutCheck(sp, stackHead)
                retOffset, sp, retSize := popStackItemWithoutCheck(sp, stackHead)
            
                addr := and(addr, 0xffffffffffffffffffffffffffffffffffffffff)
            
                // static_gas = 0
                // dynamic_gas = memory_expansion_cost + code_execution_cost + address_access_cost + positive_value_cost + value_to_empty_account_cost
                // code_execution_cost is the cost of the called code execution (limited by the gas parameter).
                // If address is warm, then address_access_cost is 100, otherwise it is 2600. See section access sets.
                // If value is not 0, then positive_value_cost is 9000. In this case there is also a call stipend that is given to make sure that a basic fallback function can be called. 2300 is thus removed from the cost, and also added to the gas input.
                // If value is not 0 and the address given points to an empty account, then value_to_empty_account_cost is 25000. An account is empty if its balance is 0, its nonce is 0 and it has no code.
            
                extraCost := 0
                if iszero($llvm_AlwaysInline_llvm$_warmAddress(addr)) {
                    extraCost := 2500
                }
            
                if gt(value, 0) {
                    extraCost := add(extraCost,6700)
                    gasToPass := add(gasToPass,2300)
                }
            
                if and(isAddrEmpty(addr), gt(value, 0)) {
                    extraCost := add(extraCost,25000)
                }
                {
                    let maxExpand := getMaxExpansionMemory(retOffset,retSize,argsOffset,argsSize)
                    extraCost := add(extraCost,maxExpand)
                }
                gasToPass := capGas(evmGasLeft,gasToPass)
            
                argsOffset := add(argsOffset,MEM_OFFSET_INNER())
                retOffset := add(retOffset,MEM_OFFSET_INNER())
            
                checkOverflow(argsOffset,argsSize, evmGasLeft)
                checkOverflow(retOffset,retSize, evmGasLeft)
            
                checkMemOverflow(add(argsOffset, argsSize), evmGasLeft)
                checkMemOverflow(add(retOffset, retSize), evmGasLeft)
            
                let success, frameGasLeft 
                success, frameGasLeft, gasToPass:= _performCall(
                    addr,
                    gasToPass,
                    value,
                    argsOffset,
                    argsSize,
                    retOffset,
                    retSize,
                    isStatic
                )
            
<<<<<<< HEAD
                extraCost := add(extraCost,sub(gasToPass,frameGasLeft))
                extraCost := add(extraCost, getGasForPrecompiles(addr, argsOffset, argsSize))
                stackHead := success
=======
                let precompileCost := getGasForPrecompiles(addr, argsOffset, argsSize)
                switch iszero(precompileCost)
                case 1 {
                    extraCost := add(extraCost,sub(gasToPass,frameGasLeft))
                }
                default {
                    extraCost := add(extraCost, precompileCost)
                }
                sp := pushStackItem(sp,success, evmGasLeft) 
>>>>>>> 74767c1f
            }
            
            function delegateCall(oldSp, oldIsStatic, evmGasLeft, oldStackHead) -> sp, isStatic, extraCost, stackHead {
                let addr, gasToPass, argsOffset, argsSize, retOffset, retSize
            
                sp := oldSp
                isStatic := oldIsStatic
            
                popStackCheck(sp, evmGasLeft, 6)
                gasToPass, sp, stackHead := popStackItemWithoutCheck(sp, oldStackHead)
                addr, sp, stackHead := popStackItemWithoutCheck(sp, stackHead)
                argsOffset, sp, stackHead := popStackItemWithoutCheck(sp, stackHead)
                argsSize, sp, stackHead := popStackItemWithoutCheck(sp, stackHead)
                retOffset, sp, retSize := popStackItemWithoutCheck(sp, stackHead)
            
                // addr := and(addr, 0xffffffffffffffffffffffffffffffffffffffff)
            
                checkMultipleOverflow(argsOffset,argsSize,MEM_OFFSET_INNER(), evmGasLeft)
                checkMultipleOverflow(retOffset, retSize,MEM_OFFSET_INNER(), evmGasLeft)
            
                checkMemOverflow(add(add(argsOffset, argsSize), MEM_OFFSET_INNER()), evmGasLeft)
                checkMemOverflow(add(add(retOffset, retSize), MEM_OFFSET_INNER()), evmGasLeft)
            
                if iszero(_isEVM(addr)) {
                    revertWithGas(evmGasLeft)
                }
            
                extraCost := 0
                if iszero($llvm_AlwaysInline_llvm$_warmAddress(addr)) {
                    extraCost := 2500
                }
            
                {
                    let maxExpand := getMaxExpansionMemory(retOffset,retSize,argsOffset,argsSize)
                    extraCost := add(extraCost,maxExpand)
                }
                gasToPass := capGas(evmGasLeft,gasToPass)
            
                // TODO: Do this
                // if warmAccount(addr) {
                //     extraCost = GAS_WARM_ACCESS;
                // } else {
                //     extraCost = GAS_COLD_ACCOUNT_ACCESS;
                // }
            
                _pushEVMFrame(gasToPass, isStatic)
                let success := delegatecall(
                    // We can not just pass all gas here to prevert overflow of zkEVM gas counter
                    EVM_GAS_STIPEND(),
                    addr,
                    add(MEM_OFFSET_INNER(), argsOffset),
                    argsSize,
                    0,
                    0
                )
            
                let frameGasLeft := _saveReturndataAfterEVMCall(add(MEM_OFFSET_INNER(), retOffset), retSize)
            
                _popEVMFrame()
            
<<<<<<< HEAD
                extraCost := add(extraCost,sub(gasToPass,frameGasLeft))
                extraCost := add(extraCost, getGasForPrecompiles(addr, argsOffset, argsSize))
                stackHead := success
=======
                let precompileCost := getGasForPrecompiles(addr, argsOffset, argsSize)
                switch iszero(precompileCost)
                case 1 {
                    extraCost := add(extraCost,sub(gasToPass,frameGasLeft))
                }
                default {
                    extraCost := add(extraCost, precompileCost)
                }
                sp := pushStackItem(sp, success, evmGasLeft)
>>>>>>> 74767c1f
            }
            
            function getMessageCallGas (
                _value,
                _gas,
                _gasLeft,
                _memoryCost,
                _extraGas
            ) -> gasPlusExtra, gasPlusStipend {
                let callStipend := 2300
                if iszero(_value) {
                    callStipend := 0
                }
            
                switch lt(_gasLeft, add(_extraGas, _memoryCost))
                    case 0
                    {
                        let _gasTemp := sub(sub(_gasLeft, _extraGas), _memoryCost)
                        // From the Tangerine Whistle fork, gas is capped at all but one 64th (remaining_gas / 64)
                        // of the remaining gas of the current context. If a call tries to send more, the gas is 
                        // changed to match the maximum allowed.
                        let maxGasToPass := sub(_gasTemp, shr(6, _gasTemp)) // _gas >> 6 == _gas/64
                        if gt(_gas, maxGasToPass) {
                            _gas := maxGasToPass
                        }
                        gasPlusExtra := add(_gas, _extraGas)
                        gasPlusStipend := add(_gas, callStipend)
                    }
                    default {
                        gasPlusExtra := add(_gas, _extraGas)
                        gasPlusStipend := add(_gas, callStipend)
                    }
            }
            
            function _performStaticCall(
                _calleeIsEVM,
                _calleeGas,
                _callee,
                _inputOffset,
                _inputLen,
                _outputOffset,
                _outputLen
            ) ->  success, _gasLeft {
                if _calleeIsEVM {
                    _pushEVMFrame(_calleeGas, true)
                    // TODO Check the following comment from zkSync .sol.
                    // We can not just pass all gas here to prevert overflow of zkEVM gas counter
                    success := staticcall(EVM_GAS_STIPEND(), _callee, _inputOffset, _inputLen, 0, 0)
            
                    _gasLeft := _saveReturndataAfterEVMCall(_outputOffset, _outputLen)
                    _popEVMFrame()
                }
            
                // zkEVM native
                if iszero(_calleeIsEVM) {
                    _calleeGas := _getZkEVMGas(_calleeGas, _callee)
                    let zkevmGasBefore := gas()
                    success := staticcall(_calleeGas, _callee, _inputOffset, _inputLen, _outputOffset, _outputLen)
            
                    _saveReturndataAfterZkEVMCall()
            
                    let gasUsed := _calcEVMGas(sub(zkevmGasBefore, gas()))
            
                    _gasLeft := 0
                    if gt(_calleeGas, gasUsed) {
                        _gasLeft := sub(_calleeGas, gasUsed)
                    }
                }
            }
            
            function isAddrEmpty(addr) -> isEmpty {
                isEmpty := 0
                if iszero(extcodesize(addr)) { // YUL doesn't have short-circuit evaluation
                    if iszero(balance(addr)) {
                        if iszero(getRawNonce(addr)) {
                            isEmpty := 1
                        }
                    }
                }
            }
            
            function _fetchConstructorReturnGas() -> gasLeft {
                mstore(0, 0x24E5AB4A00000000000000000000000000000000000000000000000000000000)
            
                let success := staticcall(gas(), DEPLOYER_SYSTEM_CONTRACT(), 0, 4, 0, 32)
            
                if iszero(success) {
                    // This error should never happen
                    revert(0, 0)
                }
            
                gasLeft := mload(0)
            }
            
            function $llvm_NoInline_llvm$_genericCreate(addr, offset, size, sp, value, evmGasLeftOld, oldStackHead) -> result, evmGasLeft, stackHead {
                pop($llvm_AlwaysInline_llvm$_warmAddress(addr))
            
                _eraseReturndataPointer()
            
                let gasForTheCall := capGas(evmGasLeftOld,INF_PASS_GAS())
            
                if lt(selfbalance(),value) {
                    revertWithGas(evmGasLeftOld)
                }
            
                offset := add(MEM_OFFSET_INNER(), offset)
            
                sp, stackHead := pushStackItem(sp, mload(sub(offset, 0x80)), evmGasLeftOld, oldStackHead)
                sp, stackHead := pushStackItem(sp, mload(sub(offset, 0x60)), evmGasLeftOld, stackHead)
                sp, stackHead := pushStackItem(sp, mload(sub(offset, 0x40)), evmGasLeftOld, stackHead)
                sp, stackHead := pushStackItem(sp, mload(sub(offset, 0x20)), evmGasLeftOld, stackHead)
            
                // Selector
                mstore(sub(offset, 0x80), 0x5b16a23c)
                // Arg1: address
                mstore(sub(offset, 0x60), addr)
                // Arg2: init code
                // Where the arg starts (third word)
                mstore(sub(offset, 0x40), 0x40)
                // Length of the init code
                mstore(sub(offset, 0x20), size)
            
                _pushEVMFrame(gasForTheCall, false)
            
                result := call(INF_PASS_GAS(), DEPLOYER_SYSTEM_CONTRACT(), value, sub(offset, 0x64), add(size, 0x64), 0, 0)
            
                let gasLeft
                switch result
                    case 0 {
                        gasLeft := _saveReturndataAfterEVMCall(0, 0)
                    }
                    default {
                        gasLeft := _fetchConstructorReturnGas()
                    }
                    
                let gasUsed := sub(gasForTheCall, gasLeft)
                evmGasLeft := chargeGas(evmGasLeftOld, gasUsed)
            
                _popEVMFrame()
            
                switch result
                case 1 {
                    incrementNonce(address())
                }
                default {
                    switch isEOA(address())
                    case 1 {
                        incrementNonce(address())
                    }
                    default {}
                }
            
                let back
            
                popStackCheck(sp, evmGasLeft, 4)
                back, sp, stackHead := popStackItemWithoutCheck(sp, stackHead)
                mstore(sub(offset, 0x20), back)
                back, sp, stackHead := popStackItemWithoutCheck(sp, stackHead)
                mstore(sub(offset, 0x40), back)
                back, sp, stackHead := popStackItemWithoutCheck(sp, stackHead)
                mstore(sub(offset, 0x60), back)
                back, sp, stackHead := popStackItemWithoutCheck(sp, stackHead)
                mstore(sub(offset, 0x80), back)
            }
            
            function $llvm_AlwaysInline_llvm$_copyRest(dest, val, len) {
                let rest_bits := shl(3, len)
                let upper_bits := sub(256, rest_bits)
                let val_mask := shl(upper_bits, MAX_UINT())
                let val_masked := and(val, val_mask)
                let dst_val := mload(dest)
                let dst_mask := shr(rest_bits, MAX_UINT())
                let dst_masked := and(dst_val, dst_mask)
                mstore(dest, or(val_masked, dst_masked))
            }
            
            function $llvm_AlwaysInline_llvm$_memcpy(dest, src, len) {
                let dest_addr := dest
                let src_addr := src
                let dest_end := add(dest, and(len, sub(0, 32)))
                for { } lt(dest_addr, dest_end) {} {
                    mstore(dest_addr, mload(src_addr))
                    dest_addr := add(dest_addr, 32)
                    src_addr := add(src_addr, 32)
                }
            
                let rest_len := and(len, 31)
                if rest_len {
                    $llvm_AlwaysInline_llvm$_copyRest(dest_addr, mload(src_addr), rest_len)
                }
            }
            
            function $llvm_AlwaysInline_llvm$_memsetToZero(dest,len) {
                let dest_end := add(dest, and(len, sub(0, 32)))
                for {let i := dest} lt(i, dest_end) { i := add(i, 32) } {
                    mstore(i, 0)
                }
            
                let rest_len := and(len, 31)
                if rest_len {
                    $llvm_AlwaysInline_llvm$_copyRest(dest_end, 0, rest_len)
                }
            }
            
            function performExtCodeCopy(evmGas,oldSp, oldStackHead) -> evmGasLeft, sp, stackHead {
                evmGasLeft := chargeGas(evmGas, 100)
            
                let addr, dest, offset, len
                popStackCheck(oldSp, evmGasLeft, 4)
                addr, sp, stackHead := popStackItemWithoutCheck(oldSp, oldStackHead)
                dest, sp, stackHead := popStackItemWithoutCheck(sp, stackHead)
                offset, sp, stackHead := popStackItemWithoutCheck(sp, stackHead)
                len, sp, stackHead := popStackItemWithoutCheck(sp, stackHead)
            
                // dynamicGas = 3 * minimum_word_size + memory_expansion_cost + address_access_cost
                // minimum_word_size = (size + 31) / 32
            
                let dynamicGas := add(
                    mul(3, shr(5, add(len, 31))),
                    expandMemory(add(dest, len))
                )
                if iszero($llvm_AlwaysInline_llvm$_warmAddress(addr)) {
                    dynamicGas := add(dynamicGas, 2500)
                }
                evmGasLeft := chargeGas(evmGasLeft, dynamicGas)
            
                $llvm_AlwaysInline_llvm$_memsetToZero(dest, len)
            
                // Gets the code from the addr
                if and(iszero(iszero(_getRawCodeHash(addr))),gt(len,0)) {
                    pop(_fetchDeployedCodeWithDest(addr, offset, len,add(dest,MEM_OFFSET_INNER())))  
                }
            }
            
            function performCreate(evmGas,oldSp,isStatic, oldStackHead) -> evmGasLeft, sp, stackHead {
                evmGasLeft := chargeGas(evmGas, 32000)
            
                if isStatic {
                    revertWithGas(evmGasLeft)
                }
            
                let value, offset, size
            
                popStackCheck(oldSp, evmGasLeft, 3)
                value, sp, stackHead := popStackItemWithoutCheck(oldSp, oldStackHead)
                offset, sp, size := popStackItemWithoutCheck(sp, stackHead)
            
                checkMultipleOverflow(offset, size, MEM_OFFSET_INNER(), evmGasLeft)
            
                checkMemOverflow(add(MEM_OFFSET_INNER(), add(offset, size)), evmGasLeft)
            
                if gt(size, mul(2, MAX_POSSIBLE_BYTECODE())) {
                    revertWithGas(evmGasLeft)
                }
            
                if gt(value, balance(address())) {
                    revertWithGas(evmGasLeft)
                }
            
                // dynamicGas = init_code_cost + memory_expansion_cost + deployment_code_execution_cost + code_deposit_cost
                // minimum_word_size = (size + 31) / 32
                // init_code_cost = 2 * minimum_word_size
                // code_deposit_cost = 200 * deployed_code_size
                let dynamicGas := add(
                    shr(4, add(size, 31)),
                    expandMemory(add(offset, size))
                )
                evmGasLeft := chargeGas(evmGasLeft, dynamicGas)
            
                let addr := getNewAddress(address())
            
                let result
                result, evmGasLeft, stackHead := $llvm_NoInline_llvm$_genericCreate(addr, offset, size, sp, value, evmGasLeft, stackHead)
            
                switch result
                    case 0 { stackHead := 0 }
                    default { stackHead := addr }
            }
            
            function performCreate2(evmGas, oldSp, isStatic, oldStackHead) -> evmGasLeft, sp, result, addr, stackHead {
                evmGasLeft := chargeGas(evmGas, 32000)
            
                if isStatic {
                    revertWithGas(evmGasLeft)
                }
            
                let value, offset, size, salt
            
                popStackCheck(oldSp, evmGasLeft, 4)
                value, sp, stackHead := popStackItemWithoutCheck(oldSp, oldStackHead)
                offset, sp, stackHead := popStackItemWithoutCheck(sp, stackHead)
                size, sp, stackHead := popStackItemWithoutCheck(sp, stackHead)
                salt, sp, stackHead := popStackItemWithoutCheck(sp, stackHead)
            
                checkMultipleOverflow(offset, size, MEM_OFFSET_INNER(), evmGasLeft)
            
                checkMemOverflow(add(MEM_OFFSET_INNER(), add(offset, size)), evmGasLeft)
            
                if gt(size, mul(2, MAX_POSSIBLE_BYTECODE())) {
                    revertWithGas(evmGasLeft)
                }
            
                if gt(value, balance(address())) {
                    revertWithGas(evmGasLeft)
                }
            
                // dynamicGas = init_code_cost + hash_cost + memory_expansion_cost + deployment_code_execution_cost + code_deposit_cost
                // minimum_word_size = (size + 31) / 32
                // init_code_cost = 2 * minimum_word_size
                // hash_cost = 6 * minimum_word_size
                // code_deposit_cost = 200 * deployed_code_size
                evmGasLeft := chargeGas(evmGasLeft, add(
                    expandMemory(add(offset, size)),
                    shr(2, add(size, 31))
                ))
            
                {
                    let hashedBytecode := keccak256(add(MEM_OFFSET_INNER(), offset), size)
                    mstore(0, 0xFF00000000000000000000000000000000000000000000000000000000000000)
                    mstore(0x01, shl(0x60, address()))
                    mstore(0x15, salt)
                    mstore(0x35, hashedBytecode)
                }
            
                addr := and(
                    keccak256(0, 0x55),
                    0xFFFFFFFFFFFFFFFFFFFFFFFFFFFFFFFFFFFFFFFF
                )
            
                result, evmGasLeft, stackHead := $llvm_NoInline_llvm$_genericCreate(addr, offset, size, sp, value, evmGasLeft, stackHead)
            }
            

            function $llvm_NoInline_llvm$_simulate(
                isCallerEVM,
                evmGasLeft,
                isStatic,
            ) -> returnOffset, returnLen {

                returnOffset := MEM_OFFSET_INNER()
                returnLen := 0

                // stack pointer - index to first stack element; empty stack = -1
                let sp := sub(STACK_OFFSET(), 32)
                // instruction pointer - index to next instruction. Not called pc because it's an
                // actual yul/evm instruction.
                let ip := add(BYTECODE_OFFSET(), 32)
                let opcode
                let stackHead
                
                let maxAcceptablePos := add(add(BYTECODE_OFFSET(), mload(BYTECODE_OFFSET())), 31)
                
                for { } true { } {
                    opcode := readIP(ip,maxAcceptablePos)
                
                    switch opcode
                    case 0x00 { // OP_STOP
                        break
                    }
                    case 0x01 { // OP_ADD
                        evmGasLeft := chargeGas(evmGasLeft, 3)
                
                        popStackCheck(sp, evmGasLeft, 2)
                        let a
                        a, sp, stackHead := popStackItemWithoutCheck(sp, stackHead)
                
                        stackHead := add(a, stackHead)
                        ip := add(ip, 1)
                    }
                    case 0x02 { // OP_MUL
                        evmGasLeft := chargeGas(evmGasLeft, 5)
                
                        popStackCheck(sp, evmGasLeft, 2)
                        let a
                        a, sp, stackHead := popStackItemWithoutCheck(sp, stackHead)
                        stackHead := mul(a, stackHead)
                        ip := add(ip, 1)
                    }
                    case 0x03 { // OP_SUB
                        evmGasLeft := chargeGas(evmGasLeft, 3)
                
                        let a
                
                        popStackCheck(sp, evmGasLeft, 2)
                        a, sp, stackHead := popStackItemWithoutCheck(sp, stackHead)
                
                        stackHead := sub(a, stackHead)
                        ip := add(ip, 1)
                    }
                    case 0x04 { // OP_DIV
                        evmGasLeft := chargeGas(evmGasLeft, 5)
                
                        let a
                
                        popStackCheck(sp, evmGasLeft, 2)
                        a, sp, stackHead := popStackItemWithoutCheck(sp, stackHead)
                        stackHead := div(a, stackHead)
                
                        ip := add(ip, 1)
                    }
                    case 0x05 { // OP_SDIV
                        evmGasLeft := chargeGas(evmGasLeft, 5)
                
                        let a
                
                        popStackCheck(sp, evmGasLeft, 2)
                        a, sp, stackHead := popStackItemWithoutCheck(sp, stackHead)
                        stackHead := sdiv(a, stackHead)
                
                        ip := add(ip, 1)
                    }
                    case 0x06 { // OP_MOD
                        evmGasLeft := chargeGas(evmGasLeft, 5)
                
                        let a
                
                        popStackCheck(sp, evmGasLeft, 2)
                        a, sp, stackHead := popStackItemWithoutCheck(sp, stackHead)
                        stackHead := mod(a, stackHead)
                
                        ip := add(ip, 1)
                    }
                    case 0x07 { // OP_SMOD
                        evmGasLeft := chargeGas(evmGasLeft, 5)
                
                        let a
                
                        popStackCheck(sp, evmGasLeft, 2)
                        a, sp, stackHead := popStackItemWithoutCheck(sp, stackHead)
                        stackHead := smod(a, stackHead)
                
                        ip := add(ip, 1)
                    }
                    case 0x08 { // OP_ADDMOD
                        evmGasLeft := chargeGas(evmGasLeft, 8)
                
                        let a, b, N
                
                        popStackCheck(sp, evmGasLeft, 3)
                        a, sp, stackHead := popStackItemWithoutCheck(sp, stackHead)
                        b, sp, N := popStackItemWithoutCheck(sp, stackHead)
                
                        stackHead := addmod(a, b, N)
                        ip := add(ip, 1)
                    }
                    case 0x09 { // OP_MULMOD
                        evmGasLeft := chargeGas(evmGasLeft, 8)
                
                        let a, b, N
                
                        popStackCheck(sp, evmGasLeft, 3)
                        a, sp, stackHead := popStackItemWithoutCheck(sp, stackHead)
                        b, sp, N := popStackItemWithoutCheck(sp, stackHead)
                
                        stackHead := mulmod(a, b, N)
                        ip := add(ip, 1)
                    }
                    case 0x0A { // OP_EXP
                        evmGasLeft := chargeGas(evmGasLeft, 10)
                
                        let a, exponent
                
                        popStackCheck(sp, evmGasLeft, 2)
                        a, sp, exponent := popStackItemWithoutCheck(sp, stackHead)
                
                        stackHead := exp(a, exponent)
                
                        let to_charge := 0
                        for {} gt(exponent,0) {} { // while exponent > 0
                            to_charge := add(to_charge, 50)
                            exponent := shr(8, exponent)
                        } 
                        evmGasLeft := chargeGas(evmGasLeft, to_charge)
                        ip := add(ip, 1)
                    }
                    case 0x0B { // OP_SIGNEXTEND
                        evmGasLeft := chargeGas(evmGasLeft, 5)
                
                        let b, x
                
                        popStackCheck(sp, evmGasLeft, 2)
                        b, sp, x := popStackItemWithoutCheck(sp, stackHead)
                
                        stackHead := signextend(b, x)
                        ip := add(ip, 1)
                    }
                    case 0x10 { // OP_LT
                        evmGasLeft := chargeGas(evmGasLeft, 3)
                
                        let a, b
                
                        popStackCheck(sp, evmGasLeft, 2)
                        a, sp, b := popStackItemWithoutCheck(sp, stackHead)
                
                        stackHead := lt(a, b)
                        ip := add(ip, 1)
                    }
                    case 0x11 { // OP_GT
                        evmGasLeft := chargeGas(evmGasLeft, 3)
                
                        let a, b
                
                        popStackCheck(sp, evmGasLeft, 2)
                        a, sp, b := popStackItemWithoutCheck(sp, stackHead)
                
                        stackHead:= gt(a, b)
                        ip := add(ip, 1)
                    }
                    case 0x12 { // OP_SLT
                        evmGasLeft := chargeGas(evmGasLeft, 3)
                
                        let a, b
                
                        popStackCheck(sp, evmGasLeft, 2)
                        a, sp, b := popStackItemWithoutCheck(sp, stackHead)
                
                        stackHead := slt(a, b)
                        ip := add(ip, 1)
                    }
                    case 0x13 { // OP_SGT
                        evmGasLeft := chargeGas(evmGasLeft, 3)
                
                        let a, b
                
                        popStackCheck(sp, evmGasLeft, 2)
                        a, sp, b := popStackItemWithoutCheck(sp, stackHead)
                
                        stackHead := sgt(a, b)
                        ip := add(ip, 1)
                    }
                    case 0x14 { // OP_EQ
                        evmGasLeft := chargeGas(evmGasLeft, 3)
                
                        let a, b
                
                        popStackCheck(sp, evmGasLeft, 2)
                        a, sp, b := popStackItemWithoutCheck(sp, stackHead)
                
                        stackHead := eq(a, b)
                        ip := add(ip, 1)
                    }
                    case 0x15 { // OP_ISZERO
                        evmGasLeft := chargeGas(evmGasLeft, 3)
                
                        let a
                
                        popStackCheck(sp, evmGasLeft, 1)
                        stackHead := iszero(stackHead)
                
                        ip := add(ip, 1)
                    }
                    case 0x16 { // OP_AND
                        evmGasLeft := chargeGas(evmGasLeft, 3)
                
                        let a, b
                
                        popStackCheck(sp, evmGasLeft, 2)
                        a, sp, b := popStackItemWithoutCheck(sp, stackHead)
                
                        stackHead := and(a,b)
                        ip := add(ip, 1)
                    }
                    case 0x17 { // OP_OR
                        evmGasLeft := chargeGas(evmGasLeft, 3)
                
                        let a, b
                
                        popStackCheck(sp, evmGasLeft, 2)
                        a, sp, b := popStackItemWithoutCheck(sp, stackHead)
                
                        stackHead := or(a,b)
                        ip := add(ip, 1)
                    }
                    case 0x18 { // OP_XOR
                        evmGasLeft := chargeGas(evmGasLeft, 3)
                
                        let a, b
                
                        popStackCheck(sp, evmGasLeft, 2)
                        a, sp, b := popStackItemWithoutCheck(sp, stackHead)
                
                        stackHead := xor(a, b)
                        ip := add(ip, 1)
                    }
                    case 0x19 { // OP_NOT
                        evmGasLeft := chargeGas(evmGasLeft, 3)
                
                        if lt(sp, STACK_OFFSET()) {
                            revertWithGas(evmGasLeft)
                        }
                
                        stackHead := not(stackHead)
                
                        ip := add(ip, 1)
                    }
                    case 0x1A { // OP_BYTE
                        evmGasLeft := chargeGas(evmGasLeft, 3)
                
                        let i, x
                
                        popStackCheck(sp, evmGasLeft, 2)
                        i, sp, x := popStackItemWithoutCheck(sp, stackHead)
                
                        stackHead := byte(i, x)
                        ip := add(ip, 1)
                    }
                    case 0x1B { // OP_SHL
                        evmGasLeft := chargeGas(evmGasLeft, 3)
                
                        let shift, value
                
                        popStackCheck(sp, evmGasLeft, 2)
                        shift, sp, value := popStackItemWithoutCheck(sp, stackHead)
                
                        stackHead := shl(shift, value)
                        ip := add(ip, 1)
                    }
                    case 0x1C { // OP_SHR
                        evmGasLeft := chargeGas(evmGasLeft, 3)
                
                        let shift, value
                
                        popStackCheck(sp, evmGasLeft, 2)
                        shift, sp, value := popStackItemWithoutCheck(sp, stackHead)
                
                        stackHead := shr(shift, value)
                        ip := add(ip, 1)
                    }
                    case 0x1D { // OP_SAR
                        evmGasLeft := chargeGas(evmGasLeft, 3)
                
                        let shift, value
                
                        popStackCheck(sp, evmGasLeft, 2)
                        shift, sp, value := popStackItemWithoutCheck(sp, stackHead)
                
                        stackHead := sar(shift, value)
                        ip := add(ip, 1)
                    }
                    case 0x20 { // OP_KECCAK256
                        evmGasLeft := chargeGas(evmGasLeft, 30)
                
                        let offset, size
                
                        popStackCheck(sp, evmGasLeft, 2)
                        offset, sp, size := popStackItemWithoutCheck(sp, stackHead)
                
                        checkMultipleOverflow(offset, size, MEM_OFFSET_INNER(), evmGasLeft)
                        checkMemOverflow(add(MEM_OFFSET_INNER(), add(offset, size)), evmGasLeft)
                        let keccak := keccak256(add(MEM_OFFSET_INNER(), offset), size)
                
                        // When an offset is first accessed (either read or write), memory may trigger 
                        // an expansion, which costs gas.
                        // dynamicGas = 6 * minimum_word_size + memory_expansion_cost
                        // minimum_word_size = (size + 31) / 32
                        let dynamicGas := add(mul(6, shr(5, add(size, 31))), expandMemory(add(offset, size)))
                        evmGasLeft := chargeGas(evmGasLeft, dynamicGas)
                
                        stackHead := keccak
                        ip := add(ip, 1)
                    }
                    case 0x30 { // OP_ADDRESS
                        evmGasLeft := chargeGas(evmGasLeft, 2)
                
                        sp, stackHead := pushStackItem(sp, address(), evmGasLeft, stackHead)
                        ip := add(ip, 1)
                    }
                    case 0x31 { // OP_BALANCE
                        evmGasLeft := chargeGas(evmGasLeft, 100)
                
                        let addr
                
                        if lt(sp, STACK_OFFSET()) {
                            revertWithGas(evmGasLeft)
                        }
                
                        addr := stackHead
                        addr := and(addr, 0xffffffffffffffffffffffffffffffffffffffff)
                
                        if iszero($llvm_AlwaysInline_llvm$_warmAddress(addr)) {
                            evmGasLeft := chargeGas(evmGasLeft, 2500)
                        }
                
                        stackHead := balance(addr)
                        ip := add(ip, 1)
                    }
                    case 0x32 { // OP_ORIGIN
                        evmGasLeft := chargeGas(evmGasLeft, 2)
                
                        sp, stackHead := pushStackItem(sp, origin(), evmGasLeft, stackHead)
                        ip := add(ip, 1)
                    }
                    case 0x33 { // OP_CALLER
                        evmGasLeft := chargeGas(evmGasLeft, 2)
                
                        sp, stackHead := pushStackItem(sp, caller(), evmGasLeft, stackHead)
                        ip := add(ip, 1)
                    }
                    case 0x34 { // OP_CALLVALUE
                        evmGasLeft := chargeGas(evmGasLeft, 2)
                
                        sp, stackHead := pushStackItem(sp, callvalue(), evmGasLeft, stackHead)
                        ip := add(ip, 1)
                    }
                    case 0x35 { // OP_CALLDATALOAD
                        evmGasLeft := chargeGas(evmGasLeft, 3)
                        
                        if iszero(lt(sp, BYTECODE_OFFSET())) {
                            revertWithGas(evmGasLeft)
                        }
                        let i := stackHead
                
                        stackHead := calldataload(i)
                
                        ip := add(ip, 1)
                    }
                    case 0x36 { // OP_CALLDATASIZE
                        evmGasLeft := chargeGas(evmGasLeft, 2)
                
                        sp, stackHead := pushStackItem(sp, calldatasize(), evmGasLeft, stackHead)
                        ip := add(ip, 1)
                    }
                    case 0x37 { // OP_CALLDATACOPY
                        evmGasLeft := chargeGas(evmGasLeft, 3)
                
                        let destOffset, offset, size
                
                        popStackCheck(sp, evmGasLeft, 3)
                        destOffset, sp, stackHead := popStackItemWithoutCheck(sp, stackHead)
                        offset, sp, stackHead:= popStackItemWithoutCheck(sp, stackHead)
                        size, sp, stackHead := popStackItemWithoutCheck(sp, stackHead)
                
                        checkMultipleOverflow(offset,size,MEM_OFFSET_INNER(), evmGasLeft)
                        checkMultipleOverflow(destOffset,size,MEM_OFFSET_INNER(), evmGasLeft)
                
                        if or(gt(add(add(offset, size), MEM_OFFSET_INNER()), MAX_POSSIBLE_MEM()), gt(add(add(destOffset, size), MEM_OFFSET_INNER()), MAX_POSSIBLE_MEM())) {
                            $llvm_AlwaysInline_llvm$_memsetToZero(add(destOffset, MEM_OFFSET_INNER()), size)
                        }
                
                        // dynamicGas = 3 * minimum_word_size + memory_expansion_cost
                        // minimum_word_size = (size + 31) / 32
                        let dynamicGas := add(mul(3, shr(5, add(size, 31))), expandMemory(add(destOffset, size)))
                        evmGasLeft := chargeGas(evmGasLeft, dynamicGas)
                
                        calldatacopy(add(destOffset, MEM_OFFSET_INNER()), offset, size)
                        ip := add(ip, 1)
                        
                    }
                    case 0x38 { // OP_CODESIZE
                        evmGasLeft := chargeGas(evmGasLeft, 2)
                
                        let bytecodeLen := mload(BYTECODE_OFFSET())
                        sp, stackHead := pushStackItem(sp, bytecodeLen, evmGasLeft, stackHead)
                        ip := add(ip, 1)
                    }
                    case 0x39 { // OP_CODECOPY
                    
                        evmGasLeft := chargeGas(evmGasLeft, 3)
                
                        let dst, offset, len
                
                        popStackCheck(sp, evmGasLeft, 3)
                        dst, sp, stackHead := popStackItemWithoutCheck(sp, stackHead)
                        offset, sp, stackHead := popStackItemWithoutCheck(sp, stackHead)
                        len, sp, stackHead := popStackItemWithoutCheck(sp, stackHead)
                
                        // dynamicGas = 3 * minimum_word_size + memory_expansion_cost
                        // minimum_word_size = (size + 31) / 32
                        let dynamicGas := add(mul(3, shr(5, add(len, 31))), expandMemory(add(dst, len)))
                        evmGasLeft := chargeGas(evmGasLeft, dynamicGas)
                
                        dst := add(dst, MEM_OFFSET_INNER())
                        offset := add(add(offset, BYTECODE_OFFSET()), 32)
                
                        checkOverflow(dst,len, evmGasLeft)
                        checkMemOverflow(add(dst, len), evmGasLeft)
                        // Check bytecode overflow
                        if gt(add(offset, len), sub(MEM_OFFSET(), 1)) {
                            revertWithGas(evmGasLeft)
                        }
                
                        $llvm_AlwaysInline_llvm$_memcpy(dst, offset, len)
                        ip := add(ip, 1)
                    }
                    case 0x3A { // OP_GASPRICE
                        evmGasLeft := chargeGas(evmGasLeft, 2)
                
                        sp, stackHead := pushStackItem(sp, gasprice(), evmGasLeft, stackHead)
                        ip := add(ip, 1)
                    }
                    case 0x3B { // OP_EXTCODESIZE
                        evmGasLeft := chargeGas(evmGasLeft, 100)
                
                        if lt(sp, STACK_OFFSET()) {
                            revertWithGas(evmGasLeft)
                        }
                        let addr := stackHead
                
                        addr := and(addr, 0xffffffffffffffffffffffffffffffffffffffff)
                        if iszero($llvm_AlwaysInline_llvm$_warmAddress(addr)) {
                            evmGasLeft := chargeGas(evmGasLeft, 2500)
                        }
                
                        // TODO: check, the .sol uses extcodesize directly, but it doesnt seem to work
                        // if a contract is created it works, but if the address is a zkSync's contract
                        // what happens?
                        // sp := pushStackItem(sp, extcodesize(addr), evmGasLeft)
                
                        switch _isEVM(addr) 
                            case 0  { stackHead := extcodesize(addr) }
                            default { stackHead := _fetchDeployedCodeLen(addr) }
                        ip := add(ip, 1)
                    }
                    case 0x3C { // OP_EXTCODECOPY
                        evmGasLeft, sp, stackHead := performExtCodeCopy(evmGasLeft, sp, stackHead)
                        ip := add(ip, 1)
                    }
                    case 0x3D { // OP_RETURNDATASIZE
                        evmGasLeft := chargeGas(evmGasLeft, 2)
                
                        let rdz := mload(LAST_RETURNDATA_SIZE_OFFSET())
                        sp, stackHead := pushStackItem(sp, rdz, evmGasLeft, stackHead)
                        ip := add(ip, 1)
                    }
                    case 0x3E { // OP_RETURNDATACOPY
                        evmGasLeft := chargeGas(evmGasLeft, 3)
                
                        let dest, offset, len
                        popStackCheck(sp, evmGasLeft, 3)
                        dest, sp, stackHead := popStackItemWithoutCheck(sp, stackHead)
                        offset, sp, stackHead := popStackItemWithoutCheck(sp, stackHead)
                        len, sp, stackHead := popStackItemWithoutCheck(sp, stackHead)
                
                        // TODO: check if these conditions are met
                        // The addition offset + size overflows.
                        // offset + size is larger than RETURNDATASIZE.
                        checkOverflow(offset,len, evmGasLeft)
                        if gt(add(offset, len), mload(LAST_RETURNDATA_SIZE_OFFSET())) {
                            revertWithGas(evmGasLeft)
                        }
                
                        // minimum_word_size = (size + 31) / 32
                        // dynamicGas = 3 * minimum_word_size + memory_expansion_cost
                        checkMemOverflow(add(offset, MEM_OFFSET_INNER()), evmGasLeft)
                        let dynamicGas := add(mul(3, shr(5, add(len, 31))), expandMemory(add(dest, len)))
                        evmGasLeft := chargeGas(evmGasLeft, dynamicGas)
                
                        copyActivePtrData(add(MEM_OFFSET_INNER(), dest), offset, len)
                        ip := add(ip, 1)
                    }
                    case 0x3F { // OP_EXTCODEHASH
                        evmGasLeft := chargeGas(evmGasLeft, 100)
                
                        if lt(sp, STACK_OFFSET()) {
                            revertWithGas(evmGasLeft)
                        }
                
                        let addr := stackHead
                        addr := and(addr, 0xffffffffffffffffffffffffffffffffffffffff)
                
                        if iszero($llvm_AlwaysInline_llvm$_warmAddress(addr)) {
                            evmGasLeft := chargeGas(evmGasLeft, 2500) 
                        }
                
                        ip := add(ip, 1)
                        if iszero(addr) {
                            stackHead := 0
                            continue
                        }
                        stackHead := extcodehash(addr)
                    }
                    case 0x40 { // OP_BLOCKHASH
                        evmGasLeft := chargeGas(evmGasLeft, 20)
                
                        if iszero(lt(sp, BYTECODE_OFFSET())) {
                            revertWithGas(evmGasLeft)
                        }
                        let blockNumber := stackHead
                        stackHead := blockhash(blockNumber)
                
                        ip := add(ip, 1)
                    }
                    case 0x41 { // OP_COINBASE
                        evmGasLeft := chargeGas(evmGasLeft, 2)
                        sp, stackHead := pushStackItem(sp, coinbase(), evmGasLeft, stackHead)
                        ip := add(ip, 1)
                    }
                    case 0x42 { // OP_TIMESTAMP
                        evmGasLeft := chargeGas(evmGasLeft, 2)
                        sp, stackHead := pushStackItem(sp, timestamp(), evmGasLeft, stackHead)
                        ip := add(ip, 1)
                    }
                    case 0x43 { // OP_NUMBER
                        evmGasLeft := chargeGas(evmGasLeft, 2)
                        sp, stackHead := pushStackItem(sp, number(), evmGasLeft, stackHead)
                        ip := add(ip, 1)
                    }
                    case 0x44 { // OP_PREVRANDAO
                        evmGasLeft := chargeGas(evmGasLeft, 2)
                        sp, stackHead := pushStackItem(sp, prevrandao(), evmGasLeft, stackHead)
                        ip := add(ip, 1)
                    }
                    case 0x45 { // OP_GASLIMIT
                        evmGasLeft := chargeGas(evmGasLeft, 2)
                        sp, stackHead := pushStackItem(sp, gaslimit(), evmGasLeft, stackHead)
                        ip := add(ip, 1)
                    }
                    case 0x46 { // OP_CHAINID
                        evmGasLeft := chargeGas(evmGasLeft, 2)
                        sp, stackHead := pushStackItem(sp, chainid(), evmGasLeft, stackHead)
                        ip := add(ip, 1)
                    }
                    case 0x47 { // OP_SELFBALANCE
                        evmGasLeft := chargeGas(evmGasLeft, 5)
                        sp, stackHead := pushStackItem(sp, selfbalance(), evmGasLeft, stackHead)
                        ip := add(ip, 1)
                    }
                    case 0x48 { // OP_BASEFEE
                        evmGasLeft := chargeGas(evmGasLeft, 2)
                        sp, stackHead := pushStackItem(sp, basefee(), evmGasLeft, stackHead)
                        ip := add(ip, 1)
                    }
                    case 0x50 { // OP_POP
                        evmGasLeft := chargeGas(evmGasLeft, 2)
                
                        let _y
                
                        _y, sp, stackHead := popStackItem(sp, evmGasLeft, stackHead)
                        ip := add(ip, 1)
                    }
                    case 0x51 { // OP_MLOAD
                        evmGasLeft := chargeGas(evmGasLeft, 3)
                
                        if lt(sp, STACK_OFFSET()) {
                            revertWithGas(evmGasLeft)
                        }
                
                        let offset := stackHead
                
                        checkOverflow(offset, MEM_OFFSET_INNER(), evmGasLeft)
                        checkMemOverflow(add(offset, MEM_OFFSET_INNER()), evmGasLeft)
                        let expansionGas := expandMemory(add(offset, 32))
                        evmGasLeft := chargeGas(evmGasLeft, expansionGas)
                
                        stackHead := mload(add(MEM_OFFSET_INNER(), offset))
                
                        ip := add(ip, 1)
                    }
                    case 0x52 { // OP_MSTORE
                        evmGasLeft := chargeGas(evmGasLeft, 3)
                
                        let offset, value
                
                        popStackCheck(sp, evmGasLeft, 2)
                        offset, sp, stackHead := popStackItemWithoutCheck(sp, stackHead)
                        value, sp, stackHead := popStackItemWithoutCheck(sp, stackHead)
                
                        checkOverflow(offset, MEM_OFFSET_INNER(), evmGasLeft)
                        checkMemOverflow(add(offset, MEM_OFFSET_INNER()), evmGasLeft)
                        let expansionGas := expandMemory(add(offset, 32))
                        evmGasLeft := chargeGas(evmGasLeft, expansionGas)
                
                        mstore(add(MEM_OFFSET_INNER(), offset), value)
                        ip := add(ip, 1)
                    }
                    case 0x53 { // OP_MSTORE8
                        evmGasLeft := chargeGas(evmGasLeft, 3)
                
                        let offset, value
                
                        popStackCheck(sp, evmGasLeft, 2)
                        offset, sp, stackHead := popStackItemWithoutCheck(sp, stackHead)
                        value, sp, stackHead := popStackItemWithoutCheck(sp, stackHead)
                
                        checkOverflow(offset, MEM_OFFSET_INNER(), evmGasLeft)
                        checkMemOverflow(add(offset, MEM_OFFSET_INNER()), evmGasLeft)
                        let expansionGas := expandMemory(add(offset, 1))
                        evmGasLeft := chargeGas(evmGasLeft, expansionGas)
                
                        mstore8(add(MEM_OFFSET_INNER(), offset), value)
                        ip := add(ip, 1)
                    }
                    case 0x54 { // OP_SLOAD
                    
                        evmGasLeft := chargeGas(evmGasLeft, 100)
                
                        let key, value, isWarm
                
                        if lt(sp, STACK_OFFSET()) {
                            revertWithGas(evmGasLeft)
                        }
                        key := stackHead
                
                        let wasWarm := isSlotWarm(key)
                
                        if iszero(wasWarm) {
                            evmGasLeft := chargeGas(evmGasLeft, 2000)
                        }
                
                        value := sload(key)
                
                        if iszero(wasWarm) {
                            let _wasW, _orgV := warmSlot(key, value)
                        }
                
                        stackHead := value
                
                        ip := add(ip, 1)
                    }
                    case 0x55 { // OP_SSTORE
                        evmGasLeft := chargeGas(evmGasLeft, 100)
                
                        if isStatic {
                            revertWithGas(evmGasLeft)
                        }
                
                        let key, value, gasSpent
                
                        popStackCheck(sp, evmGasLeft, 2)
                        key, sp, stackHead := popStackItemWithoutCheck(sp, stackHead)
                        value, sp, stackHead := popStackItemWithoutCheck(sp, stackHead)
                
                        ip := add(ip, 1)
                        {
                            // Here it is okay to read before we charge since we known anyway that
                            // the context has enough funds to compensate at least for the read.
                            // Im not sure if we need this before: require(gasLeft > GAS_CALL_STIPEND);
                            let currentValue := sload(key)
                            let wasWarm, originalValue := warmSlot(key, currentValue)
                
                            if eq(value, currentValue) {
                                continue
                            }
                
                            if eq(originalValue, currentValue) {
                                gasSpent := 19900
                                if originalValue {
                                    gasSpent := 2800
                                }
                            }
                
                            if iszero(wasWarm) {
                                gasSpent := add(gasSpent, 2100)
                            }
                        }
                
                        evmGasLeft := chargeGas(evmGasLeft, gasSpent)
                        sstore(key, value)
                        
                    }
                    // NOTE: We don't currently do full jumpdest validation
                    // (i.e. validating a jumpdest isn't in PUSH data)
                    case 0x56 { // OP_JUMP
                        evmGasLeft := chargeGas(evmGasLeft, 8)
                
                        let counter
                
                        counter, sp, stackHead := popStackItem(sp, evmGasLeft, stackHead)
                
                        ip := add(add(BYTECODE_OFFSET(), 32), counter)
                
                        // Check next opcode is JUMPDEST
                        let nextOpcode := readIP(ip,maxAcceptablePos)
                        if iszero(eq(nextOpcode, 0x5B)) {
                            revertWithGas(evmGasLeft)
                        }
                
                        // execute JUMPDEST immediately
                        evmGasLeft := chargeGas(evmGasLeft, 1)
                        ip := add(ip, 1)
                    }
                    case 0x57 { // OP_JUMPI
                        evmGasLeft := chargeGas(evmGasLeft, 10)
                
                        let counter, b
                
                        popStackCheck(sp, evmGasLeft, 2)
                        counter, sp, stackHead := popStackItemWithoutCheck(sp, stackHead)
                        b, sp, stackHead := popStackItemWithoutCheck(sp, stackHead)
                
                        if iszero(b) {
                            ip := add(ip, 1)
                            continue
                        }
                
                        ip := add(add(BYTECODE_OFFSET(), 32), counter)
                
                        // Check next opcode is JUMPDEST
                        let nextOpcode := readIP(ip,maxAcceptablePos)
                        if iszero(eq(nextOpcode, 0x5B)) {
                            revertWithGas(evmGasLeft)
                        }
                
                        // execute JUMPDEST immediately
                        evmGasLeft := chargeGas(evmGasLeft, 1)
                        ip := add(ip, 1)
                    }
                    case 0x58 { // OP_PC
                        evmGasLeft := chargeGas(evmGasLeft, 2)
                        ip := add(ip, 1)
                
                        // PC = ip - 32 (bytecode size) - 1 (current instruction)
                        sp, stackHead := pushStackItem(sp, sub(sub(ip, BYTECODE_OFFSET()), 33), evmGasLeft, stackHead)
                    }
                    case 0x59 { // OP_MSIZE
                        evmGasLeft := chargeGas(evmGasLeft,2)
                
                        let size
                
                        size := mload(MEM_OFFSET())
                        size := shl(5,size)
                        sp, stackHead := pushStackItem(sp,size, evmGasLeft, stackHead)
                        ip := add(ip, 1)
                    }
                    case 0x5A { // OP_GAS
                        evmGasLeft := chargeGas(evmGasLeft, 2)
                
                        sp, stackHead := pushStackItem(sp, evmGasLeft, evmGasLeft, stackHead)
                        ip := add(ip, 1)
                    }
                    case 0x5B { // OP_JUMPDEST
                        evmGasLeft := chargeGas(evmGasLeft, 1)
                        ip := add(ip, 1)
                    }
                    case 0x5C { // OP_TLOAD
                        evmGasLeft := chargeGas(evmGasLeft, 100)
                
                        if lt(sp, STACK_OFFSET()) {
                            revertWithGas(evmGasLeft)
                        }
                        let key := stackHead
                
                        stackHead := tload(key)
                        ip := add(ip, 1)
                    }
                    case 0x5D { // OP_TSTORE
                        evmGasLeft := chargeGas(evmGasLeft, 100)
                
                        if isStatic {
                            revertWithGas(evmGasLeft)
                        }
                
                        let key, value
                        popStackCheck(sp, evmGasLeft, 2)
                        key, sp, stackHead := popStackItemWithoutCheck(sp, stackHead)
                        value, sp, stackHead := popStackItemWithoutCheck(sp, stackHead)
                
                        tstore(key, value)
                        ip := add(ip, 1)
                    }
                    case 0x5E { // OP_MCOPY
                        let destOffset, offset, size
                        popStackCheck(sp, evmGasLeft, 3)
                        destOffset, sp, stackHead := popStackItemWithoutCheck(sp, stackHead)
                        offset, sp, stackHead := popStackItemWithoutCheck(sp, stackHead)
                        size, sp, stackHead := popStackItemWithoutCheck(sp, stackHead)
                
                        checkMemOverflow(add(add(offset, MEM_OFFSET_INNER()), size), evmGasLeft)
                        checkMemOverflow(add(add(destOffset, MEM_OFFSET_INNER()), size), evmGasLeft)
                
                        expandMemory(add(destOffset, size))
                        expandMemory(add(offset, size))
                
                        mcopy(add(destOffset, MEM_OFFSET_INNER()), add(offset, MEM_OFFSET_INNER()), size)
                        ip := add(ip, 1)
                    }
                    case 0x5F { // OP_PUSH0
                        evmGasLeft := chargeGas(evmGasLeft, 2)
                
                        let value := 0
                
                        sp, stackHead := pushStackItem(sp, value, evmGasLeft, stackHead)
                        ip := add(ip, 1)
                    }
                    case 0x60 { // OP_PUSH1
                        evmGasLeft := chargeGas(evmGasLeft, 3)
                
                        ip := add(ip, 1)
                        let value := readBytes(ip,maxAcceptablePos,1)
                
                        sp, stackHead := pushStackItem(sp, value, evmGasLeft, stackHead)
                        ip := add(ip, 1)
                    }
                    case 0x61 { // OP_PUSH2
                        evmGasLeft := chargeGas(evmGasLeft, 3)
                
                        ip := add(ip, 1)
                        let value := readBytes(ip,maxAcceptablePos,2)
                
                        sp, stackHead := pushStackItem(sp, value, evmGasLeft, stackHead)
                        ip := add(ip, 2)
                    }     
                    case 0x62 { // OP_PUSH3
                        evmGasLeft := chargeGas(evmGasLeft, 3)
                
                        ip := add(ip, 1)
                        let value := readBytes(ip,maxAcceptablePos,3)
                
                        sp, stackHead := pushStackItem(sp, value, evmGasLeft, stackHead)
                        ip := add(ip, 3)
                    }
                    case 0x63 { // OP_PUSH4
                        evmGasLeft := chargeGas(evmGasLeft, 3)
                
                        ip := add(ip, 1)
                        let value := readBytes(ip,maxAcceptablePos,4)
                
                        sp, stackHead := pushStackItem(sp, value, evmGasLeft, stackHead)
                        ip := add(ip, 4)
                    }
                    case 0x64 { // OP_PUSH5
                        evmGasLeft := chargeGas(evmGasLeft, 3)
                
                        ip := add(ip, 1)
                        let value := readBytes(ip,maxAcceptablePos,5)
                
                        sp, stackHead := pushStackItem(sp, value, evmGasLeft, stackHead)
                        ip := add(ip, 5)
                    }
                    case 0x65 { // OP_PUSH6
                        evmGasLeft := chargeGas(evmGasLeft, 3)
                
                        ip := add(ip, 1)
                        let value := readBytes(ip,maxAcceptablePos,6)
                
                        sp, stackHead := pushStackItem(sp, value, evmGasLeft, stackHead)
                        ip := add(ip, 6)
                    }
                    case 0x66 { // OP_PUSH7
                        evmGasLeft := chargeGas(evmGasLeft, 3)
                
                        ip := add(ip, 1)
                        let value := readBytes(ip,maxAcceptablePos,7)
                
                        sp, stackHead := pushStackItem(sp, value, evmGasLeft, stackHead)
                        ip := add(ip, 7)
                    }
                    case 0x67 { // OP_PUSH8
                        evmGasLeft := chargeGas(evmGasLeft, 3)
                
                        ip := add(ip, 1)
                        let value := readBytes(ip,maxAcceptablePos,8)
                
                        sp, stackHead := pushStackItem(sp, value, evmGasLeft, stackHead)
                        ip := add(ip, 8)
                    }
                    case 0x68 { // OP_PUSH9
                        evmGasLeft := chargeGas(evmGasLeft, 3)
                
                        ip := add(ip, 1)
                        let value := readBytes(ip,maxAcceptablePos,9)
                
                        sp, stackHead := pushStackItem(sp, value, evmGasLeft, stackHead)
                        ip := add(ip, 9)
                    }
                    case 0x69 { // OP_PUSH10
                        evmGasLeft := chargeGas(evmGasLeft, 3)
                
                        ip := add(ip, 1)
                        let value := readBytes(ip,maxAcceptablePos,10)
                
                        sp, stackHead := pushStackItem(sp, value, evmGasLeft, stackHead)
                        ip := add(ip, 10)
                    }
                    case 0x6A { // OP_PUSH11
                        evmGasLeft := chargeGas(evmGasLeft, 3)
                
                        ip := add(ip, 1)
                        let value := readBytes(ip,maxAcceptablePos,11)
                
                        sp, stackHead := pushStackItem(sp, value, evmGasLeft, stackHead)
                        ip := add(ip, 11)
                    }
                    case 0x6B { // OP_PUSH12
                        evmGasLeft := chargeGas(evmGasLeft, 3)
                
                        ip := add(ip, 1)
                        let value := readBytes(ip,maxAcceptablePos,12)
                
                        sp, stackHead := pushStackItem(sp, value, evmGasLeft, stackHead)
                        ip := add(ip, 12)
                    }
                    case 0x6C { // OP_PUSH13
                        evmGasLeft := chargeGas(evmGasLeft, 3)
                
                        ip := add(ip, 1)
                        let value := readBytes(ip,maxAcceptablePos,13)
                
                        sp, stackHead := pushStackItem(sp, value, evmGasLeft, stackHead)
                        ip := add(ip, 13)
                    }
                    case 0x6D { // OP_PUSH14
                        evmGasLeft := chargeGas(evmGasLeft, 3)
                
                        ip := add(ip, 1)
                        let value := readBytes(ip,maxAcceptablePos,14)
                
                        sp, stackHead := pushStackItem(sp, value, evmGasLeft, stackHead)
                        ip := add(ip, 14)
                    }
                    case 0x6E { // OP_PUSH15
                        evmGasLeft := chargeGas(evmGasLeft, 3)
                
                        ip := add(ip, 1)
                        let value := readBytes(ip,maxAcceptablePos,15)
                
                        sp, stackHead := pushStackItem(sp, value, evmGasLeft, stackHead)
                        ip := add(ip, 15)
                    }
                    case 0x6F { // OP_PUSH16
                        evmGasLeft := chargeGas(evmGasLeft, 3)
                
                        ip := add(ip, 1)
                        let value := readBytes(ip,maxAcceptablePos,16)
                
                        sp, stackHead := pushStackItem(sp, value, evmGasLeft, stackHead)
                        ip := add(ip, 16)
                    }
                    case 0x70 { // OP_PUSH17
                        evmGasLeft := chargeGas(evmGasLeft, 3)
                
                        ip := add(ip, 1)
                        let value := readBytes(ip,maxAcceptablePos,17)
                
                        sp, stackHead := pushStackItem(sp, value, evmGasLeft, stackHead)
                        ip := add(ip, 17)
                    }
                    case 0x71 { // OP_PUSH18
                        evmGasLeft := chargeGas(evmGasLeft, 3)
                
                        ip := add(ip, 1)
                        let value := readBytes(ip,maxAcceptablePos,18)
                
                        sp, stackHead := pushStackItem(sp, value, evmGasLeft, stackHead)
                        ip := add(ip, 18)
                    }
                    case 0x72 { // OP_PUSH19
                        evmGasLeft := chargeGas(evmGasLeft, 3)
                
                        ip := add(ip, 1)
                        let value := readBytes(ip,maxAcceptablePos,19)
                
                        sp, stackHead := pushStackItem(sp, value, evmGasLeft, stackHead)
                        ip := add(ip, 19)
                    }
                    case 0x73 { // OP_PUSH20
                        evmGasLeft := chargeGas(evmGasLeft, 3)
                
                        ip := add(ip, 1)
                        let value := readBytes(ip,maxAcceptablePos,20)
                
                        sp, stackHead := pushStackItem(sp, value, evmGasLeft, stackHead)
                        ip := add(ip, 20)
                    }
                    case 0x74 { // OP_PUSH21
                        evmGasLeft := chargeGas(evmGasLeft, 3)
                
                        ip := add(ip, 1)
                        let value := readBytes(ip,maxAcceptablePos,21)
                
                        sp, stackHead := pushStackItem(sp, value, evmGasLeft, stackHead)
                        ip := add(ip, 21)
                    }
                    case 0x75 { // OP_PUSH22
                        evmGasLeft := chargeGas(evmGasLeft, 3)
                
                        ip := add(ip, 1)
                        let value := readBytes(ip,maxAcceptablePos,22)
                
                        sp, stackHead := pushStackItem(sp, value, evmGasLeft, stackHead)
                        ip := add(ip, 22)
                    }
                    case 0x76 { // OP_PUSH23
                        evmGasLeft := chargeGas(evmGasLeft, 3)
                
                        ip := add(ip, 1)
                        let value := readBytes(ip,maxAcceptablePos,23)
                
                        sp, stackHead := pushStackItem(sp, value, evmGasLeft, stackHead)
                        ip := add(ip, 23)
                    }
                    case 0x77 { // OP_PUSH24
                        evmGasLeft := chargeGas(evmGasLeft, 3)
                
                        ip := add(ip, 1)
                        let value := readBytes(ip,maxAcceptablePos,24)
                
                        sp, stackHead := pushStackItem(sp, value, evmGasLeft, stackHead)
                        ip := add(ip, 24)
                    }
                    case 0x78 { // OP_PUSH25
                        evmGasLeft := chargeGas(evmGasLeft, 3)
                
                        ip := add(ip, 1)
                        let value := readBytes(ip,maxAcceptablePos,25)
                
                        sp, stackHead := pushStackItem(sp, value, evmGasLeft, stackHead)
                        ip := add(ip, 25)
                    }
                    case 0x79 { // OP_PUSH26
                        evmGasLeft := chargeGas(evmGasLeft, 3)
                
                        ip := add(ip, 1)
                        let value := readBytes(ip,maxAcceptablePos,26)
                
                        sp, stackHead := pushStackItem(sp, value, evmGasLeft, stackHead)
                        ip := add(ip, 26)
                    }
                    case 0x7A { // OP_PUSH27
                        evmGasLeft := chargeGas(evmGasLeft, 3)
                
                        ip := add(ip, 1)
                        let value := readBytes(ip,maxAcceptablePos,27)
                
                        sp, stackHead := pushStackItem(sp, value, evmGasLeft, stackHead)
                        ip := add(ip, 27)
                    }
                    case 0x7B { // OP_PUSH28
                        evmGasLeft := chargeGas(evmGasLeft, 3)
                
                        ip := add(ip, 1)
                        let value := readBytes(ip,maxAcceptablePos,28)
                
                        sp, stackHead := pushStackItem(sp, value, evmGasLeft, stackHead)
                        ip := add(ip, 28)
                    }
                    case 0x7C { // OP_PUSH29
                        evmGasLeft := chargeGas(evmGasLeft, 3)
                
                        ip := add(ip, 1)
                        let value := readBytes(ip,maxAcceptablePos,29)
                
                        sp, stackHead := pushStackItem(sp, value, evmGasLeft, stackHead)
                        ip := add(ip, 29)
                    }
                    case 0x7D { // OP_PUSH30
                        evmGasLeft := chargeGas(evmGasLeft, 3)
                
                        ip := add(ip, 1)
                        let value := readBytes(ip,maxAcceptablePos,30)
                
                        sp, stackHead := pushStackItem(sp, value, evmGasLeft, stackHead)
                        ip := add(ip, 30)
                    }
                    case 0x7E { // OP_PUSH31
                        evmGasLeft := chargeGas(evmGasLeft, 3)
                
                        ip := add(ip, 1)
                        let value := readBytes(ip,maxAcceptablePos,31)
                
                        sp, stackHead := pushStackItem(sp, value, evmGasLeft, stackHead)
                        ip := add(ip, 31)
                    }
                    case 0x7F { // OP_PUSH32
                        evmGasLeft := chargeGas(evmGasLeft, 3)
                
                        ip := add(ip, 1)
                        let value := readBytes(ip,maxAcceptablePos,32)
                
                        sp, stackHead := pushStackItem(sp, value, evmGasLeft, stackHead)
                        ip := add(ip, 32)
                    }
                    case 0x80 { // OP_DUP1
                        evmGasLeft := chargeGas(evmGasLeft, 3)
                        sp, stackHead := pushStackItem(sp, stackHead, evmGasLeft, stackHead)
                        ip := add(ip, 1)
                    }
                    case 0x81 { // OP_DUP2
                        sp, evmGasLeft, stackHead := dupStackItem(sp, evmGasLeft, 2, stackHead)
                        ip := add(ip, 1)
                    }
                    case 0x82 { // OP_DUP3
                        sp, evmGasLeft, stackHead := dupStackItem(sp, evmGasLeft, 3, stackHead)
                        ip := add(ip, 1)
                    }
                    case 0x83 { // OP_DUP4    
                        sp, evmGasLeft, stackHead := dupStackItem(sp, evmGasLeft, 4, stackHead)
                        ip := add(ip, 1)
                    }
                    case 0x84 { // OP_DUP5
                        sp, evmGasLeft, stackHead := dupStackItem(sp, evmGasLeft, 5, stackHead)
                        ip := add(ip, 1)
                    }
                    case 0x85 { // OP_DUP6
                        sp, evmGasLeft, stackHead := dupStackItem(sp, evmGasLeft, 6, stackHead)
                        ip := add(ip, 1)
                    }
                    case 0x86 { // OP_DUP7    
                        sp, evmGasLeft, stackHead := dupStackItem(sp, evmGasLeft, 7, stackHead)
                        ip := add(ip, 1)
                    }
                    case 0x87 { // OP_DUP8
                        sp, evmGasLeft, stackHead := dupStackItem(sp, evmGasLeft, 8, stackHead)
                        ip := add(ip, 1)
                    }
                    case 0x88 { // OP_DUP9
                        sp, evmGasLeft, stackHead := dupStackItem(sp, evmGasLeft, 9, stackHead)
                        ip := add(ip, 1)
                    }
                    case 0x89 { // OP_DUP10   
                        sp, evmGasLeft, stackHead := dupStackItem(sp, evmGasLeft, 10, stackHead)
                        ip := add(ip, 1)
                    }
                    case 0x8A { // OP_DUP11
                        sp, evmGasLeft, stackHead := dupStackItem(sp, evmGasLeft, 11, stackHead)
                        ip := add(ip, 1)
                    }
                    case 0x8B { // OP_DUP12
                        sp, evmGasLeft, stackHead := dupStackItem(sp, evmGasLeft, 12, stackHead)
                        ip := add(ip, 1)
                    }
                    case 0x8C { // OP_DUP13
                        sp, evmGasLeft, stackHead := dupStackItem(sp, evmGasLeft, 13, stackHead)
                        ip := add(ip, 1)
                    }
                    case 0x8D { // OP_DUP14
                        sp, evmGasLeft, stackHead := dupStackItem(sp, evmGasLeft, 14, stackHead)
                        ip := add(ip, 1)
                    }
                    case 0x8E { // OP_DUP15
                        sp, evmGasLeft, stackHead := dupStackItem(sp, evmGasLeft, 15, stackHead)
                        ip := add(ip, 1)
                    }
                    case 0x8F { // OP_DUP16
                        sp, evmGasLeft, stackHead := dupStackItem(sp, evmGasLeft, 16, stackHead)
                        ip := add(ip, 1)
                    }
                    case 0x90 { // OP_SWAP1 
                        evmGasLeft, stackHead := swapStackItem(sp, evmGasLeft, 1, stackHead)
                        ip := add(ip, 1)
                    }
                    case 0x91 { // OP_SWAP2
                        evmGasLeft, stackHead := swapStackItem(sp, evmGasLeft, 2, stackHead)
                        ip := add(ip, 1)
                    }
                    case 0x92 { // OP_SWAP3
                        evmGasLeft, stackHead := swapStackItem(sp, evmGasLeft, 3, stackHead)
                        ip := add(ip, 1)
                    }
                    case 0x93 { // OP_SWAP4    
                        evmGasLeft, stackHead := swapStackItem(sp, evmGasLeft, 4, stackHead)
                        ip := add(ip, 1)
                    }
                    case 0x94 { // OP_SWAP5
                        evmGasLeft, stackHead := swapStackItem(sp, evmGasLeft, 5, stackHead)
                        ip := add(ip, 1)
                    }
                    case 0x95 { // OP_SWAP6
                        evmGasLeft, stackHead := swapStackItem(sp, evmGasLeft, 6, stackHead)
                        ip := add(ip, 1)
                    }
                    case 0x96 { // OP_SWAP7    
                        evmGasLeft, stackHead := swapStackItem(sp, evmGasLeft, 7, stackHead)
                        ip := add(ip, 1)
                    }
                    case 0x97 { // OP_SWAP8
                        evmGasLeft, stackHead := swapStackItem(sp, evmGasLeft, 8, stackHead)
                        ip := add(ip, 1)
                    }
                    case 0x98 { // OP_SWAP9
                        evmGasLeft, stackHead := swapStackItem(sp, evmGasLeft, 9, stackHead)
                        ip := add(ip, 1)
                    }
                    case 0x99 { // OP_SWAP10   
                        evmGasLeft, stackHead := swapStackItem(sp, evmGasLeft, 10, stackHead)
                        ip := add(ip, 1)
                    }
                    case 0x9A { // OP_SWAP11
                        evmGasLeft, stackHead := swapStackItem(sp, evmGasLeft, 11, stackHead)
                        ip := add(ip, 1)
                    }
                    case 0x9B { // OP_SWAP12
                        evmGasLeft, stackHead := swapStackItem(sp, evmGasLeft, 12, stackHead)
                        ip := add(ip, 1)
                    }
                    case 0x9C { // OP_SWAP13
                        evmGasLeft, stackHead := swapStackItem(sp, evmGasLeft, 13, stackHead)
                        ip := add(ip, 1)
                    }
                    case 0x9D { // OP_SWAP14
                        evmGasLeft, stackHead := swapStackItem(sp, evmGasLeft, 14, stackHead)
                        ip := add(ip, 1)
                    }
                    case 0x9E { // OP_SWAP15
                        evmGasLeft, stackHead := swapStackItem(sp, evmGasLeft, 15, stackHead)
                        ip := add(ip, 1)
                    }
                    case 0x9F { // OP_SWAP16
                        evmGasLeft, stackHead := swapStackItem(sp, evmGasLeft, 16, stackHead)
                        ip := add(ip, 1)
                    }
                    case 0xA0 { // OP_LOG0
                        evmGasLeft := chargeGas(evmGasLeft, 375)
                
                        if isStatic {
                            revertWithGas(evmGasLeft)
                        }
                
                        let offset, size
                        popStackCheck(sp, evmGasLeft, 2)
                        offset, sp, stackHead := popStackItemWithoutCheck(sp, stackHead)
                        size, sp, stackHead := popStackItemWithoutCheck(sp, stackHead)
                
                        checkMultipleOverflow(offset, size,MEM_OFFSET_INNER(), evmGasLeft)
                        checkMemOverflow(add(add(offset, MEM_OFFSET_INNER()), size), evmGasLeft)
                
                        // dynamicGas = 375 * topic_count + 8 * size + memory_expansion_cost
                        let dynamicGas := add(shl(3, size), expandMemory(add(offset, size)))
                        evmGasLeft := chargeGas(evmGasLeft, dynamicGas)
                
                        log0(add(offset, MEM_OFFSET_INNER()), size)
                        ip := add(ip, 1)
                    }
                    case 0xA1 { // OP_LOG1
                        evmGasLeft := chargeGas(evmGasLeft, 375)
                
                        if isStatic {
                            revertWithGas(evmGasLeft)
                        }
                
                        let offset, size, topic1
                        popStackCheck(sp, evmGasLeft, 3)
                        offset, sp, stackHead := popStackItemWithoutCheck(sp, stackHead)
                        size, sp, stackHead := popStackItemWithoutCheck(sp, stackHead)
                        topic1, sp, stackHead := popStackItemWithoutCheck(sp, stackHead)
                
                        checkMultipleOverflow(offset, size,MEM_OFFSET_INNER(), evmGasLeft)
                        checkMemOverflow(add(add(offset, MEM_OFFSET_INNER()), size), evmGasLeft)
                
                        // dynamicGas = 375 * topic_count + 8 * size + memory_expansion_cost
                        let dynamicGas := add(shl(3, size), expandMemory(add(offset, size)))
                        dynamicGas := add(dynamicGas, 375)
                        evmGasLeft := chargeGas(evmGasLeft, dynamicGas)
                
                        log1(add(offset, MEM_OFFSET_INNER()), size, topic1)
                        ip := add(ip, 1)
                    }
                    case 0xA2 { // OP_LOG2
                        evmGasLeft := chargeGas(evmGasLeft, 375)
                        if isStatic {
                            revertWithGas(evmGasLeft)
                        }
                
                        let offset, size
                        popStackCheck(sp, evmGasLeft, 2)
                        offset, sp, stackHead := popStackItemWithoutCheck(sp, stackHead)
                        size, sp, stackHead := popStackItemWithoutCheck(sp, stackHead)
                
                        checkMultipleOverflow(offset, size,MEM_OFFSET_INNER(), evmGasLeft)
                        checkMemOverflow(add(add(offset, MEM_OFFSET_INNER()), size), evmGasLeft)
                
                        // dynamicGas = 375 * topic_count + 8 * size + memory_expansion_cost
                        let dynamicGas := add(shl(3, size), expandMemory(add(offset, size)))
                        dynamicGas := add(dynamicGas, 750)
                        evmGasLeft := chargeGas(evmGasLeft, dynamicGas)
                
                        {
                            let topic1, topic2
                            popStackCheck(sp, evmGasLeft, 2)
                            topic1, sp, stackHead := popStackItemWithoutCheck(sp, stackHead)
                            topic2, sp, stackHead := popStackItemWithoutCheck(sp, stackHead)
                            log2(add(offset, MEM_OFFSET_INNER()), size, topic1, topic2)
                        }
                        ip := add(ip, 1)
                    }
                    case 0xA3 { // OP_LOG3
                        evmGasLeft := chargeGas(evmGasLeft, 375)
                
                        if isStatic {
                            revertWithGas(evmGasLeft)
                        }
                
                        let offset, size
                        popStackCheck(sp, evmGasLeft, 2)
                        offset, sp, stackHead := popStackItemWithoutCheck(sp, stackHead)
                        size, sp, stackHead := popStackItemWithoutCheck(sp, stackHead)
                
                        checkMultipleOverflow(offset, size,MEM_OFFSET_INNER(), evmGasLeft)
                
                        checkMemOverflow(add(add(offset, MEM_OFFSET_INNER()), size), evmGasLeft)
                
                        // dynamicGas = 375 * topic_count + 8 * size + memory_expansion_cost
                        let dynamicGas := add(shl(3, size), expandMemory(add(offset, size)))
                        dynamicGas := add(dynamicGas, 1125)
                        evmGasLeft := chargeGas(evmGasLeft, dynamicGas)
                
                        {
                            let topic1, topic2, topic3
                            popStackCheck(sp, evmGasLeft, 3)
                            topic1, sp, stackHead := popStackItemWithoutCheck(sp, stackHead)
                            topic2, sp, stackHead := popStackItemWithoutCheck(sp, stackHead)
                            topic3, sp, stackHead := popStackItemWithoutCheck(sp, stackHead)
                            log3(add(offset, MEM_OFFSET_INNER()), size, topic1, topic2, topic3)
                        }     
                        ip := add(ip, 1)
                    }
                    case 0xA4 { // OP_LOG4
                        evmGasLeft := chargeGas(evmGasLeft, 375)
                
                        if isStatic {
                            revertWithGas(evmGasLeft)
                        }
                
                        let offset, size
                        popStackCheck(sp, evmGasLeft, 2)
                        offset, sp, stackHead := popStackItemWithoutCheck(sp, stackHead)
                        size, sp, stackHead := popStackItemWithoutCheck(sp, stackHead)
                
                        checkMultipleOverflow(offset, size,MEM_OFFSET_INNER(), evmGasLeft)
                        checkMemOverflow(add(add(offset, MEM_OFFSET_INNER()), size), evmGasLeft)
                
                        // dynamicGas = 375 * topic_count + 8 * size + memory_expansion_cost
                        let dynamicGas := add(shl(3, size), expandMemory(add(offset, size)))
                        dynamicGas := add(dynamicGas, 1500)
                        evmGasLeft := chargeGas(evmGasLeft, dynamicGas)
                
                        {
                            let topic1, topic2, topic3, topic4
                            popStackCheck(sp, evmGasLeft, 4)
                            topic1, sp, stackHead := popStackItemWithoutCheck(sp, stackHead)
                            topic2, sp, stackHead := popStackItemWithoutCheck(sp, stackHead)
                            topic3, sp, stackHead := popStackItemWithoutCheck(sp, stackHead)
                            topic4, sp, stackHead := popStackItemWithoutCheck(sp, stackHead)
                            log4(add(offset, MEM_OFFSET_INNER()), size, topic1, topic2, topic3, topic4)
                        }     
                        ip := add(ip, 1)
                    }
                    case 0xF0 { // OP_CREATE
                        evmGasLeft, sp, stackHead := performCreate(evmGasLeft, sp, isStatic, stackHead)
                        ip := add(ip, 1)
                    }
                    case 0xF1 { // OP_CALL
                        evmGasLeft := chargeGas(evmGasLeft, 100)
                
                        let gasUsed
                
                        // A function was implemented in order to avoid stack depth errors.
                        gasUsed, sp, stackHead := performCall(sp, evmGasLeft, isStatic, stackHead)
                
                        // Check if the following is ok
                        evmGasLeft := chargeGas(evmGasLeft, gasUsed)
                        ip := add(ip, 1)
                    }
                    case 0xF3 { // OP_RETURN
                        let offset,size
                
                        popStackCheck(sp, evmGasLeft, 2)
                        offset, sp, stackHead := popStackItemWithoutCheck(sp, stackHead)
                        size, sp, stackHead := popStackItemWithoutCheck(sp, stackHead)
                
                        checkOverflow(offset,size, evmGasLeft)
                        evmGasLeft := chargeGas(evmGasLeft,expandMemory(add(offset,size)))
                
                        returnLen := size
                        checkOverflow(offset,MEM_OFFSET_INNER(), evmGasLeft)
                        returnOffset := add(MEM_OFFSET_INNER(), offset)
                        break
                    }
                    case 0xF4 { // OP_DELEGATECALL
                        evmGasLeft := chargeGas(evmGasLeft, 100)
                
                        let gasUsed
                        sp, isStatic, gasUsed, stackHead := delegateCall(sp, isStatic, evmGasLeft, stackHead)
                
                        evmGasLeft := chargeGas(evmGasLeft, gasUsed)
                        ip := add(ip, 1)
                    }
                    case 0xF5 { // OP_CREATE2
                        let result, addr
                        evmGasLeft, sp, result, addr, stackHead := performCreate2(evmGasLeft, sp, isStatic, stackHead)
                        switch result
                        case 0 { sp, stackHead := pushStackItem(sp, 0, evmGasLeft, stackHead) }
                        default { sp, stackHead := pushStackItem(sp, addr, evmGasLeft, stackHead) }
                        ip := add(ip, 1)
                    }
                    case 0xFA { // OP_STATICCALL
                        evmGasLeft := chargeGas(evmGasLeft, 100)
                
                        let gasUsed
                        gasUsed, sp, stackHead := performStaticCall(sp,evmGasLeft, stackHead)
                        evmGasLeft := chargeGas(evmGasLeft,gasUsed)
                        ip := add(ip, 1)
                    }
                    case 0xFD { // OP_REVERT
                        let offset,size
                
                        popStackCheck(sp, evmGasLeft, 2)
                        offset, sp, stackHead := popStackItemWithoutCheck(sp, stackHead)
                        size, sp, stackHead := popStackItemWithoutCheck(sp, stackHead)
                
                        ensureAcceptableMemLocation(offset)
                        ensureAcceptableMemLocation(size)
                        evmGasLeft := chargeGas(evmGasLeft,expandMemory(add(offset,size)))
                
                        offset := add(offset, MEM_OFFSET_INNER())
                        offset,size := addGasIfEvmRevert(isCallerEVM,offset,size,evmGasLeft)
                
                        revert(offset,size)
                    }
                    case 0xFE { // OP_INVALID
                        evmGasLeft := 0
                
                        revertWithGas(evmGasLeft)
                    }
                    default {
                        printString("INVALID OPCODE")
                        printHex(opcode)
                        revert(0, 0)
                    }
                }
                

                if eq(isCallerEVM, 1) {
                    // Includes gas
                    returnOffset := sub(returnOffset, 32)
                    checkOverflow(returnLen, 32, evmGasLeft)
                    returnLen := add(returnLen, 32)

                    mstore(returnOffset, evmGasLeft)
                }
            }

            ////////////////////////////////////////////////////////////////
            //                      FALLBACK
            ////////////////////////////////////////////////////////////////

            let evmGasLeft, isStatic, isCallerEVM := consumeEvmFrame()

            if iszero(isCallerEVM) {
                evmGasLeft := getEVMGas()
                isStatic := getIsStaticFromCallFlags()
            }

            // First, copy the contract's bytecode to be executed into tEdhe `BYTECODE_OFFSET`
            // segment of memory.
            getDeployedBytecode()

            pop($llvm_AlwaysInline_llvm$_warmAddress(address()))

            let returnOffset, returnLen := $llvm_NoInline_llvm$_simulate(isCallerEVM, evmGasLeft, isStatic)
            return(returnOffset, returnLen)
        }
    }
}<|MERGE_RESOLUTION|>--- conflicted
+++ resolved
@@ -968,11 +968,6 @@
                 }
             }
         
-<<<<<<< HEAD
-            extraCost := add(extraCost,sub(gasToPass,frameGasLeft))
-            extraCost := add(extraCost, getGasForPrecompiles(addr, argsOffset, argsSize))
-            stackHead := success
-=======
             let precompileCost := getGasForPrecompiles(addr, argsOffset, argsSize)
             switch iszero(precompileCost)
             case 1 {
@@ -982,8 +977,7 @@
                 extraCost := add(extraCost, precompileCost)
             }
         
-            sp := pushStackItem(sp, success, evmGasLeft)
->>>>>>> 74767c1f
+            stackHead := success
         }
         function capGas(evmGasLeft,oldGasToPass) -> gasToPass {
             let maxGasToPass := sub(evmGasLeft, shr(6, evmGasLeft)) // evmGasLeft >> 6 == evmGasLeft/64
@@ -1104,11 +1098,6 @@
                 isStatic
             )
         
-<<<<<<< HEAD
-            extraCost := add(extraCost,sub(gasToPass,frameGasLeft))
-            extraCost := add(extraCost, getGasForPrecompiles(addr, argsOffset, argsSize))
-            stackHead := success
-=======
             let precompileCost := getGasForPrecompiles(addr, argsOffset, argsSize)
             switch iszero(precompileCost)
             case 1 {
@@ -1117,8 +1106,7 @@
             default {
                 extraCost := add(extraCost, precompileCost)
             }
-            sp := pushStackItem(sp,success, evmGasLeft) 
->>>>>>> 74767c1f
+            stackHead := success
         }
         
         function delegateCall(oldSp, oldIsStatic, evmGasLeft, oldStackHead) -> sp, isStatic, extraCost, stackHead {
@@ -1179,11 +1167,6 @@
         
             _popEVMFrame()
         
-<<<<<<< HEAD
-            extraCost := add(extraCost,sub(gasToPass,frameGasLeft))
-            extraCost := add(extraCost, getGasForPrecompiles(addr, argsOffset, argsSize))
-            stackHead := success
-=======
             let precompileCost := getGasForPrecompiles(addr, argsOffset, argsSize)
             switch iszero(precompileCost)
             case 1 {
@@ -1192,8 +1175,7 @@
             default {
                 extraCost := add(extraCost, precompileCost)
             }
-            sp := pushStackItem(sp, success, evmGasLeft)
->>>>>>> 74767c1f
+            stackHead := success
         }
         
         function getMessageCallGas (
@@ -3934,11 +3916,6 @@
                     }
                 }
             
-<<<<<<< HEAD
-                extraCost := add(extraCost,sub(gasToPass,frameGasLeft))
-                extraCost := add(extraCost, getGasForPrecompiles(addr, argsOffset, argsSize))
-                stackHead := success
-=======
                 let precompileCost := getGasForPrecompiles(addr, argsOffset, argsSize)
                 switch iszero(precompileCost)
                 case 1 {
@@ -3948,8 +3925,7 @@
                     extraCost := add(extraCost, precompileCost)
                 }
             
-                sp := pushStackItem(sp, success, evmGasLeft)
->>>>>>> 74767c1f
+                stackHead := success
             }
             function capGas(evmGasLeft,oldGasToPass) -> gasToPass {
                 let maxGasToPass := sub(evmGasLeft, shr(6, evmGasLeft)) // evmGasLeft >> 6 == evmGasLeft/64
@@ -4070,11 +4046,6 @@
                     isStatic
                 )
             
-<<<<<<< HEAD
-                extraCost := add(extraCost,sub(gasToPass,frameGasLeft))
-                extraCost := add(extraCost, getGasForPrecompiles(addr, argsOffset, argsSize))
-                stackHead := success
-=======
                 let precompileCost := getGasForPrecompiles(addr, argsOffset, argsSize)
                 switch iszero(precompileCost)
                 case 1 {
@@ -4083,8 +4054,7 @@
                 default {
                     extraCost := add(extraCost, precompileCost)
                 }
-                sp := pushStackItem(sp,success, evmGasLeft) 
->>>>>>> 74767c1f
+                stackHead := success
             }
             
             function delegateCall(oldSp, oldIsStatic, evmGasLeft, oldStackHead) -> sp, isStatic, extraCost, stackHead {
@@ -4145,11 +4115,6 @@
             
                 _popEVMFrame()
             
-<<<<<<< HEAD
-                extraCost := add(extraCost,sub(gasToPass,frameGasLeft))
-                extraCost := add(extraCost, getGasForPrecompiles(addr, argsOffset, argsSize))
-                stackHead := success
-=======
                 let precompileCost := getGasForPrecompiles(addr, argsOffset, argsSize)
                 switch iszero(precompileCost)
                 case 1 {
@@ -4158,8 +4123,7 @@
                 default {
                     extraCost := add(extraCost, precompileCost)
                 }
-                sp := pushStackItem(sp, success, evmGasLeft)
->>>>>>> 74767c1f
+                stackHead := success
             }
             
             function getMessageCallGas (
