--- conflicted
+++ resolved
@@ -6,11 +6,7 @@
 import {SystemContractsCaller, CalldataForwardingMode, RAW_FAR_CALL_BY_REF_CALL_ADDRESS, SYSTEM_CALL_BY_REF_CALL_ADDRESS, MSG_VALUE_SIMULATOR_IS_SYSTEM_BIT, MIMIC_CALL_BY_REF_CALL_ADDRESS} from "./SystemContractsCaller.sol";
 import {Utils} from "./Utils.sol";
 import {SHA256_SYSTEM_CONTRACT, KECCAK256_SYSTEM_CONTRACT, MSG_VALUE_SYSTEM_CONTRACT} from "../Constants.sol";
-<<<<<<< HEAD
-import {InvalidData} from "../SystemContractErrors.sol";
-=======
 import {Keccak256InvalidReturnData, ShaInvalidReturnData} from "../SystemContractErrors.sol";
->>>>>>> 874bc6ba
 
 /**
  * @author Matter Labs
@@ -42,11 +38,7 @@
     function keccak(bytes calldata _data) internal view returns (bytes32) {
         bytes memory returnData = staticCall(gasleft(), KECCAK256_SYSTEM_CONTRACT, _data);
         if (returnData.length != 32) {
-<<<<<<< HEAD
-            revert InvalidData();
-=======
             revert Keccak256InvalidReturnData();
->>>>>>> 874bc6ba
         }
         return bytes32(returnData);
     }
@@ -57,11 +49,7 @@
     function sha(bytes calldata _data) internal view returns (bytes32) {
         bytes memory returnData = staticCall(gasleft(), SHA256_SYSTEM_CONTRACT, _data);
         if (returnData.length != 32) {
-<<<<<<< HEAD
-            revert InvalidData();
-=======
             revert ShaInvalidReturnData();
->>>>>>> 874bc6ba
         }
         return bytes32(returnData);
     }
