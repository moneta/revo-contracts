--- conflicted
+++ resolved
@@ -2,11 +2,7 @@
 // We use a floating point pragma here so it can be used within other projects that interact with the ZKsync ecosystem without using our exact pragma version.
 pragma solidity ^0.8.20;
 
-<<<<<<< HEAD
-import {MAX_SYSTEM_CONTRACT_ADDRESS, DEPLOYER_SYSTEM_CONTRACT, FORCE_DEPLOYER, KNOWN_CODE_STORAGE_CONTRACT, SLOAD_CONTRACT_ADDRESS} from "../Constants.sol";
-=======
 import {MAX_SYSTEM_CONTRACT_ADDRESS, ACCOUNT_CODE_STORAGE_SYSTEM_CONTRACT, DEPLOYER_SYSTEM_CONTRACT, FORCE_DEPLOYER, KNOWN_CODE_STORAGE_CONTRACT, SLOAD_CONTRACT_ADDRESS} from "../Constants.sol";
->>>>>>> a297fa7b
 import {ForceDeployment, IContractDeployer} from "../interfaces/IContractDeployer.sol";
 import {SloadContract} from "../SloadContract.sol";
 
@@ -461,20 +457,9 @@
             revert SloadContractBytecodeUnknown();
         }
 
-<<<<<<< HEAD
-        bytes32 previoushHash;
-        assembly {
-            previoushHash := extcodehash(_addr)
-        }
+        bytes32 previoushHash = ACCOUNT_CODE_STORAGE_SYSTEM_CONTRACT.getRawCodeHash(_addr);
 
         // Just in case, double checking that the previous bytecode is known.
-        // It may be needed since `previoushHash` could be non-zero and unknown if it is
-        // equal to keccak(""). It is the case for used default accounts.
-=======
-        bytes32 previoushHash = ACCOUNT_CODE_STORAGE_SYSTEM_CONTRACT.getRawCodeHash(_addr);
-
-        // Just in case, double checking that the previous bytecode is known.
->>>>>>> a297fa7b
         if (KNOWN_CODE_STORAGE_CONTRACT.getMarker(previoushHash) == 0) {
             revert PreviousBytecodeUnknown();
         }
