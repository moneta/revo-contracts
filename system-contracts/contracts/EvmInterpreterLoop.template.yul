// stack pointer - index to first stack element; empty stack = -1
let sp := sub(STACK_OFFSET(), 32)
// instruction pointer - index to next instruction. Not called pc because it's an
// actual yul/evm instruction.
let ip := add(BYTECODE_OFFSET(), 32)
let opcode
let stackHead

let maxAcceptablePos := add(add(BYTECODE_OFFSET(), mload(BYTECODE_OFFSET())), 31)

for { } true { } {
    opcode := readIP(ip,maxAcceptablePos)

    switch opcode
    case 0x00 { // OP_STOP
        break
    }
    case 0x01 { // OP_ADD
        evmGasLeft := chargeGas(evmGasLeft, 3)

<<<<<<< HEAD
        popPushStackCheck(sp, evmGasLeft, 2)
        let a
        a, sp, stackHead := popStackItemWithoutCheck(sp, stackHead)
=======
        let a, b

        popStackCheck(sp, evmGasLeft, 2)
        a, sp := popStackItemWithoutCheck(sp)
        b, sp := popStackItemWithoutCheck(sp)
>>>>>>> 36c03ec1

        stackHead := add(a, stackHead)
        ip := add(ip, 1)
    }
    case 0x02 { // OP_MUL
        evmGasLeft := chargeGas(evmGasLeft, 5)

<<<<<<< HEAD
        popPushStackCheck(sp, evmGasLeft, 2)
        let a
        a, sp, stackHead := popStackItemWithoutCheck(sp, stackHead)
        stackHead := mul(a, stackHead)
=======
        let a, b

        popStackCheck(sp, evmGasLeft, 2)
        a, sp := popStackItemWithoutCheck(sp)
        b, sp := popStackItemWithoutCheck(sp)

        sp := pushStackItemWithoutCheck(sp, mul(a, b))
>>>>>>> 36c03ec1
        ip := add(ip, 1)
    }
    case 0x03 { // OP_SUB
        evmGasLeft := chargeGas(evmGasLeft, 3)

        let a

<<<<<<< HEAD
        popPushStackCheck(sp, evmGasLeft, 2)
        a, sp, stackHead := popStackItemWithoutCheck(sp, stackHead)
=======
        popStackCheck(sp, evmGasLeft, 2)
        a, sp := popStackItemWithoutCheck(sp)
        b, sp := popStackItemWithoutCheck(sp)
>>>>>>> 36c03ec1

        stackHead := sub(a, stackHead)
        ip := add(ip, 1)
    }
    case 0x04 { // OP_DIV
        evmGasLeft := chargeGas(evmGasLeft, 5)

        let a

<<<<<<< HEAD
        popPushStackCheck(sp, evmGasLeft, 2)
        a, sp, stackHead := popStackItemWithoutCheck(sp, stackHead)
        stackHead := div(a, stackHead)
=======
        popStackCheck(sp, evmGasLeft, 2)
        a, sp := popStackItemWithoutCheck(sp)
        b, sp := popStackItemWithoutCheck(sp)
>>>>>>> 36c03ec1

        ip := add(ip, 1)
    }
    case 0x05 { // OP_SDIV
        evmGasLeft := chargeGas(evmGasLeft, 5)

        let a

<<<<<<< HEAD
        popPushStackCheck(sp, evmGasLeft, 2)
        a, sp, stackHead := popStackItemWithoutCheck(sp, stackHead)
        stackHead := sdiv(a, stackHead)
=======
        popStackCheck(sp, evmGasLeft, 2)
        a, sp := popStackItemWithoutCheck(sp)
        b, sp := popStackItemWithoutCheck(sp)
>>>>>>> 36c03ec1

        ip := add(ip, 1)
    }
    case 0x06 { // OP_MOD
        evmGasLeft := chargeGas(evmGasLeft, 5)

        let a

<<<<<<< HEAD
        popPushStackCheck(sp, evmGasLeft, 2)
        a, sp, stackHead := popStackItemWithoutCheck(sp, stackHead)
        stackHead := mod(a, stackHead)
=======
        popStackCheck(sp, evmGasLeft, 2)
        a, sp := popStackItemWithoutCheck(sp)
        b, sp := popStackItemWithoutCheck(sp)

        sp := pushStackItemWithoutCheck(sp, mod(a, b))
>>>>>>> 36c03ec1
        ip := add(ip, 1)
    }
    case 0x07 { // OP_SMOD
        evmGasLeft := chargeGas(evmGasLeft, 5)

        let a

<<<<<<< HEAD
        popPushStackCheck(sp, evmGasLeft, 2)
        a, sp, stackHead := popStackItemWithoutCheck(sp, stackHead)
        stackHead := smod(a, stackHead)
=======
        popStackCheck(sp, evmGasLeft, 2)
        a, sp := popStackItemWithoutCheck(sp)
        b, sp := popStackItemWithoutCheck(sp)
>>>>>>> 36c03ec1

        ip := add(ip, 1)
    }
    case 0x08 { // OP_ADDMOD
        evmGasLeft := chargeGas(evmGasLeft, 8)

        let a, b, N

<<<<<<< HEAD
        popPushStackCheck(sp, evmGasLeft, 3)
        a, sp, stackHead := popStackItemWithoutCheck(sp, stackHead)
        b, sp, N := popStackItemWithoutCheck(sp, stackHead)
=======
        popStackCheck(sp, evmGasLeft, 3)
        a, sp := popStackItemWithoutCheck(sp)
        b, sp := popStackItemWithoutCheck(sp)
        N, sp := popStackItemWithoutCheck(sp)
>>>>>>> 36c03ec1

        stackHead := addmod(a, b, N)
        ip := add(ip, 1)
    }
    case 0x09 { // OP_MULMOD
        evmGasLeft := chargeGas(evmGasLeft, 8)

        let a, b, N

        popStackCheck(sp, evmGasLeft, 3)
        a, sp, stackHead := popStackItemWithoutCheck(sp, stackHead)
        b, sp, N := popStackItemWithoutCheck(sp, stackHead)

        stackHead := mulmod(a, b, N)
        ip := add(ip, 1)
    }
    case 0x0A { // OP_EXP
        evmGasLeft := chargeGas(evmGasLeft, 10)

        let a, exponent

<<<<<<< HEAD
        popPushStackCheck(sp, evmGasLeft, 2)
        a, sp, exponent := popStackItemWithoutCheck(sp, stackHead)
=======
        popStackCheck(sp, evmGasLeft, 2)
        a, sp := popStackItemWithoutCheck(sp)
        exponent, sp := popStackItemWithoutCheck(sp)
>>>>>>> 36c03ec1

        stackHead := exp(a, exponent)

        let to_charge := 0
        for {} gt(exponent,0) {} { // while exponent > 0
            to_charge := add(to_charge, 50)
            exponent := shr(8, exponent)
        } 
        evmGasLeft := chargeGas(evmGasLeft, to_charge)
        ip := add(ip, 1)
    }
    case 0x0B { // OP_SIGNEXTEND
        evmGasLeft := chargeGas(evmGasLeft, 5)

        let b, x

<<<<<<< HEAD
        popPushStackCheck(sp, evmGasLeft, 2)
        b, sp, x := popStackItemWithoutCheck(sp, stackHead)
=======
        popStackCheck(sp, evmGasLeft, 2)
        b, sp := popStackItemWithoutCheck(sp)
        x, sp := popStackItemWithoutCheck(sp)
>>>>>>> 36c03ec1

        stackHead := signextend(b, x)
        ip := add(ip, 1)
    }
    case 0x10 { // OP_LT
        evmGasLeft := chargeGas(evmGasLeft, 3)

        let a, b

<<<<<<< HEAD
        popPushStackCheck(sp, evmGasLeft, 2)
        a, sp, b := popStackItemWithoutCheck(sp, stackHead)
=======
        popStackCheck(sp, evmGasLeft, 2)
        a, sp := popStackItemWithoutCheck(sp)
        b, sp := popStackItemWithoutCheck(sp)
>>>>>>> 36c03ec1

        stackHead := lt(a, b)
        ip := add(ip, 1)
    }
    case 0x11 { // OP_GT
        evmGasLeft := chargeGas(evmGasLeft, 3)

        let a, b

<<<<<<< HEAD
        popPushStackCheck(sp, evmGasLeft, 2)
        a, sp, b := popStackItemWithoutCheck(sp, stackHead)
=======
        popStackCheck(sp, evmGasLeft, 2)
        a, sp := popStackItemWithoutCheck(sp)
        b, sp := popStackItemWithoutCheck(sp)
>>>>>>> 36c03ec1

        stackHead:= gt(a, b)
        ip := add(ip, 1)
    }
    case 0x12 { // OP_SLT
        evmGasLeft := chargeGas(evmGasLeft, 3)

        let a, b

<<<<<<< HEAD
        popPushStackCheck(sp, evmGasLeft, 2)
        a, sp, b := popStackItemWithoutCheck(sp, stackHead)
=======
        popStackCheck(sp, evmGasLeft, 2)
        a, sp := popStackItemWithoutCheck(sp)
        b, sp := popStackItemWithoutCheck(sp)
>>>>>>> 36c03ec1

        stackHead := slt(a, b)
        ip := add(ip, 1)
    }
    case 0x13 { // OP_SGT
        evmGasLeft := chargeGas(evmGasLeft, 3)

        let a, b

<<<<<<< HEAD
        popPushStackCheck(sp, evmGasLeft, 2)
        a, sp, b := popStackItemWithoutCheck(sp, stackHead)
=======
        popStackCheck(sp, evmGasLeft, 2)
        a, sp := popStackItemWithoutCheck(sp)
        b, sp := popStackItemWithoutCheck(sp)
>>>>>>> 36c03ec1

        stackHead := sgt(a, b)
        ip := add(ip, 1)
    }
    case 0x14 { // OP_EQ
        evmGasLeft := chargeGas(evmGasLeft, 3)

        let a, b

<<<<<<< HEAD
        popPushStackCheck(sp, evmGasLeft, 2)
        a, sp, b := popStackItemWithoutCheck(sp, stackHead)
=======
        popStackCheck(sp, evmGasLeft, 2)
        a, sp := popStackItemWithoutCheck(sp)
        b, sp := popStackItemWithoutCheck(sp)
>>>>>>> 36c03ec1

        stackHead := eq(a, b)
        ip := add(ip, 1)
    }
    case 0x15 { // OP_ISZERO
        evmGasLeft := chargeGas(evmGasLeft, 3)

        let a

<<<<<<< HEAD
        popPushStackCheck(sp, evmGasLeft, 1)
        stackHead := iszero(stackHead)
=======
        popStackCheck(sp, evmGasLeft, 1)
        a, sp := popStackItemWithoutCheck(sp)

        sp := pushStackItemWithoutCheck(sp, iszero(a))
>>>>>>> 36c03ec1
        ip := add(ip, 1)
    }
    case 0x16 { // OP_AND
        evmGasLeft := chargeGas(evmGasLeft, 3)

        let a, b

<<<<<<< HEAD
        popPushStackCheck(sp, evmGasLeft, 2)
        a, sp, b := popStackItemWithoutCheck(sp, stackHead)
=======
        popStackCheck(sp, evmGasLeft, 2)
        a, sp := popStackItemWithoutCheck(sp)
        b, sp := popStackItemWithoutCheck(sp)
>>>>>>> 36c03ec1

        stackHead := and(a,b)
        ip := add(ip, 1)
    }
    case 0x17 { // OP_OR
        evmGasLeft := chargeGas(evmGasLeft, 3)

        let a, b

<<<<<<< HEAD
        popPushStackCheck(sp, evmGasLeft, 2)
        a, sp, b := popStackItemWithoutCheck(sp, stackHead)
=======
        popStackCheck(sp, evmGasLeft, 2)
        a, sp := popStackItemWithoutCheck(sp)
        b, sp := popStackItemWithoutCheck(sp)
>>>>>>> 36c03ec1

        stackHead := or(a,b)
        ip := add(ip, 1)
    }
    case 0x18 { // OP_XOR
        evmGasLeft := chargeGas(evmGasLeft, 3)

        let a, b

<<<<<<< HEAD
        popPushStackCheck(sp, evmGasLeft, 2)
        a, sp, b := popStackItemWithoutCheck(sp, stackHead)
=======
        popStackCheck(sp, evmGasLeft, 2)
        a, sp := popStackItemWithoutCheck(sp)
        b, sp := popStackItemWithoutCheck(sp)
>>>>>>> 36c03ec1

        stackHead := xor(a, b)
        ip := add(ip, 1)
    }
    case 0x19 { // OP_NOT
        evmGasLeft := chargeGas(evmGasLeft, 3)

        if lt(sp, STACK_OFFSET()) {
            revertWithGas(evmGasLeft)
        }

<<<<<<< HEAD
        stackHead := not(stackHead)
=======
        popStackCheck(sp, evmGasLeft, 1)
        a, sp := popStackItemWithoutCheck(sp)
>>>>>>> 36c03ec1

        ip := add(ip, 1)
    }
    case 0x1A { // OP_BYTE
        evmGasLeft := chargeGas(evmGasLeft, 3)

        let i, x

<<<<<<< HEAD
        popPushStackCheck(sp, evmGasLeft, 2)
        i, sp, x := popStackItemWithoutCheck(sp, stackHead)
=======
        popStackCheck(sp, evmGasLeft, 2)
        i, sp := popStackItemWithoutCheck(sp)
        x, sp := popStackItemWithoutCheck(sp)
>>>>>>> 36c03ec1

        stackHead := byte(i, x)
        ip := add(ip, 1)
    }
    case 0x1B { // OP_SHL
        evmGasLeft := chargeGas(evmGasLeft, 3)

        let shift, value

<<<<<<< HEAD
        popPushStackCheck(sp, evmGasLeft, 2)
        shift, sp, value := popStackItemWithoutCheck(sp, stackHead)
=======
        popStackCheck(sp, evmGasLeft, 2)
        shift, sp := popStackItemWithoutCheck(sp)
        value, sp := popStackItemWithoutCheck(sp)
>>>>>>> 36c03ec1

        stackHead := shl(shift, value)
        ip := add(ip, 1)
    }
    case 0x1C { // OP_SHR
        evmGasLeft := chargeGas(evmGasLeft, 3)

        let shift, value

<<<<<<< HEAD
        popPushStackCheck(sp, evmGasLeft, 2)
        shift, sp, value := popStackItemWithoutCheck(sp, stackHead)
=======
        popStackCheck(sp, evmGasLeft, 2)
        shift, sp := popStackItemWithoutCheck(sp)
        value, sp := popStackItemWithoutCheck(sp)
>>>>>>> 36c03ec1

        stackHead := shr(shift, value)
        ip := add(ip, 1)
    }
    case 0x1D { // OP_SAR
        evmGasLeft := chargeGas(evmGasLeft, 3)

        let shift, value

<<<<<<< HEAD
        popPushStackCheck(sp, evmGasLeft, 2)
        shift, sp, value := popStackItemWithoutCheck(sp, stackHead)
=======
        popStackCheck(sp, evmGasLeft, 2)
        shift, sp := popStackItemWithoutCheck(sp)
        value, sp := popStackItemWithoutCheck(sp)
>>>>>>> 36c03ec1

        stackHead := sar(shift, value)
        ip := add(ip, 1)
    }
    case 0x20 { // OP_KECCAK256
        evmGasLeft := chargeGas(evmGasLeft, 30)

        let offset, size

        popStackCheck(sp, evmGasLeft, 2)
        offset, sp, size := popStackItemWithoutCheck(sp, stackHead)

        checkMultipleOverflow(offset, size, MEM_OFFSET_INNER(), evmGasLeft)
        checkMemOverflow(add(MEM_OFFSET_INNER(), add(offset, size)), evmGasLeft)
        let keccak := keccak256(add(MEM_OFFSET_INNER(), offset), size)

        // When an offset is first accessed (either read or write), memory may trigger 
        // an expansion, which costs gas.
        // dynamicGas = 6 * minimum_word_size + memory_expansion_cost
        // minimum_word_size = (size + 31) / 32
        let dynamicGas := add(mul(6, shr(5, add(size, 31))), expandMemory(add(offset, size)))
        evmGasLeft := chargeGas(evmGasLeft, dynamicGas)

        stackHead := keccak
        ip := add(ip, 1)
    }
    case 0x30 { // OP_ADDRESS
        evmGasLeft := chargeGas(evmGasLeft, 2)

        sp, stackHead := pushStackItem(sp, address(), evmGasLeft, stackHead)
        ip := add(ip, 1)
    }
    case 0x31 { // OP_BALANCE
        evmGasLeft := chargeGas(evmGasLeft, 100)

        let addr

        if lt(sp, STACK_OFFSET()) {
            revertWithGas(evmGasLeft)
        }

        addr := stackHead
        addr := and(addr, 0xffffffffffffffffffffffffffffffffffffffff)

        if iszero($llvm_AlwaysInline_llvm$_warmAddress(addr)) {
            evmGasLeft := chargeGas(evmGasLeft, 2500)
        }

<<<<<<< HEAD
        stackHead := balance(addr)
=======
        sp := pushStackItemWithoutCheck(sp, balance(addr))
>>>>>>> 36c03ec1
        ip := add(ip, 1)
    }
    case 0x32 { // OP_ORIGIN
        evmGasLeft := chargeGas(evmGasLeft, 2)

        sp, stackHead := pushStackItem(sp, origin(), evmGasLeft, stackHead)
        ip := add(ip, 1)
    }
    case 0x33 { // OP_CALLER
        evmGasLeft := chargeGas(evmGasLeft, 2)

        sp, stackHead := pushStackItem(sp, caller(), evmGasLeft, stackHead)
        ip := add(ip, 1)
    }
    case 0x34 { // OP_CALLVALUE
        evmGasLeft := chargeGas(evmGasLeft, 2)

        sp, stackHead := pushStackItem(sp, callvalue(), evmGasLeft, stackHead)
        ip := add(ip, 1)
    }
    case 0x35 { // OP_CALLDATALOAD
        evmGasLeft := chargeGas(evmGasLeft, 3)
        
        if iszero(lt(sp, BYTECODE_OFFSET())) {
            revertWithGas(evmGasLeft)
        }
        let i := stackHead

<<<<<<< HEAD
        stackHead := calldataload(i)
=======
        let i

        popStackCheck(sp, evmGasLeft, 1)
        i, sp := popStackItemWithoutCheck(sp)

        sp := pushStackItemWithoutCheck(sp, calldataload(i))
>>>>>>> 36c03ec1
        ip := add(ip, 1)
    }
    case 0x36 { // OP_CALLDATASIZE
        evmGasLeft := chargeGas(evmGasLeft, 2)

        sp, stackHead := pushStackItem(sp, calldatasize(), evmGasLeft, stackHead)
        ip := add(ip, 1)
    }
    case 0x37 { // OP_CALLDATACOPY
        evmGasLeft := chargeGas(evmGasLeft, 3)

        let destOffset, offset, size

        popStackCheck(sp, evmGasLeft, 3)
        destOffset, sp, stackHead := popStackItemWithoutCheck(sp, stackHead)
        offset, sp, stackHead:= popStackItemWithoutCheck(sp, stackHead)
        size, sp, stackHead := popStackItemWithoutCheck(sp, stackHead)

        checkMultipleOverflow(offset,size,MEM_OFFSET_INNER(), evmGasLeft)
        checkMultipleOverflow(destOffset,size,MEM_OFFSET_INNER(), evmGasLeft)

        if or(gt(add(add(offset, size), MEM_OFFSET_INNER()), MAX_POSSIBLE_MEM()), gt(add(add(destOffset, size), MEM_OFFSET_INNER()), MAX_POSSIBLE_MEM())) {
            $llvm_AlwaysInline_llvm$_memsetToZero(add(destOffset, MEM_OFFSET_INNER()), size)
        }

        // dynamicGas = 3 * minimum_word_size + memory_expansion_cost
        // minimum_word_size = (size + 31) / 32
        let dynamicGas := add(mul(3, shr(5, add(size, 31))), expandMemory(add(destOffset, size)))
        evmGasLeft := chargeGas(evmGasLeft, dynamicGas)

        calldatacopy(add(destOffset, MEM_OFFSET_INNER()), offset, size)
        ip := add(ip, 1)
        
    }
    case 0x38 { // OP_CODESIZE
        evmGasLeft := chargeGas(evmGasLeft, 2)

        let bytecodeLen := mload(BYTECODE_OFFSET())
        sp, stackHead := pushStackItem(sp, bytecodeLen, evmGasLeft, stackHead)
        ip := add(ip, 1)
    }
    case 0x39 { // OP_CODECOPY
    
        evmGasLeft := chargeGas(evmGasLeft, 3)

        let dst, offset, len

        popStackCheck(sp, evmGasLeft, 3)
        dst, sp, stackHead := popStackItemWithoutCheck(sp, stackHead)
        offset, sp, stackHead := popStackItemWithoutCheck(sp, stackHead)
        len, sp, stackHead := popStackItemWithoutCheck(sp, stackHead)

        // dynamicGas = 3 * minimum_word_size + memory_expansion_cost
        // minimum_word_size = (size + 31) / 32
        let dynamicGas := add(mul(3, shr(5, add(len, 31))), expandMemory(add(dst, len)))
        evmGasLeft := chargeGas(evmGasLeft, dynamicGas)

        dst := add(dst, MEM_OFFSET_INNER())
        offset := add(add(offset, BYTECODE_OFFSET()), 32)

        checkOverflow(dst,len, evmGasLeft)
        checkMemOverflow(add(dst, len), evmGasLeft)
        // Check bytecode overflow
        if gt(add(offset, len), sub(MEM_OFFSET(), 1)) {
            revertWithGas(evmGasLeft)
        }

        $llvm_AlwaysInline_llvm$_memcpy(dst, offset, len)
        ip := add(ip, 1)
    }
    case 0x3A { // OP_GASPRICE
        evmGasLeft := chargeGas(evmGasLeft, 2)

        sp, stackHead := pushStackItem(sp, gasprice(), evmGasLeft, stackHead)
        ip := add(ip, 1)
    }
    case 0x3B { // OP_EXTCODESIZE
        evmGasLeft := chargeGas(evmGasLeft, 100)

        if lt(sp, STACK_OFFSET()) {
            revertWithGas(evmGasLeft)
        }
        let addr := stackHead

        addr := and(addr, 0xffffffffffffffffffffffffffffffffffffffff)
        if iszero($llvm_AlwaysInline_llvm$_warmAddress(addr)) {
            evmGasLeft := chargeGas(evmGasLeft, 2500)
        }

        // TODO: check, the .sol uses extcodesize directly, but it doesnt seem to work
        // if a contract is created it works, but if the address is a zkSync's contract
        // what happens?
        // sp := pushStackItem(sp, extcodesize(addr), evmGasLeft)

        switch _isEVM(addr) 
<<<<<<< HEAD
            case 0  { stackHead := extcodesize(addr) }
            default { stackHead := _fetchDeployedCodeLen(addr) }
=======
            case 0  { sp := pushStackItemWithoutCheck(sp, extcodesize(addr)) }
            default { sp := pushStackItemWithoutCheck(sp, _fetchDeployedCodeLen(addr)) }
>>>>>>> 36c03ec1
        ip := add(ip, 1)
    }
    case 0x3C { // OP_EXTCODECOPY
        evmGasLeft, sp, stackHead := performExtCodeCopy(evmGasLeft, sp, stackHead)
        ip := add(ip, 1)
    }
    case 0x3D { // OP_RETURNDATASIZE
        evmGasLeft := chargeGas(evmGasLeft, 2)

        let rdz := mload(LAST_RETURNDATA_SIZE_OFFSET())
        sp, stackHead := pushStackItem(sp, rdz, evmGasLeft, stackHead)
        ip := add(ip, 1)
    }
    case 0x3E { // OP_RETURNDATACOPY
        evmGasLeft := chargeGas(evmGasLeft, 3)

        let dest, offset, len
        popStackCheck(sp, evmGasLeft, 3)
        dest, sp, stackHead := popStackItemWithoutCheck(sp, stackHead)
        offset, sp, stackHead := popStackItemWithoutCheck(sp, stackHead)
        len, sp, stackHead := popStackItemWithoutCheck(sp, stackHead)

        // TODO: check if these conditions are met
        // The addition offset + size overflows.
        // offset + size is larger than RETURNDATASIZE.
        checkOverflow(offset,len, evmGasLeft)
        if gt(add(offset, len), mload(LAST_RETURNDATA_SIZE_OFFSET())) {
            revertWithGas(evmGasLeft)
        }

        // minimum_word_size = (size + 31) / 32
        // dynamicGas = 3 * minimum_word_size + memory_expansion_cost
        checkMemOverflow(add(offset, MEM_OFFSET_INNER()), evmGasLeft)
        let dynamicGas := add(mul(3, shr(5, add(len, 31))), expandMemory(add(dest, len)))
        evmGasLeft := chargeGas(evmGasLeft, dynamicGas)

        copyActivePtrData(add(MEM_OFFSET_INNER(), dest), offset, len)
        ip := add(ip, 1)
    }
    case 0x3F { // OP_EXTCODEHASH
        evmGasLeft := chargeGas(evmGasLeft, 100)

        if lt(sp, STACK_OFFSET()) {
            revertWithGas(evmGasLeft)
        }

        let addr := stackHead
        addr := and(addr, 0xffffffffffffffffffffffffffffffffffffffff)

        if iszero($llvm_AlwaysInline_llvm$_warmAddress(addr)) {
            evmGasLeft := chargeGas(evmGasLeft, 2500) 
        }

        ip := add(ip, 1)
        if iszero(addr) {
<<<<<<< HEAD
            stackHead := 0
            continue
        }
        stackHead := extcodehash(addr)
=======
            sp := pushStackItemWithoutCheck(sp, 0)
            continue
        }
        sp := pushStackItemWithoutCheck(sp, extcodehash(addr))
>>>>>>> 36c03ec1
    }
    case 0x40 { // OP_BLOCKHASH
        evmGasLeft := chargeGas(evmGasLeft, 20)

<<<<<<< HEAD
        if iszero(lt(sp, BYTECODE_OFFSET())) {
            revertWithGas(evmGasLeft)
        }
        let blockNumber := stackHead
        stackHead := blockhash(blockNumber)
=======
        let blockNumber
        popStackCheck(sp, evmGasLeft, 1)
        blockNumber, sp := popStackItemWithoutCheck(sp)

        sp := pushStackItemWithoutCheck(sp, blockhash(blockNumber))
>>>>>>> 36c03ec1
        ip := add(ip, 1)
    }
    case 0x41 { // OP_COINBASE
        evmGasLeft := chargeGas(evmGasLeft, 2)
        sp, stackHead := pushStackItem(sp, coinbase(), evmGasLeft, stackHead)
        ip := add(ip, 1)
    }
    case 0x42 { // OP_TIMESTAMP
        evmGasLeft := chargeGas(evmGasLeft, 2)
        sp, stackHead := pushStackItem(sp, timestamp(), evmGasLeft, stackHead)
        ip := add(ip, 1)
    }
    case 0x43 { // OP_NUMBER
        evmGasLeft := chargeGas(evmGasLeft, 2)
        sp, stackHead := pushStackItem(sp, number(), evmGasLeft, stackHead)
        ip := add(ip, 1)
    }
    case 0x44 { // OP_PREVRANDAO
        evmGasLeft := chargeGas(evmGasLeft, 2)
        sp, stackHead := pushStackItem(sp, prevrandao(), evmGasLeft, stackHead)
        ip := add(ip, 1)
    }
    case 0x45 { // OP_GASLIMIT
        evmGasLeft := chargeGas(evmGasLeft, 2)
        sp, stackHead := pushStackItem(sp, gaslimit(), evmGasLeft, stackHead)
        ip := add(ip, 1)
    }
    case 0x46 { // OP_CHAINID
        evmGasLeft := chargeGas(evmGasLeft, 2)
        sp, stackHead := pushStackItem(sp, chainid(), evmGasLeft, stackHead)
        ip := add(ip, 1)
    }
    case 0x47 { // OP_SELFBALANCE
        evmGasLeft := chargeGas(evmGasLeft, 5)
        sp, stackHead := pushStackItem(sp, selfbalance(), evmGasLeft, stackHead)
        ip := add(ip, 1)
    }
    case 0x48 { // OP_BASEFEE
        evmGasLeft := chargeGas(evmGasLeft, 2)
        sp, stackHead := pushStackItem(sp, basefee(), evmGasLeft, stackHead)
        ip := add(ip, 1)
    }
    case 0x50 { // OP_POP
        evmGasLeft := chargeGas(evmGasLeft, 2)

        let _y

        _y, sp, stackHead := popStackItem(sp, evmGasLeft, stackHead)
        ip := add(ip, 1)
    }
    case 0x51 { // OP_MLOAD
        evmGasLeft := chargeGas(evmGasLeft, 3)

        if lt(sp, STACK_OFFSET()) {
            revertWithGas(evmGasLeft)
        }

        let offset := stackHead

        checkOverflow(offset, MEM_OFFSET_INNER(), evmGasLeft)
        checkMemOverflow(add(offset, MEM_OFFSET_INNER()), evmGasLeft)
        let expansionGas := expandMemory(add(offset, 32))
        evmGasLeft := chargeGas(evmGasLeft, expansionGas)

<<<<<<< HEAD
        stackHead := mload(add(MEM_OFFSET_INNER(), offset))
=======
        let memValue := mload(add(MEM_OFFSET_INNER(), offset))
        sp := pushStackItemWithoutCheck(sp, memValue)
>>>>>>> 36c03ec1
        ip := add(ip, 1)
    }
    case 0x52 { // OP_MSTORE
        evmGasLeft := chargeGas(evmGasLeft, 3)

        let offset, value

        popStackCheck(sp, evmGasLeft, 2)
        offset, sp, stackHead := popStackItemWithoutCheck(sp, stackHead)
        value, sp, stackHead := popStackItemWithoutCheck(sp, stackHead)

        checkOverflow(offset, MEM_OFFSET_INNER(), evmGasLeft)
        checkMemOverflow(add(offset, MEM_OFFSET_INNER()), evmGasLeft)
        let expansionGas := expandMemory(add(offset, 32))
        evmGasLeft := chargeGas(evmGasLeft, expansionGas)

        mstore(add(MEM_OFFSET_INNER(), offset), value)
        ip := add(ip, 1)
    }
    case 0x53 { // OP_MSTORE8
        evmGasLeft := chargeGas(evmGasLeft, 3)

        let offset, value

        popStackCheck(sp, evmGasLeft, 2)
        offset, sp, stackHead := popStackItemWithoutCheck(sp, stackHead)
        value, sp, stackHead := popStackItemWithoutCheck(sp, stackHead)

        checkOverflow(offset, MEM_OFFSET_INNER(), evmGasLeft)
        checkMemOverflow(add(offset, MEM_OFFSET_INNER()), evmGasLeft)
        let expansionGas := expandMemory(add(offset, 1))
        evmGasLeft := chargeGas(evmGasLeft, expansionGas)

        mstore8(add(MEM_OFFSET_INNER(), offset), value)
        ip := add(ip, 1)
    }
    case 0x54 { // OP_SLOAD
    
        evmGasLeft := chargeGas(evmGasLeft, 100)

        let key, value, isWarm

        if lt(sp, STACK_OFFSET()) {
            revertWithGas(evmGasLeft)
        }
        key := stackHead

        let wasWarm := isSlotWarm(key)

        if iszero(wasWarm) {
            evmGasLeft := chargeGas(evmGasLeft, 2000)
        }

        value := sload(key)

        if iszero(wasWarm) {
            let _wasW, _orgV := warmSlot(key, value)
        }

<<<<<<< HEAD
        stackHead := value
=======
        sp := pushStackItemWithoutCheck(sp,value)
>>>>>>> 36c03ec1
        ip := add(ip, 1)
    }
    case 0x55 { // OP_SSTORE
        evmGasLeft := chargeGas(evmGasLeft, 100)

        if isStatic {
            revertWithGas(evmGasLeft)
        }

        let key, value, gasSpent

        popStackCheck(sp, evmGasLeft, 2)
        key, sp, stackHead := popStackItemWithoutCheck(sp, stackHead)
        value, sp, stackHead := popStackItemWithoutCheck(sp, stackHead)

        ip := add(ip, 1)
        {
            // Here it is okay to read before we charge since we known anyway that
            // the context has enough funds to compensate at least for the read.
            // Im not sure if we need this before: require(gasLeft > GAS_CALL_STIPEND);
            let currentValue := sload(key)
            let wasWarm, originalValue := warmSlot(key, currentValue)

            if eq(value, currentValue) {
                continue
            }

            if eq(originalValue, currentValue) {
                gasSpent := 19900
                if originalValue {
                    gasSpent := 2800
                }
            }

            if iszero(wasWarm) {
                gasSpent := add(gasSpent, 2100)
            }
        }

        evmGasLeft := chargeGas(evmGasLeft, gasSpent)
        sstore(key, value)
        
    }
    // NOTE: We don't currently do full jumpdest validation
    // (i.e. validating a jumpdest isn't in PUSH data)
    case 0x56 { // OP_JUMP
        evmGasLeft := chargeGas(evmGasLeft, 8)

        let counter

        counter, sp, stackHead := popStackItem(sp, evmGasLeft, stackHead)

        ip := add(add(BYTECODE_OFFSET(), 32), counter)

        // Check next opcode is JUMPDEST
        let nextOpcode := readIP(ip,maxAcceptablePos)
        if iszero(eq(nextOpcode, 0x5B)) {
            revertWithGas(evmGasLeft)
        }

        // execute JUMPDEST immediately
        evmGasLeft := chargeGas(evmGasLeft, 1)
        ip := add(ip, 1)
    }
    case 0x57 { // OP_JUMPI
        evmGasLeft := chargeGas(evmGasLeft, 10)

        let counter, b

        popStackCheck(sp, evmGasLeft, 2)
        counter, sp, stackHead := popStackItemWithoutCheck(sp, stackHead)
        b, sp, stackHead := popStackItemWithoutCheck(sp, stackHead)

        if iszero(b) {
            ip := add(ip, 1)
            continue
        }

        ip := add(add(BYTECODE_OFFSET(), 32), counter)

        // Check next opcode is JUMPDEST
        let nextOpcode := readIP(ip,maxAcceptablePos)
        if iszero(eq(nextOpcode, 0x5B)) {
            revertWithGas(evmGasLeft)
        }

        // execute JUMPDEST immediately
        evmGasLeft := chargeGas(evmGasLeft, 1)
        ip := add(ip, 1)
    }
    case 0x58 { // OP_PC
        evmGasLeft := chargeGas(evmGasLeft, 2)
        ip := add(ip, 1)

        // PC = ip - 32 (bytecode size) - 1 (current instruction)
        sp, stackHead := pushStackItem(sp, sub(sub(ip, BYTECODE_OFFSET()), 33), evmGasLeft, stackHead)
    }
    case 0x59 { // OP_MSIZE
        evmGasLeft := chargeGas(evmGasLeft,2)

        let size

        size := mload(MEM_OFFSET())
        size := shl(5,size)
        sp, stackHead := pushStackItem(sp,size, evmGasLeft, stackHead)
        ip := add(ip, 1)
    }
    case 0x5A { // OP_GAS
        evmGasLeft := chargeGas(evmGasLeft, 2)

        sp, stackHead := pushStackItem(sp, evmGasLeft, evmGasLeft, stackHead)
        ip := add(ip, 1)
    }
    case 0x5B { // OP_JUMPDEST
        evmGasLeft := chargeGas(evmGasLeft, 1)
        ip := add(ip, 1)
    }
    case 0x5C { // OP_TLOAD
        evmGasLeft := chargeGas(evmGasLeft, 100)

<<<<<<< HEAD
        if lt(sp, STACK_OFFSET()) {
            revertWithGas(evmGasLeft)
        }
        let key := stackHead
=======
        let key
        popStackCheck(sp, evmGasLeft, 1)
        key, sp := popStackItemWithoutCheck(sp)
>>>>>>> 36c03ec1

        stackHead := tload(key)
        ip := add(ip, 1)
    }
    case 0x5D { // OP_TSTORE
        evmGasLeft := chargeGas(evmGasLeft, 100)

        if isStatic {
            revertWithGas(evmGasLeft)
        }

        let key, value
        popStackCheck(sp, evmGasLeft, 2)
        key, sp, stackHead := popStackItemWithoutCheck(sp, stackHead)
        value, sp, stackHead := popStackItemWithoutCheck(sp, stackHead)

        tstore(key, value)
        ip := add(ip, 1)
    }
    case 0x5E { // OP_MCOPY
        let destOffset, offset, size
        popStackCheck(sp, evmGasLeft, 3)
        destOffset, sp, stackHead := popStackItemWithoutCheck(sp, stackHead)
        offset, sp, stackHead := popStackItemWithoutCheck(sp, stackHead)
        size, sp, stackHead := popStackItemWithoutCheck(sp, stackHead)

        checkMemOverflow(add(add(offset, MEM_OFFSET_INNER()), size), evmGasLeft)
        checkMemOverflow(add(add(destOffset, MEM_OFFSET_INNER()), size), evmGasLeft)

        expandMemory(add(destOffset, size))
        expandMemory(add(offset, size))

        mcopy(add(destOffset, MEM_OFFSET_INNER()), add(offset, MEM_OFFSET_INNER()), size)
        ip := add(ip, 1)
    }
    case 0x5F { // OP_PUSH0
        evmGasLeft := chargeGas(evmGasLeft, 2)

        let value := 0

        sp, stackHead := pushStackItem(sp, value, evmGasLeft, stackHead)
        ip := add(ip, 1)
    }
    case 0x60 { // OP_PUSH1
        evmGasLeft := chargeGas(evmGasLeft, 3)

        ip := add(ip, 1)
        let value := readBytes(ip,maxAcceptablePos,1)

        sp, stackHead := pushStackItem(sp, value, evmGasLeft, stackHead)
        ip := add(ip, 1)
    }
    case 0x61 { // OP_PUSH2
        evmGasLeft := chargeGas(evmGasLeft, 3)

        ip := add(ip, 1)
        let value := readBytes(ip,maxAcceptablePos,2)

        sp, stackHead := pushStackItem(sp, value, evmGasLeft, stackHead)
        ip := add(ip, 2)
    }     
    case 0x62 { // OP_PUSH3
        evmGasLeft := chargeGas(evmGasLeft, 3)

        ip := add(ip, 1)
        let value := readBytes(ip,maxAcceptablePos,3)

        sp, stackHead := pushStackItem(sp, value, evmGasLeft, stackHead)
        ip := add(ip, 3)
    }
    case 0x63 { // OP_PUSH4
        evmGasLeft := chargeGas(evmGasLeft, 3)

        ip := add(ip, 1)
        let value := readBytes(ip,maxAcceptablePos,4)

        sp, stackHead := pushStackItem(sp, value, evmGasLeft, stackHead)
        ip := add(ip, 4)
    }
    case 0x64 { // OP_PUSH5
        evmGasLeft := chargeGas(evmGasLeft, 3)

        ip := add(ip, 1)
        let value := readBytes(ip,maxAcceptablePos,5)

        sp, stackHead := pushStackItem(sp, value, evmGasLeft, stackHead)
        ip := add(ip, 5)
    }
    case 0x65 { // OP_PUSH6
        evmGasLeft := chargeGas(evmGasLeft, 3)

        ip := add(ip, 1)
        let value := readBytes(ip,maxAcceptablePos,6)

        sp, stackHead := pushStackItem(sp, value, evmGasLeft, stackHead)
        ip := add(ip, 6)
    }
    case 0x66 { // OP_PUSH7
        evmGasLeft := chargeGas(evmGasLeft, 3)

        ip := add(ip, 1)
        let value := readBytes(ip,maxAcceptablePos,7)

        sp, stackHead := pushStackItem(sp, value, evmGasLeft, stackHead)
        ip := add(ip, 7)
    }
    case 0x67 { // OP_PUSH8
        evmGasLeft := chargeGas(evmGasLeft, 3)

        ip := add(ip, 1)
        let value := readBytes(ip,maxAcceptablePos,8)

        sp, stackHead := pushStackItem(sp, value, evmGasLeft, stackHead)
        ip := add(ip, 8)
    }
    case 0x68 { // OP_PUSH9
        evmGasLeft := chargeGas(evmGasLeft, 3)

        ip := add(ip, 1)
        let value := readBytes(ip,maxAcceptablePos,9)

        sp, stackHead := pushStackItem(sp, value, evmGasLeft, stackHead)
        ip := add(ip, 9)
    }
    case 0x69 { // OP_PUSH10
        evmGasLeft := chargeGas(evmGasLeft, 3)

        ip := add(ip, 1)
        let value := readBytes(ip,maxAcceptablePos,10)

        sp, stackHead := pushStackItem(sp, value, evmGasLeft, stackHead)
        ip := add(ip, 10)
    }
    case 0x6A { // OP_PUSH11
        evmGasLeft := chargeGas(evmGasLeft, 3)

        ip := add(ip, 1)
        let value := readBytes(ip,maxAcceptablePos,11)

        sp, stackHead := pushStackItem(sp, value, evmGasLeft, stackHead)
        ip := add(ip, 11)
    }
    case 0x6B { // OP_PUSH12
        evmGasLeft := chargeGas(evmGasLeft, 3)

        ip := add(ip, 1)
        let value := readBytes(ip,maxAcceptablePos,12)

        sp, stackHead := pushStackItem(sp, value, evmGasLeft, stackHead)
        ip := add(ip, 12)
    }
    case 0x6C { // OP_PUSH13
        evmGasLeft := chargeGas(evmGasLeft, 3)

        ip := add(ip, 1)
        let value := readBytes(ip,maxAcceptablePos,13)

        sp, stackHead := pushStackItem(sp, value, evmGasLeft, stackHead)
        ip := add(ip, 13)
    }
    case 0x6D { // OP_PUSH14
        evmGasLeft := chargeGas(evmGasLeft, 3)

        ip := add(ip, 1)
        let value := readBytes(ip,maxAcceptablePos,14)

        sp, stackHead := pushStackItem(sp, value, evmGasLeft, stackHead)
        ip := add(ip, 14)
    }
    case 0x6E { // OP_PUSH15
        evmGasLeft := chargeGas(evmGasLeft, 3)

        ip := add(ip, 1)
        let value := readBytes(ip,maxAcceptablePos,15)

        sp, stackHead := pushStackItem(sp, value, evmGasLeft, stackHead)
        ip := add(ip, 15)
    }
    case 0x6F { // OP_PUSH16
        evmGasLeft := chargeGas(evmGasLeft, 3)

        ip := add(ip, 1)
        let value := readBytes(ip,maxAcceptablePos,16)

        sp, stackHead := pushStackItem(sp, value, evmGasLeft, stackHead)
        ip := add(ip, 16)
    }
    case 0x70 { // OP_PUSH17
        evmGasLeft := chargeGas(evmGasLeft, 3)

        ip := add(ip, 1)
        let value := readBytes(ip,maxAcceptablePos,17)

        sp, stackHead := pushStackItem(sp, value, evmGasLeft, stackHead)
        ip := add(ip, 17)
    }
    case 0x71 { // OP_PUSH18
        evmGasLeft := chargeGas(evmGasLeft, 3)

        ip := add(ip, 1)
        let value := readBytes(ip,maxAcceptablePos,18)

        sp, stackHead := pushStackItem(sp, value, evmGasLeft, stackHead)
        ip := add(ip, 18)
    }
    case 0x72 { // OP_PUSH19
        evmGasLeft := chargeGas(evmGasLeft, 3)

        ip := add(ip, 1)
        let value := readBytes(ip,maxAcceptablePos,19)

        sp, stackHead := pushStackItem(sp, value, evmGasLeft, stackHead)
        ip := add(ip, 19)
    }
    case 0x73 { // OP_PUSH20
        evmGasLeft := chargeGas(evmGasLeft, 3)

        ip := add(ip, 1)
        let value := readBytes(ip,maxAcceptablePos,20)

        sp, stackHead := pushStackItem(sp, value, evmGasLeft, stackHead)
        ip := add(ip, 20)
    }
    case 0x74 { // OP_PUSH21
        evmGasLeft := chargeGas(evmGasLeft, 3)

        ip := add(ip, 1)
        let value := readBytes(ip,maxAcceptablePos,21)

        sp, stackHead := pushStackItem(sp, value, evmGasLeft, stackHead)
        ip := add(ip, 21)
    }
    case 0x75 { // OP_PUSH22
        evmGasLeft := chargeGas(evmGasLeft, 3)

        ip := add(ip, 1)
        let value := readBytes(ip,maxAcceptablePos,22)

        sp, stackHead := pushStackItem(sp, value, evmGasLeft, stackHead)
        ip := add(ip, 22)
    }
    case 0x76 { // OP_PUSH23
        evmGasLeft := chargeGas(evmGasLeft, 3)

        ip := add(ip, 1)
        let value := readBytes(ip,maxAcceptablePos,23)

        sp, stackHead := pushStackItem(sp, value, evmGasLeft, stackHead)
        ip := add(ip, 23)
    }
    case 0x77 { // OP_PUSH24
        evmGasLeft := chargeGas(evmGasLeft, 3)

        ip := add(ip, 1)
        let value := readBytes(ip,maxAcceptablePos,24)

        sp, stackHead := pushStackItem(sp, value, evmGasLeft, stackHead)
        ip := add(ip, 24)
    }
    case 0x78 { // OP_PUSH25
        evmGasLeft := chargeGas(evmGasLeft, 3)

        ip := add(ip, 1)
        let value := readBytes(ip,maxAcceptablePos,25)

        sp, stackHead := pushStackItem(sp, value, evmGasLeft, stackHead)
        ip := add(ip, 25)
    }
    case 0x79 { // OP_PUSH26
        evmGasLeft := chargeGas(evmGasLeft, 3)

        ip := add(ip, 1)
        let value := readBytes(ip,maxAcceptablePos,26)

        sp, stackHead := pushStackItem(sp, value, evmGasLeft, stackHead)
        ip := add(ip, 26)
    }
    case 0x7A { // OP_PUSH27
        evmGasLeft := chargeGas(evmGasLeft, 3)

        ip := add(ip, 1)
        let value := readBytes(ip,maxAcceptablePos,27)

        sp, stackHead := pushStackItem(sp, value, evmGasLeft, stackHead)
        ip := add(ip, 27)
    }
    case 0x7B { // OP_PUSH28
        evmGasLeft := chargeGas(evmGasLeft, 3)

        ip := add(ip, 1)
        let value := readBytes(ip,maxAcceptablePos,28)

        sp, stackHead := pushStackItem(sp, value, evmGasLeft, stackHead)
        ip := add(ip, 28)
    }
    case 0x7C { // OP_PUSH29
        evmGasLeft := chargeGas(evmGasLeft, 3)

        ip := add(ip, 1)
        let value := readBytes(ip,maxAcceptablePos,29)

        sp, stackHead := pushStackItem(sp, value, evmGasLeft, stackHead)
        ip := add(ip, 29)
    }
    case 0x7D { // OP_PUSH30
        evmGasLeft := chargeGas(evmGasLeft, 3)

        ip := add(ip, 1)
        let value := readBytes(ip,maxAcceptablePos,30)

        sp, stackHead := pushStackItem(sp, value, evmGasLeft, stackHead)
        ip := add(ip, 30)
    }
    case 0x7E { // OP_PUSH31
        evmGasLeft := chargeGas(evmGasLeft, 3)

        ip := add(ip, 1)
        let value := readBytes(ip,maxAcceptablePos,31)

        sp, stackHead := pushStackItem(sp, value, evmGasLeft, stackHead)
        ip := add(ip, 31)
    }
    case 0x7F { // OP_PUSH32
        evmGasLeft := chargeGas(evmGasLeft, 3)

        ip := add(ip, 1)
        let value := readBytes(ip,maxAcceptablePos,32)

        sp, stackHead := pushStackItem(sp, value, evmGasLeft, stackHead)
        ip := add(ip, 32)
    }
    case 0x80 { // OP_DUP1
        evmGasLeft := chargeGas(evmGasLeft, 3)
        sp, stackHead := pushStackItem(sp, stackHead, evmGasLeft, stackHead)
        ip := add(ip, 1)
    }
    case 0x81 { // OP_DUP2
        sp, evmGasLeft, stackHead := dupStackItem(sp, evmGasLeft, 2, stackHead)
        ip := add(ip, 1)
    }
    case 0x82 { // OP_DUP3
        sp, evmGasLeft, stackHead := dupStackItem(sp, evmGasLeft, 3, stackHead)
        ip := add(ip, 1)
    }
    case 0x83 { // OP_DUP4    
        sp, evmGasLeft, stackHead := dupStackItem(sp, evmGasLeft, 4, stackHead)
        ip := add(ip, 1)
    }
    case 0x84 { // OP_DUP5
        sp, evmGasLeft, stackHead := dupStackItem(sp, evmGasLeft, 5, stackHead)
        ip := add(ip, 1)
    }
    case 0x85 { // OP_DUP6
        sp, evmGasLeft, stackHead := dupStackItem(sp, evmGasLeft, 6, stackHead)
        ip := add(ip, 1)
    }
    case 0x86 { // OP_DUP7    
        sp, evmGasLeft, stackHead := dupStackItem(sp, evmGasLeft, 7, stackHead)
        ip := add(ip, 1)
    }
    case 0x87 { // OP_DUP8
        sp, evmGasLeft, stackHead := dupStackItem(sp, evmGasLeft, 8, stackHead)
        ip := add(ip, 1)
    }
    case 0x88 { // OP_DUP9
        sp, evmGasLeft, stackHead := dupStackItem(sp, evmGasLeft, 9, stackHead)
        ip := add(ip, 1)
    }
    case 0x89 { // OP_DUP10   
        sp, evmGasLeft, stackHead := dupStackItem(sp, evmGasLeft, 10, stackHead)
        ip := add(ip, 1)
    }
    case 0x8A { // OP_DUP11
        sp, evmGasLeft, stackHead := dupStackItem(sp, evmGasLeft, 11, stackHead)
        ip := add(ip, 1)
    }
    case 0x8B { // OP_DUP12
        sp, evmGasLeft, stackHead := dupStackItem(sp, evmGasLeft, 12, stackHead)
        ip := add(ip, 1)
    }
    case 0x8C { // OP_DUP13
        sp, evmGasLeft, stackHead := dupStackItem(sp, evmGasLeft, 13, stackHead)
        ip := add(ip, 1)
    }
    case 0x8D { // OP_DUP14
        sp, evmGasLeft, stackHead := dupStackItem(sp, evmGasLeft, 14, stackHead)
        ip := add(ip, 1)
    }
    case 0x8E { // OP_DUP15
        sp, evmGasLeft, stackHead := dupStackItem(sp, evmGasLeft, 15, stackHead)
        ip := add(ip, 1)
    }
    case 0x8F { // OP_DUP16
        sp, evmGasLeft, stackHead := dupStackItem(sp, evmGasLeft, 16, stackHead)
        ip := add(ip, 1)
    }
    case 0x90 { // OP_SWAP1 
        evmGasLeft, stackHead := swapStackItem(sp, evmGasLeft, 1, stackHead)
        ip := add(ip, 1)
    }
    case 0x91 { // OP_SWAP2
        evmGasLeft, stackHead := swapStackItem(sp, evmGasLeft, 2, stackHead)
        ip := add(ip, 1)
    }
    case 0x92 { // OP_SWAP3
        evmGasLeft, stackHead := swapStackItem(sp, evmGasLeft, 3, stackHead)
        ip := add(ip, 1)
    }
    case 0x93 { // OP_SWAP4    
        evmGasLeft, stackHead := swapStackItem(sp, evmGasLeft, 4, stackHead)
        ip := add(ip, 1)
    }
    case 0x94 { // OP_SWAP5
        evmGasLeft, stackHead := swapStackItem(sp, evmGasLeft, 5, stackHead)
        ip := add(ip, 1)
    }
    case 0x95 { // OP_SWAP6
        evmGasLeft, stackHead := swapStackItem(sp, evmGasLeft, 6, stackHead)
        ip := add(ip, 1)
    }
    case 0x96 { // OP_SWAP7    
        evmGasLeft, stackHead := swapStackItem(sp, evmGasLeft, 7, stackHead)
        ip := add(ip, 1)
    }
    case 0x97 { // OP_SWAP8
        evmGasLeft, stackHead := swapStackItem(sp, evmGasLeft, 8, stackHead)
        ip := add(ip, 1)
    }
    case 0x98 { // OP_SWAP9
        evmGasLeft, stackHead := swapStackItem(sp, evmGasLeft, 9, stackHead)
        ip := add(ip, 1)
    }
    case 0x99 { // OP_SWAP10   
        evmGasLeft, stackHead := swapStackItem(sp, evmGasLeft, 10, stackHead)
        ip := add(ip, 1)
    }
    case 0x9A { // OP_SWAP11
        evmGasLeft, stackHead := swapStackItem(sp, evmGasLeft, 11, stackHead)
        ip := add(ip, 1)
    }
    case 0x9B { // OP_SWAP12
        evmGasLeft, stackHead := swapStackItem(sp, evmGasLeft, 12, stackHead)
        ip := add(ip, 1)
    }
    case 0x9C { // OP_SWAP13
        evmGasLeft, stackHead := swapStackItem(sp, evmGasLeft, 13, stackHead)
        ip := add(ip, 1)
    }
    case 0x9D { // OP_SWAP14
        evmGasLeft, stackHead := swapStackItem(sp, evmGasLeft, 14, stackHead)
        ip := add(ip, 1)
    }
    case 0x9E { // OP_SWAP15
        evmGasLeft, stackHead := swapStackItem(sp, evmGasLeft, 15, stackHead)
        ip := add(ip, 1)
    }
    case 0x9F { // OP_SWAP16
        evmGasLeft, stackHead := swapStackItem(sp, evmGasLeft, 16, stackHead)
        ip := add(ip, 1)
    }
    case 0xA0 { // OP_LOG0
        evmGasLeft := chargeGas(evmGasLeft, 375)

        if isStatic {
            revertWithGas(evmGasLeft)
        }

        let offset, size
        popStackCheck(sp, evmGasLeft, 2)
        offset, sp, stackHead := popStackItemWithoutCheck(sp, stackHead)
        size, sp, stackHead := popStackItemWithoutCheck(sp, stackHead)

        checkMultipleOverflow(offset, size,MEM_OFFSET_INNER(), evmGasLeft)
        checkMemOverflow(add(add(offset, MEM_OFFSET_INNER()), size), evmGasLeft)

        // dynamicGas = 375 * topic_count + 8 * size + memory_expansion_cost
        let dynamicGas := add(shl(3, size), expandMemory(add(offset, size)))
        evmGasLeft := chargeGas(evmGasLeft, dynamicGas)

        log0(add(offset, MEM_OFFSET_INNER()), size)
        ip := add(ip, 1)
    }
    case 0xA1 { // OP_LOG1
        evmGasLeft := chargeGas(evmGasLeft, 375)

        if isStatic {
            revertWithGas(evmGasLeft)
        }

        let offset, size, topic1
        popStackCheck(sp, evmGasLeft, 3)
        offset, sp, stackHead := popStackItemWithoutCheck(sp, stackHead)
        size, sp, stackHead := popStackItemWithoutCheck(sp, stackHead)
        topic1, sp, stackHead := popStackItemWithoutCheck(sp, stackHead)

        checkMultipleOverflow(offset, size,MEM_OFFSET_INNER(), evmGasLeft)
        checkMemOverflow(add(add(offset, MEM_OFFSET_INNER()), size), evmGasLeft)

        // dynamicGas = 375 * topic_count + 8 * size + memory_expansion_cost
        let dynamicGas := add(shl(3, size), expandMemory(add(offset, size)))
        dynamicGas := add(dynamicGas, 375)
        evmGasLeft := chargeGas(evmGasLeft, dynamicGas)

        log1(add(offset, MEM_OFFSET_INNER()), size, topic1)
        ip := add(ip, 1)
    }
    case 0xA2 { // OP_LOG2
        evmGasLeft := chargeGas(evmGasLeft, 375)
        if isStatic {
            revertWithGas(evmGasLeft)
        }

        let offset, size
        popStackCheck(sp, evmGasLeft, 2)
        offset, sp, stackHead := popStackItemWithoutCheck(sp, stackHead)
        size, sp, stackHead := popStackItemWithoutCheck(sp, stackHead)

        checkMultipleOverflow(offset, size,MEM_OFFSET_INNER(), evmGasLeft)
        checkMemOverflow(add(add(offset, MEM_OFFSET_INNER()), size), evmGasLeft)

        // dynamicGas = 375 * topic_count + 8 * size + memory_expansion_cost
        let dynamicGas := add(shl(3, size), expandMemory(add(offset, size)))
        dynamicGas := add(dynamicGas, 750)
        evmGasLeft := chargeGas(evmGasLeft, dynamicGas)

        {
            let topic1, topic2
            popStackCheck(sp, evmGasLeft, 2)
            topic1, sp, stackHead := popStackItemWithoutCheck(sp, stackHead)
            topic2, sp, stackHead := popStackItemWithoutCheck(sp, stackHead)
            log2(add(offset, MEM_OFFSET_INNER()), size, topic1, topic2)
        }
        ip := add(ip, 1)
    }
    case 0xA3 { // OP_LOG3
        evmGasLeft := chargeGas(evmGasLeft, 375)

        if isStatic {
            revertWithGas(evmGasLeft)
        }

        let offset, size
        popStackCheck(sp, evmGasLeft, 2)
        offset, sp, stackHead := popStackItemWithoutCheck(sp, stackHead)
        size, sp, stackHead := popStackItemWithoutCheck(sp, stackHead)

        checkMultipleOverflow(offset, size,MEM_OFFSET_INNER(), evmGasLeft)

        checkMemOverflow(add(add(offset, MEM_OFFSET_INNER()), size), evmGasLeft)

        // dynamicGas = 375 * topic_count + 8 * size + memory_expansion_cost
        let dynamicGas := add(shl(3, size), expandMemory(add(offset, size)))
        dynamicGas := add(dynamicGas, 1125)
        evmGasLeft := chargeGas(evmGasLeft, dynamicGas)

        {
            let topic1, topic2, topic3
            popStackCheck(sp, evmGasLeft, 3)
            topic1, sp, stackHead := popStackItemWithoutCheck(sp, stackHead)
            topic2, sp, stackHead := popStackItemWithoutCheck(sp, stackHead)
            topic3, sp, stackHead := popStackItemWithoutCheck(sp, stackHead)
            log3(add(offset, MEM_OFFSET_INNER()), size, topic1, topic2, topic3)
        }     
        ip := add(ip, 1)
    }
    case 0xA4 { // OP_LOG4
        evmGasLeft := chargeGas(evmGasLeft, 375)

        if isStatic {
            revertWithGas(evmGasLeft)
        }

        let offset, size
        popStackCheck(sp, evmGasLeft, 2)
        offset, sp, stackHead := popStackItemWithoutCheck(sp, stackHead)
        size, sp, stackHead := popStackItemWithoutCheck(sp, stackHead)

        checkMultipleOverflow(offset, size,MEM_OFFSET_INNER(), evmGasLeft)
        checkMemOverflow(add(add(offset, MEM_OFFSET_INNER()), size), evmGasLeft)

        // dynamicGas = 375 * topic_count + 8 * size + memory_expansion_cost
        let dynamicGas := add(shl(3, size), expandMemory(add(offset, size)))
        dynamicGas := add(dynamicGas, 1500)
        evmGasLeft := chargeGas(evmGasLeft, dynamicGas)

        {
            let topic1, topic2, topic3, topic4
            popStackCheck(sp, evmGasLeft, 4)
            topic1, sp, stackHead := popStackItemWithoutCheck(sp, stackHead)
            topic2, sp, stackHead := popStackItemWithoutCheck(sp, stackHead)
            topic3, sp, stackHead := popStackItemWithoutCheck(sp, stackHead)
            topic4, sp, stackHead := popStackItemWithoutCheck(sp, stackHead)
            log4(add(offset, MEM_OFFSET_INNER()), size, topic1, topic2, topic3, topic4)
        }     
        ip := add(ip, 1)
    }
    case 0xF0 { // OP_CREATE
        evmGasLeft, sp, stackHead := performCreate(evmGasLeft, sp, isStatic, stackHead)
        ip := add(ip, 1)
    }
    case 0xF1 { // OP_CALL
        evmGasLeft := chargeGas(evmGasLeft, 100)

        let gasUsed

        // A function was implemented in order to avoid stack depth errors.
        gasUsed, sp, stackHead := performCall(sp, evmGasLeft, isStatic, stackHead)

        // Check if the following is ok
        evmGasLeft := chargeGas(evmGasLeft, gasUsed)
        ip := add(ip, 1)
    }
    case 0xF3 { // OP_RETURN
        let offset,size

        popStackCheck(sp, evmGasLeft, 2)
        offset, sp, stackHead := popStackItemWithoutCheck(sp, stackHead)
        size, sp, stackHead := popStackItemWithoutCheck(sp, stackHead)

        checkOverflow(offset,size, evmGasLeft)
        evmGasLeft := chargeGas(evmGasLeft,expandMemory(add(offset,size)))

        returnLen := size
        checkOverflow(offset,MEM_OFFSET_INNER(), evmGasLeft)
        returnOffset := add(MEM_OFFSET_INNER(), offset)
        break
    }
    case 0xF4 { // OP_DELEGATECALL
        evmGasLeft := chargeGas(evmGasLeft, 100)

        let gasUsed
        sp, isStatic, gasUsed, stackHead := delegateCall(sp, isStatic, evmGasLeft, stackHead)

        evmGasLeft := chargeGas(evmGasLeft, gasUsed)
        ip := add(ip, 1)
    }
    case 0xF5 { // OP_CREATE2
        let result, addr
        evmGasLeft, sp, result, addr, stackHead := performCreate2(evmGasLeft, sp, isStatic, stackHead)
        switch result
        case 0 { sp, stackHead := pushStackItem(sp, 0, evmGasLeft, stackHead) }
        default { sp, stackHead := pushStackItem(sp, addr, evmGasLeft, stackHead) }
        ip := add(ip, 1)
    }
    case 0xFA { // OP_STATICCALL
        evmGasLeft := chargeGas(evmGasLeft, 100)

        let gasUsed
        gasUsed, sp, stackHead := performStaticCall(sp,evmGasLeft, stackHead)
        evmGasLeft := chargeGas(evmGasLeft,gasUsed)
        ip := add(ip, 1)
    }
    case 0xFD { // OP_REVERT
        let offset,size

        popStackCheck(sp, evmGasLeft, 2)
        offset, sp, stackHead := popStackItemWithoutCheck(sp, stackHead)
        size, sp, stackHead := popStackItemWithoutCheck(sp, stackHead)

        ensureAcceptableMemLocation(offset)
        ensureAcceptableMemLocation(size)
        evmGasLeft := chargeGas(evmGasLeft,expandMemory(add(offset,size)))

        offset := add(offset, MEM_OFFSET_INNER())
        offset,size := addGasIfEvmRevert(isCallerEVM,offset,size,evmGasLeft)

        revert(offset,size)
    }
    case 0xFE { // OP_INVALID
        evmGasLeft := 0

        revertWithGas(evmGasLeft)
    }
    default {
        printString("INVALID OPCODE")
        printHex(opcode)
        revert(0, 0)
    }
}<|MERGE_RESOLUTION|>--- conflicted
+++ resolved
@@ -18,17 +18,9 @@
     case 0x01 { // OP_ADD
         evmGasLeft := chargeGas(evmGasLeft, 3)
 
-<<<<<<< HEAD
-        popPushStackCheck(sp, evmGasLeft, 2)
+        popStackCheck(sp, evmGasLeft, 2)
         let a
         a, sp, stackHead := popStackItemWithoutCheck(sp, stackHead)
-=======
-        let a, b
-
-        popStackCheck(sp, evmGasLeft, 2)
-        a, sp := popStackItemWithoutCheck(sp)
-        b, sp := popStackItemWithoutCheck(sp)
->>>>>>> 36c03ec1
 
         stackHead := add(a, stackHead)
         ip := add(ip, 1)
@@ -36,20 +28,10 @@
     case 0x02 { // OP_MUL
         evmGasLeft := chargeGas(evmGasLeft, 5)
 
-<<<<<<< HEAD
-        popPushStackCheck(sp, evmGasLeft, 2)
+        popStackCheck(sp, evmGasLeft, 2)
         let a
         a, sp, stackHead := popStackItemWithoutCheck(sp, stackHead)
         stackHead := mul(a, stackHead)
-=======
-        let a, b
-
-        popStackCheck(sp, evmGasLeft, 2)
-        a, sp := popStackItemWithoutCheck(sp)
-        b, sp := popStackItemWithoutCheck(sp)
-
-        sp := pushStackItemWithoutCheck(sp, mul(a, b))
->>>>>>> 36c03ec1
         ip := add(ip, 1)
     }
     case 0x03 { // OP_SUB
@@ -57,14 +39,8 @@
 
         let a
 
-<<<<<<< HEAD
-        popPushStackCheck(sp, evmGasLeft, 2)
+        popStackCheck(sp, evmGasLeft, 2)
         a, sp, stackHead := popStackItemWithoutCheck(sp, stackHead)
-=======
-        popStackCheck(sp, evmGasLeft, 2)
-        a, sp := popStackItemWithoutCheck(sp)
-        b, sp := popStackItemWithoutCheck(sp)
->>>>>>> 36c03ec1
 
         stackHead := sub(a, stackHead)
         ip := add(ip, 1)
@@ -74,15 +50,9 @@
 
         let a
 
-<<<<<<< HEAD
-        popPushStackCheck(sp, evmGasLeft, 2)
+        popStackCheck(sp, evmGasLeft, 2)
         a, sp, stackHead := popStackItemWithoutCheck(sp, stackHead)
         stackHead := div(a, stackHead)
-=======
-        popStackCheck(sp, evmGasLeft, 2)
-        a, sp := popStackItemWithoutCheck(sp)
-        b, sp := popStackItemWithoutCheck(sp)
->>>>>>> 36c03ec1
 
         ip := add(ip, 1)
     }
@@ -91,15 +61,9 @@
 
         let a
 
-<<<<<<< HEAD
-        popPushStackCheck(sp, evmGasLeft, 2)
+        popStackCheck(sp, evmGasLeft, 2)
         a, sp, stackHead := popStackItemWithoutCheck(sp, stackHead)
         stackHead := sdiv(a, stackHead)
-=======
-        popStackCheck(sp, evmGasLeft, 2)
-        a, sp := popStackItemWithoutCheck(sp)
-        b, sp := popStackItemWithoutCheck(sp)
->>>>>>> 36c03ec1
 
         ip := add(ip, 1)
     }
@@ -108,17 +72,10 @@
 
         let a
 
-<<<<<<< HEAD
-        popPushStackCheck(sp, evmGasLeft, 2)
+        popStackCheck(sp, evmGasLeft, 2)
         a, sp, stackHead := popStackItemWithoutCheck(sp, stackHead)
         stackHead := mod(a, stackHead)
-=======
-        popStackCheck(sp, evmGasLeft, 2)
-        a, sp := popStackItemWithoutCheck(sp)
-        b, sp := popStackItemWithoutCheck(sp)
-
-        sp := pushStackItemWithoutCheck(sp, mod(a, b))
->>>>>>> 36c03ec1
+
         ip := add(ip, 1)
     }
     case 0x07 { // OP_SMOD
@@ -126,38 +83,13 @@
 
         let a
 
-<<<<<<< HEAD
-        popPushStackCheck(sp, evmGasLeft, 2)
+        popStackCheck(sp, evmGasLeft, 2)
         a, sp, stackHead := popStackItemWithoutCheck(sp, stackHead)
         stackHead := smod(a, stackHead)
-=======
-        popStackCheck(sp, evmGasLeft, 2)
-        a, sp := popStackItemWithoutCheck(sp)
-        b, sp := popStackItemWithoutCheck(sp)
->>>>>>> 36c03ec1
 
         ip := add(ip, 1)
     }
     case 0x08 { // OP_ADDMOD
-        evmGasLeft := chargeGas(evmGasLeft, 8)
-
-        let a, b, N
-
-<<<<<<< HEAD
-        popPushStackCheck(sp, evmGasLeft, 3)
-        a, sp, stackHead := popStackItemWithoutCheck(sp, stackHead)
-        b, sp, N := popStackItemWithoutCheck(sp, stackHead)
-=======
-        popStackCheck(sp, evmGasLeft, 3)
-        a, sp := popStackItemWithoutCheck(sp)
-        b, sp := popStackItemWithoutCheck(sp)
-        N, sp := popStackItemWithoutCheck(sp)
->>>>>>> 36c03ec1
-
-        stackHead := addmod(a, b, N)
-        ip := add(ip, 1)
-    }
-    case 0x09 { // OP_MULMOD
         evmGasLeft := chargeGas(evmGasLeft, 8)
 
         let a, b, N
@@ -166,6 +98,18 @@
         a, sp, stackHead := popStackItemWithoutCheck(sp, stackHead)
         b, sp, N := popStackItemWithoutCheck(sp, stackHead)
 
+        stackHead := addmod(a, b, N)
+        ip := add(ip, 1)
+    }
+    case 0x09 { // OP_MULMOD
+        evmGasLeft := chargeGas(evmGasLeft, 8)
+
+        let a, b, N
+
+        popStackCheck(sp, evmGasLeft, 3)
+        a, sp, stackHead := popStackItemWithoutCheck(sp, stackHead)
+        b, sp, N := popStackItemWithoutCheck(sp, stackHead)
+
         stackHead := mulmod(a, b, N)
         ip := add(ip, 1)
     }
@@ -174,14 +118,8 @@
 
         let a, exponent
 
-<<<<<<< HEAD
-        popPushStackCheck(sp, evmGasLeft, 2)
+        popStackCheck(sp, evmGasLeft, 2)
         a, sp, exponent := popStackItemWithoutCheck(sp, stackHead)
-=======
-        popStackCheck(sp, evmGasLeft, 2)
-        a, sp := popStackItemWithoutCheck(sp)
-        exponent, sp := popStackItemWithoutCheck(sp)
->>>>>>> 36c03ec1
 
         stackHead := exp(a, exponent)
 
@@ -198,14 +136,8 @@
 
         let b, x
 
-<<<<<<< HEAD
-        popPushStackCheck(sp, evmGasLeft, 2)
+        popStackCheck(sp, evmGasLeft, 2)
         b, sp, x := popStackItemWithoutCheck(sp, stackHead)
-=======
-        popStackCheck(sp, evmGasLeft, 2)
-        b, sp := popStackItemWithoutCheck(sp)
-        x, sp := popStackItemWithoutCheck(sp)
->>>>>>> 36c03ec1
 
         stackHead := signextend(b, x)
         ip := add(ip, 1)
@@ -215,14 +147,8 @@
 
         let a, b
 
-<<<<<<< HEAD
-        popPushStackCheck(sp, evmGasLeft, 2)
+        popStackCheck(sp, evmGasLeft, 2)
         a, sp, b := popStackItemWithoutCheck(sp, stackHead)
-=======
-        popStackCheck(sp, evmGasLeft, 2)
-        a, sp := popStackItemWithoutCheck(sp)
-        b, sp := popStackItemWithoutCheck(sp)
->>>>>>> 36c03ec1
 
         stackHead := lt(a, b)
         ip := add(ip, 1)
@@ -232,14 +158,8 @@
 
         let a, b
 
-<<<<<<< HEAD
-        popPushStackCheck(sp, evmGasLeft, 2)
+        popStackCheck(sp, evmGasLeft, 2)
         a, sp, b := popStackItemWithoutCheck(sp, stackHead)
-=======
-        popStackCheck(sp, evmGasLeft, 2)
-        a, sp := popStackItemWithoutCheck(sp)
-        b, sp := popStackItemWithoutCheck(sp)
->>>>>>> 36c03ec1
 
         stackHead:= gt(a, b)
         ip := add(ip, 1)
@@ -249,14 +169,8 @@
 
         let a, b
 
-<<<<<<< HEAD
-        popPushStackCheck(sp, evmGasLeft, 2)
+        popStackCheck(sp, evmGasLeft, 2)
         a, sp, b := popStackItemWithoutCheck(sp, stackHead)
-=======
-        popStackCheck(sp, evmGasLeft, 2)
-        a, sp := popStackItemWithoutCheck(sp)
-        b, sp := popStackItemWithoutCheck(sp)
->>>>>>> 36c03ec1
 
         stackHead := slt(a, b)
         ip := add(ip, 1)
@@ -266,14 +180,8 @@
 
         let a, b
 
-<<<<<<< HEAD
-        popPushStackCheck(sp, evmGasLeft, 2)
+        popStackCheck(sp, evmGasLeft, 2)
         a, sp, b := popStackItemWithoutCheck(sp, stackHead)
-=======
-        popStackCheck(sp, evmGasLeft, 2)
-        a, sp := popStackItemWithoutCheck(sp)
-        b, sp := popStackItemWithoutCheck(sp)
->>>>>>> 36c03ec1
 
         stackHead := sgt(a, b)
         ip := add(ip, 1)
@@ -283,14 +191,8 @@
 
         let a, b
 
-<<<<<<< HEAD
-        popPushStackCheck(sp, evmGasLeft, 2)
+        popStackCheck(sp, evmGasLeft, 2)
         a, sp, b := popStackItemWithoutCheck(sp, stackHead)
-=======
-        popStackCheck(sp, evmGasLeft, 2)
-        a, sp := popStackItemWithoutCheck(sp)
-        b, sp := popStackItemWithoutCheck(sp)
->>>>>>> 36c03ec1
 
         stackHead := eq(a, b)
         ip := add(ip, 1)
@@ -300,15 +202,9 @@
 
         let a
 
-<<<<<<< HEAD
-        popPushStackCheck(sp, evmGasLeft, 1)
+        popStackCheck(sp, evmGasLeft, 1)
         stackHead := iszero(stackHead)
-=======
-        popStackCheck(sp, evmGasLeft, 1)
-        a, sp := popStackItemWithoutCheck(sp)
-
-        sp := pushStackItemWithoutCheck(sp, iszero(a))
->>>>>>> 36c03ec1
+
         ip := add(ip, 1)
     }
     case 0x16 { // OP_AND
@@ -316,14 +212,8 @@
 
         let a, b
 
-<<<<<<< HEAD
-        popPushStackCheck(sp, evmGasLeft, 2)
+        popStackCheck(sp, evmGasLeft, 2)
         a, sp, b := popStackItemWithoutCheck(sp, stackHead)
-=======
-        popStackCheck(sp, evmGasLeft, 2)
-        a, sp := popStackItemWithoutCheck(sp)
-        b, sp := popStackItemWithoutCheck(sp)
->>>>>>> 36c03ec1
 
         stackHead := and(a,b)
         ip := add(ip, 1)
@@ -333,14 +223,8 @@
 
         let a, b
 
-<<<<<<< HEAD
-        popPushStackCheck(sp, evmGasLeft, 2)
+        popStackCheck(sp, evmGasLeft, 2)
         a, sp, b := popStackItemWithoutCheck(sp, stackHead)
-=======
-        popStackCheck(sp, evmGasLeft, 2)
-        a, sp := popStackItemWithoutCheck(sp)
-        b, sp := popStackItemWithoutCheck(sp)
->>>>>>> 36c03ec1
 
         stackHead := or(a,b)
         ip := add(ip, 1)
@@ -350,14 +234,8 @@
 
         let a, b
 
-<<<<<<< HEAD
-        popPushStackCheck(sp, evmGasLeft, 2)
+        popStackCheck(sp, evmGasLeft, 2)
         a, sp, b := popStackItemWithoutCheck(sp, stackHead)
-=======
-        popStackCheck(sp, evmGasLeft, 2)
-        a, sp := popStackItemWithoutCheck(sp)
-        b, sp := popStackItemWithoutCheck(sp)
->>>>>>> 36c03ec1
 
         stackHead := xor(a, b)
         ip := add(ip, 1)
@@ -369,12 +247,7 @@
             revertWithGas(evmGasLeft)
         }
 
-<<<<<<< HEAD
         stackHead := not(stackHead)
-=======
-        popStackCheck(sp, evmGasLeft, 1)
-        a, sp := popStackItemWithoutCheck(sp)
->>>>>>> 36c03ec1
 
         ip := add(ip, 1)
     }
@@ -383,14 +256,8 @@
 
         let i, x
 
-<<<<<<< HEAD
-        popPushStackCheck(sp, evmGasLeft, 2)
+        popStackCheck(sp, evmGasLeft, 2)
         i, sp, x := popStackItemWithoutCheck(sp, stackHead)
-=======
-        popStackCheck(sp, evmGasLeft, 2)
-        i, sp := popStackItemWithoutCheck(sp)
-        x, sp := popStackItemWithoutCheck(sp)
->>>>>>> 36c03ec1
 
         stackHead := byte(i, x)
         ip := add(ip, 1)
@@ -400,14 +267,8 @@
 
         let shift, value
 
-<<<<<<< HEAD
-        popPushStackCheck(sp, evmGasLeft, 2)
+        popStackCheck(sp, evmGasLeft, 2)
         shift, sp, value := popStackItemWithoutCheck(sp, stackHead)
-=======
-        popStackCheck(sp, evmGasLeft, 2)
-        shift, sp := popStackItemWithoutCheck(sp)
-        value, sp := popStackItemWithoutCheck(sp)
->>>>>>> 36c03ec1
 
         stackHead := shl(shift, value)
         ip := add(ip, 1)
@@ -417,14 +278,8 @@
 
         let shift, value
 
-<<<<<<< HEAD
-        popPushStackCheck(sp, evmGasLeft, 2)
+        popStackCheck(sp, evmGasLeft, 2)
         shift, sp, value := popStackItemWithoutCheck(sp, stackHead)
-=======
-        popStackCheck(sp, evmGasLeft, 2)
-        shift, sp := popStackItemWithoutCheck(sp)
-        value, sp := popStackItemWithoutCheck(sp)
->>>>>>> 36c03ec1
 
         stackHead := shr(shift, value)
         ip := add(ip, 1)
@@ -434,14 +289,8 @@
 
         let shift, value
 
-<<<<<<< HEAD
-        popPushStackCheck(sp, evmGasLeft, 2)
+        popStackCheck(sp, evmGasLeft, 2)
         shift, sp, value := popStackItemWithoutCheck(sp, stackHead)
-=======
-        popStackCheck(sp, evmGasLeft, 2)
-        shift, sp := popStackItemWithoutCheck(sp)
-        value, sp := popStackItemWithoutCheck(sp)
->>>>>>> 36c03ec1
 
         stackHead := sar(shift, value)
         ip := add(ip, 1)
@@ -490,11 +339,7 @@
             evmGasLeft := chargeGas(evmGasLeft, 2500)
         }
 
-<<<<<<< HEAD
         stackHead := balance(addr)
-=======
-        sp := pushStackItemWithoutCheck(sp, balance(addr))
->>>>>>> 36c03ec1
         ip := add(ip, 1)
     }
     case 0x32 { // OP_ORIGIN
@@ -523,16 +368,8 @@
         }
         let i := stackHead
 
-<<<<<<< HEAD
         stackHead := calldataload(i)
-=======
-        let i
-
-        popStackCheck(sp, evmGasLeft, 1)
-        i, sp := popStackItemWithoutCheck(sp)
-
-        sp := pushStackItemWithoutCheck(sp, calldataload(i))
->>>>>>> 36c03ec1
+
         ip := add(ip, 1)
     }
     case 0x36 { // OP_CALLDATASIZE
@@ -628,13 +465,8 @@
         // sp := pushStackItem(sp, extcodesize(addr), evmGasLeft)
 
         switch _isEVM(addr) 
-<<<<<<< HEAD
             case 0  { stackHead := extcodesize(addr) }
             default { stackHead := _fetchDeployedCodeLen(addr) }
-=======
-            case 0  { sp := pushStackItemWithoutCheck(sp, extcodesize(addr)) }
-            default { sp := pushStackItemWithoutCheck(sp, _fetchDeployedCodeLen(addr)) }
->>>>>>> 36c03ec1
         ip := add(ip, 1)
     }
     case 0x3C { // OP_EXTCODECOPY
@@ -690,34 +522,20 @@
 
         ip := add(ip, 1)
         if iszero(addr) {
-<<<<<<< HEAD
             stackHead := 0
             continue
         }
         stackHead := extcodehash(addr)
-=======
-            sp := pushStackItemWithoutCheck(sp, 0)
-            continue
-        }
-        sp := pushStackItemWithoutCheck(sp, extcodehash(addr))
->>>>>>> 36c03ec1
     }
     case 0x40 { // OP_BLOCKHASH
         evmGasLeft := chargeGas(evmGasLeft, 20)
 
-<<<<<<< HEAD
         if iszero(lt(sp, BYTECODE_OFFSET())) {
             revertWithGas(evmGasLeft)
         }
         let blockNumber := stackHead
         stackHead := blockhash(blockNumber)
-=======
-        let blockNumber
-        popStackCheck(sp, evmGasLeft, 1)
-        blockNumber, sp := popStackItemWithoutCheck(sp)
-
-        sp := pushStackItemWithoutCheck(sp, blockhash(blockNumber))
->>>>>>> 36c03ec1
+
         ip := add(ip, 1)
     }
     case 0x41 { // OP_COINBASE
@@ -782,12 +600,8 @@
         let expansionGas := expandMemory(add(offset, 32))
         evmGasLeft := chargeGas(evmGasLeft, expansionGas)
 
-<<<<<<< HEAD
         stackHead := mload(add(MEM_OFFSET_INNER(), offset))
-=======
-        let memValue := mload(add(MEM_OFFSET_INNER(), offset))
-        sp := pushStackItemWithoutCheck(sp, memValue)
->>>>>>> 36c03ec1
+
         ip := add(ip, 1)
     }
     case 0x52 { // OP_MSTORE
@@ -847,11 +661,8 @@
             let _wasW, _orgV := warmSlot(key, value)
         }
 
-<<<<<<< HEAD
         stackHead := value
-=======
-        sp := pushStackItemWithoutCheck(sp,value)
->>>>>>> 36c03ec1
+
         ip := add(ip, 1)
     }
     case 0x55 { // OP_SSTORE
@@ -972,16 +783,10 @@
     case 0x5C { // OP_TLOAD
         evmGasLeft := chargeGas(evmGasLeft, 100)
 
-<<<<<<< HEAD
         if lt(sp, STACK_OFFSET()) {
             revertWithGas(evmGasLeft)
         }
         let key := stackHead
-=======
-        let key
-        popStackCheck(sp, evmGasLeft, 1)
-        key, sp := popStackItemWithoutCheck(sp)
->>>>>>> 36c03ec1
 
         stackHead := tload(key)
         ip := add(ip, 1)
