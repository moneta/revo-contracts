--- conflicted
+++ resolved
@@ -689,14 +689,8 @@
 }
 
 function _isEVM(_addr) -> isEVM {
-<<<<<<< HEAD
-    // bytes4 selector = ACCOUNT_CODE_STORAGE_SYSTEM_CONTRACT.isAccountEVM.selector;
-    // function isAccountEVM(address _addr) external view returns (bool);
-    let selector := 0x8c040477
-=======
     // bytes4 selector = ACCOUNT_CODE_STORAGE_SYSTEM_CONTRACT.isAccountEVM.selector; (0x8c040477)
     // function isAccountEVM(address _addr) external view returns (bool);
->>>>>>> a0b40c25
     // IAccountCodeStorage constant ACCOUNT_CODE_STORAGE_SYSTEM_CONTRACT = IAccountCodeStorage(
     //      address(SYSTEM_CONTRACTS_OFFSET + 0x02)
     // );
@@ -910,12 +904,7 @@
     // If address is warm, then address_access_cost is 100, otherwise it is 2600. See section access sets.
     // If value is not 0, then positive_value_cost is 9000. In this case there is also a call stipend that is given to make sure that a basic fallback function can be called. 2300 is thus removed from the cost, and also added to the gas input.
     // If value is not 0 and the address given points to an empty account, then value_to_empty_account_cost is 25000. An account is empty if its balance is 0, its nonce is 0 and it has no code.
-<<<<<<< HEAD
-
-    let extraCost
-=======
     
->>>>>>> a0b40c25
 
     switch warmAddress(addr)
         case 0 { extraCost := 2600 }
@@ -944,23 +933,8 @@
     retOffset := add(retOffset,MEM_OFFSET_INNER())
     checkMemOverflow(argsOffset)
     checkMemOverflow(retOffset)
-<<<<<<< HEAD
-
-    // Check gas
-    gasToPay, gasToPass := getMessageCallGas(
-                                    value, 
-                                    gasToPass,
-                                    evmGasLeft,
-                                    expandMemory(add(retOffset,retSize)),
-                                    extraCost
-                                )
-
-    gasToPay := add(gasToPay, getGasForPrecompiles(addr, argsOffset, argsSize))
-
-=======
 
     let frameGasLeft
->>>>>>> a0b40c25
     let success
 
     if isStatic {
@@ -999,20 +973,12 @@
         }
     }
 
-<<<<<<< HEAD
-    sp := pushStackItem(sp,success)
-}
-
-function delegateCall(oldSp, oldIsStatic, evmGasLeft) -> sp, isStatic {
-    let addr, _gas, argsOffset, argsSize, retOffset, retSize
-=======
     extraCost := add(extraCost,sub(gasToPass,frameGasLeft))
     sp := pushStackItem(sp,success) 
 }
 
 function delegateCall(oldSp, oldIsStatic, evmGasLeft) -> sp, isStatic, extraCost {
     let addr, gasToPass, argsOffset, argsSize, retOffset, retSize
->>>>>>> a0b40c25
 
     sp := oldSp
     isStatic := oldIsStatic
@@ -1051,19 +1017,6 @@
     //     extraCost = GAS_COLD_ACCOUNT_ACCESS;
     // }
 
-<<<<<<< HEAD
-    let gasToPay, gasToPass := getMessageCallGas(
-        0,
-        _gas,
-        evmGasLeft,
-        memoryExpansionCost,
-        extraCost
-    )
-
-    gasToPay := add(gasToPay, getGasForPrecompiles(addr, argsOffset, argsSize))
-
-=======
->>>>>>> a0b40c25
     _pushEVMFrame(gasToPass, isStatic)
     addr := delegatecall(
         // We can not just pass all gas here to prevert overflow of zkEVM gas counter
