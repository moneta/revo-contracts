--- conflicted
+++ resolved
@@ -926,7 +926,7 @@
 
     // zkEVM native
     if and(iszero(is_evm), iszero(isStatic)) {
-        gasToPassNew := _getZkEVMGas(gasToPassNew)
+        gasToPassNew := _getZkEVMGas(gasToPassNew, addr)
         let zkevmGasBefore := gas()
         success := call(gasToPassNew, addr, value, argsOffset, argsSize, retOffset, retSize)
         _saveReturndataAfterZkEVMCall()
@@ -982,46 +982,6 @@
     checkMemOverflow(add(argsOffset, argsSize))
     checkMemOverflow(add(retOffset, retSize))
 
-<<<<<<< HEAD
-    let frameGasLeft
-    let success
-
-    if isStatic {
-        if value {
-            revert(0, 0)
-        }
-        success, frameGasLeft:= _performStaticCall(
-            _isEVM(addr),
-            gasToPass,
-            addr,
-            argsOffset,
-            argsSize,
-            retOffset,
-            retSize
-        )
-    }
-
-    if and(_isEVM(addr), iszero(isStatic)) {
-        _pushEVMFrame(gasToPass, isStatic)
-        success := call(gasToPass, addr, value, argsOffset, argsSize, 0, 0)
-        frameGasLeft := _saveReturndataAfterEVMCall(retOffset, retSize)
-        _popEVMFrame()
-    }
-
-    // zkEVM native
-    if and(iszero(_isEVM(addr)), iszero(isStatic)) {
-        gasToPass := _getZkEVMGas(gasToPass, addr)
-        let zkevmGasBefore := gas()
-        success := call(gasToPass, addr, value, argsOffset, argsSize, retOffset, retSize)
-        _saveReturndataAfterZkEVMCall()
-        let gasUsed := _calcEVMGas(sub(zkevmGasBefore, gas()))
-
-        frameGasLeft := 0
-        if gt(gasToPass, gasUsed) {
-            frameGasLeft := sub(gasToPass, gasUsed)
-        }
-    }
-=======
     let success, frameGasLeft 
     success, frameGasLeft, gasToPass:= _performCall(
         addr,
@@ -1033,7 +993,6 @@
         retSize,
         isStatic
     )
->>>>>>> a2b77bdd
 
     extraCost := add(extraCost,sub(gasToPass,frameGasLeft))
     extraCost := add(extraCost, getGasForPrecompiles(addr, argsOffset, argsSize))
