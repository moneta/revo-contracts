// SPDX-License-Identifier: MIT

pragma solidity 0.8.20;

import {ISystemContext} from "./interfaces/ISystemContext.sol";
import {ISystemContract} from "./interfaces/ISystemContract.sol";
import {ISystemContextDeprecated} from "./interfaces/ISystemContextDeprecated.sol";
import {SystemContractHelper} from "./libraries/SystemContractHelper.sol";
import {BOOTLOADER_FORMAL_ADDRESS, SystemLogKey} from "./Constants.sol";

/**
 * @author Matter Labs
 * @custom:security-contact security@matterlabs.dev
 * @notice Contract that stores some of the context variables, that may be either
 * block-scoped, tx-scoped or system-wide.
 */
contract SystemContext is ISystemContext, ISystemContextDeprecated, ISystemContract {
    /// @notice The number of latest L2 blocks to store.
    /// @dev EVM requires us to be able to query the hashes of previous 256 blocks.
    /// We could either:
    /// - Store the latest 256 hashes (and strictly rely that we do not accidentally override the hash of the block 256 blocks ago)
    /// - Store the latest 257 blocks' hashes.
    uint256 internal constant MINIBLOCK_HASHES_TO_STORE = 257;

    /// @notice The chainId of the network. It is set at the genesis.
    uint256 public chainId;

    /// @notice The `tx.origin` in the current transaction.
    /// @dev It is updated before each transaction by the bootloader
    address public origin;

    /// @notice The `tx.gasPrice` in the current transaction.
    /// @dev It is updated before each transaction by the bootloader
    uint256 public gasPrice;

    /// @notice The current block's gasLimit.
    uint256 public blockGasLimit = type(uint32).max;

    /// @notice The `block.coinbase` in the current transaction.
    /// @dev For the support of coinbase, we will use the bootloader formal address for now
    address public coinbase = BOOTLOADER_FORMAL_ADDRESS;

    /// @notice Formal `block.difficulty` parameter.
    uint256 public difficulty = 2.5e15;

    /// @notice The `block.basefee`.
    /// @dev It is currently a constant.
    uint256 public baseFee;

    /// @notice The number and the timestamp of the current L1 batch stored packed.
    BlockInfo internal currentBatchInfo;

    /// @notice The hashes of batches.
    /// @dev It stores batch hashes for all previous batches.
    mapping(uint256 batchNumber => bytes32 batchHash) internal batchHashes;

    /// @notice The number and the timestamp of the current L2 block.
    BlockInfo internal currentL2BlockInfo;

    /// @notice The rolling hash of the transactions in the current L2 block.
    bytes32 internal currentL2BlockTxsRollingHash;

    /// @notice The hashes of L2 blocks.
    /// @dev It stores block hashes for previous L2 blocks. Note, in order to make publishing the hashes
    /// of the miniblocks cheaper, we only store the previous MINIBLOCK_HASHES_TO_STORE ones. Since whenever we need to publish a state
    /// diff, a pair of <key, value> is published and for cached keys only 8-byte id is used instead of 32 bytes.
    /// By having this data in a cyclic array of MINIBLOCK_HASHES_TO_STORE blocks, we bring the costs down by 40% (i.e. 40 bytes per miniblock instead of 64 bytes).
    /// @dev The hash of a miniblock with number N would be stored under slot N%MINIBLOCK_HASHES_TO_STORE.
    /// @dev Hashes of the blocks older than the ones which are stored here can be calculated as _calculateLegacyL2BlockHash(blockNumber).
    bytes32[MINIBLOCK_HASHES_TO_STORE] internal l2BlockHash;

    BlockInfo internal DEPRECATED_currentL2VirtualBlockInfo;
    uint256 internal DEPRECATED_virtualBlockUpgradeInfo;


    /// @notice Set the chainId origin.
    /// @param _newChainId The chainId
    function setChainId(uint256 _newChainId) external onlyCallFromForceDeployer {
        chainId = _newChainId;
    }

    /// @notice Number of current transaction in block.
    uint16 public txNumberInBlock;

    /// @notice The current gas per pubdata byte
    uint256 public gasPerPubdataByte;

    /// @notice The number of pubdata spent as of the start of the transaction
    uint256 internal basePubdataSpent;

    /// @notice Set the current tx origin.
    /// @param _newOrigin The new tx origin.
    function setTxOrigin(address _newOrigin) external onlyCallFromBootloader {
        origin = _newOrigin;
    }

    /// @notice Set the the current gas price.
    /// @param _gasPrice The new tx gasPrice.
    function setGasPrice(uint256 _gasPrice) external onlyCallFromBootloader {
        gasPrice = _gasPrice;
    }

    /// @notice Sets the number of L2 gas that is needed to pay a single byte of pubdata.
    /// @dev This value does not have any impact on the execution and purely serves as a way for users
    /// to access the current gas price for the pubdata.
    function setPubdataInfo(uint256 _gasPerPubdataByte, uint256 _basePubdataSpent) external onlyCallFromBootloader {
        basePubdataSpent = _basePubdataSpent;
        gasPerPubdataByte = _gasPerPubdataByte;
    }

    function getCurrentPubdataSpent() public view returns (uint256) {
        uint256 pubdataPublished = SystemContractHelper.getZkSyncMeta().pubdataPublished;
        return pubdataPublished > basePubdataSpent ? pubdataPublished - basePubdataSpent : 0;
    }

    function getCurrentPubdataCost() external view returns (uint256) {
        return gasPerPubdataByte * getCurrentPubdataSpent();
    }

    /// @notice The method that emulates `blockhash` opcode in EVM.
    /// @dev Just like the blockhash in the EVM, it returns bytes32(0),
    /// when queried about hashes that are older than 256 blocks ago.
    /// @dev Since zksolc compiler calls this method to emulate `blockhash`,
    /// its signature can not be changed to `getL2BlockHashEVM`.
    /// @return hash The blockhash of the block with the given number.
    function getBlockHashEVM(uint256 _block) external view returns (bytes32 hash) {
        uint128 blockNumber = currentL2BlockInfo.number;

<<<<<<< HEAD
=======
        VirtualBlockUpgradeInfo memory currentVirtualBlockUpgradeInfo = virtualBlockUpgradeInfo;

        // Due to virtual blocks upgrade, we'll have to use the following logic for retrieving the blockhash:
>>>>>>> e357a114
        // 1. If the block number is out of the 256-block supported range, return 0.
        // 2. If the block was created on genesis - return the hash of the batch.
        // 3. If the block was created after genesis all the information which is returned for users should be for L2 blocks, we return the hash of the corresponding L2 block.

        if (blockNumber <= _block || blockNumber - _block > 256) {
            hash = bytes32(0);
        } else if (_block == 0) {
            // Note, that we will get into this branch only for a brief moment of time, right after the genesis
            hash = batchHashes[_block];
        } else {
            hash = _getLatest257L2blockHash(_block);
        }
    }

    /// @notice Returns the hash of the given batch.
    /// @param _batchNumber The number of the batch.
    /// @return hash The hash of the batch.
    function getBatchHash(uint256 _batchNumber) external view returns (bytes32 hash) {
        hash = batchHashes[_batchNumber];
    }

    /// @notice Returns the current batch's number and timestamp.
    /// @return batchNumber and batchTimestamp tuple of the current batch's number and the current batch's timestamp
    function getBatchNumberAndTimestamp() public view returns (uint128 batchNumber, uint128 batchTimestamp) {
        BlockInfo memory batchInfo = currentBatchInfo;
        batchNumber = batchInfo.number;
        batchTimestamp = batchInfo.timestamp;
    }

    /// @notice Returns the current block's number and timestamp.
    /// @return blockNumber and blockTimestamp tuple of the current L2 block's number and the current block's timestamp
    function getL2BlockNumberAndTimestamp() public view returns (uint128 blockNumber, uint128 blockTimestamp) {
        BlockInfo memory blockInfo = currentL2BlockInfo;
        blockNumber = blockInfo.number;
        blockTimestamp = blockInfo.timestamp;
    }

    /// @notice Returns the current L2 block's number.
    /// @dev Since zksolc compiler calls this method to emulate `block.number`,
    /// its signature can not be changed to `getL2BlockNumber`.
    /// @return blockNumber The current L2 block's number.
    function getBlockNumber() public view returns (uint128) {
        return currentL2BlockInfo.number;
    }

    /// @notice Returns the current L2 block's timestamp.
    /// @dev Since zksolc compiler calls this method to emulate `block.timestamp`,
    /// its signature can not be changed to `getL2BlockTimestamp`.
    /// @return timestamp The current L2 block's timestamp.
    function getBlockTimestamp() public view returns (uint128) {
        return currentL2BlockInfo.timestamp;
    }

    /// @notice Assuming that block is one of the last MINIBLOCK_HASHES_TO_STORE ones, returns its hash.
    /// @param _block The number of the block.
    /// @return hash The hash of the block.
    function _getLatest257L2blockHash(uint256 _block) internal view returns (bytes32) {
        return l2BlockHash[_block % MINIBLOCK_HASHES_TO_STORE];
    }

    /// @notice Assuming that the block is one of the last MINIBLOCK_HASHES_TO_STORE ones, sets its hash.
    /// @param _block The number of the block.
    /// @param _hash The hash of the block.
    function _setL2BlockHash(uint256 _block, bytes32 _hash) internal {
        l2BlockHash[_block % MINIBLOCK_HASHES_TO_STORE] = _hash;
    }

    /// @notice Calculates the hash of an L2 block.
    /// @param _blockNumber The number of the L2 block.
    /// @param _blockTimestamp The timestamp of the L2 block.
    /// @param _prevL2BlockHash The hash of the previous L2 block.
    /// @param _blockTxsRollingHash The rolling hash of the transactions in the L2 block.
    function _calculateL2BlockHash(
        uint128 _blockNumber,
        uint128 _blockTimestamp,
        bytes32 _prevL2BlockHash,
        bytes32 _blockTxsRollingHash
    ) internal pure returns (bytes32) {
        return keccak256(abi.encode(_blockNumber, _blockTimestamp, _prevL2BlockHash, _blockTxsRollingHash));
    }

    /// @notice Calculates the legacy block hash of L2 block, which were used before the upgrade where
    /// the advanced block hashes were introduced.
    /// @param _blockNumber The number of the L2 block.
    function _calculateLegacyL2BlockHash(uint128 _blockNumber) internal pure returns (bytes32) {
        return keccak256(abi.encodePacked(uint32(_blockNumber)));
    }

    /// @notice Performs the upgrade where we transition to the L2 blocks.
    /// @param _l2BlockNumber The number of the new L2 block.
    /// @param _expectedPrevL2BlockHash The expected hash of the previous L2 block.
    /// @param _isFirstInBatch Whether this method is called for the first time in the batch.
    function _upgradeL2Blocks(uint128 _l2BlockNumber, bytes32 _expectedPrevL2BlockHash, bool _isFirstInBatch) internal {
        require(_isFirstInBatch, "Upgrade transaction must be first");

        // This is how it will be commonly done in practice, but it will simplify some logic later
        require(_l2BlockNumber > 0, "L2 block number is never expected to be zero");

        unchecked {
            bytes32 correctPrevBlockHash = _calculateLegacyL2BlockHash(_l2BlockNumber - 1);
            require(correctPrevBlockHash == _expectedPrevL2BlockHash, "The previous L2 block hash is incorrect");

            // Whenever we'll be queried about the hashes of the blocks before the upgrade,
            // we'll use batches' hashes, so we don't need to store 256 previous hashes.
            // However, we do need to store the last previous hash in order to be able to correctly calculate the
            // hash of the new L2 block.
            _setL2BlockHash(_l2BlockNumber - 1, correctPrevBlockHash);
        }
    }

    

    /// @notice Sets the current block number and timestamp of the L2 block.
    /// @param _l2BlockNumber The number of the new L2 block.
    /// @param _l2BlockTimestamp The timestamp of the new L2 block.
    /// @param _prevL2BlockHash The hash of the previous L2 block.
    function _setNewL2BlockData(uint128 _l2BlockNumber, uint128 _l2BlockTimestamp, bytes32 _prevL2BlockHash) internal {
        // In the unsafe version we do not check that the block data is correct
        currentL2BlockInfo = BlockInfo({number: _l2BlockNumber, timestamp: _l2BlockTimestamp});

        // It is always assumed in production that _l2BlockNumber > 0
        _setL2BlockHash(_l2BlockNumber - 1, _prevL2BlockHash);

        // Resetting the rolling hash
        currentL2BlockTxsRollingHash = bytes32(0);
    }

    /// @notice Sets the current block number and timestamp of the L2 block.
    /// @dev Called by the bootloader before each transaction. This is needed to ensure
    /// that the data about the block is consistent with the sequencer.
    /// @dev If the new block number is the same as the current one, we ensure that the block's data is
    /// consistent with the one in the current block.
    /// @dev If the new block number is greater than the current one by 1,
    /// then we ensure that timestamp has increased.
    /// @dev If the currently stored number is 0, we assume that it is the first upgrade transaction
    /// and so we will fill up the old data.
    /// @param _l2BlockNumber The number of the new L2 block.
    /// @param _l2BlockTimestamp The timestamp of the new L2 block.
    /// @param _expectedPrevL2BlockHash The expected hash of the previous L2 block.
    /// @param _isFirstInBatch Whether this method is called for the first time in the batch.
    function setL2Block(
        uint128 _l2BlockNumber,
        uint128 _l2BlockTimestamp,
        bytes32 _expectedPrevL2BlockHash,
        bool _isFirstInBatch
    ) external onlyCallFromBootloader {
        // We check that the timestamp of the L2 block is consistent with the timestamp of the batch.
        if (_isFirstInBatch) {
            uint128 currentBatchTimestamp = currentBatchInfo.timestamp;
            require(
                _l2BlockTimestamp >= currentBatchTimestamp,
                "The timestamp of the L2 block must be greater than or equal to the timestamp of the current batch"
            );
        }

        (uint128 currentL2BlockNumber, uint128 currentL2BlockTimestamp) = getL2BlockNumberAndTimestamp();

        if (currentL2BlockNumber == 0 && currentL2BlockTimestamp == 0) {
            // Since currentL2BlockNumber and currentL2BlockTimestamp are zero it means that it is
            // the first ever batch with L2 blocks, so we need to initialize those.
            _upgradeL2Blocks(_l2BlockNumber, _expectedPrevL2BlockHash, _isFirstInBatch);

            _setNewL2BlockData(_l2BlockNumber, _l2BlockTimestamp, _expectedPrevL2BlockHash);
        } else if (currentL2BlockNumber == _l2BlockNumber) {
            require(!_isFirstInBatch, "Can not reuse L2 block number from the previous batch");
            require(currentL2BlockTimestamp == _l2BlockTimestamp, "The timestamp of the same L2 block must be same");
            require(
                _expectedPrevL2BlockHash == _getLatest257L2blockHash(_l2BlockNumber - 1),
                "The previous hash of the same L2 block must be same"
            );
        } else if (currentL2BlockNumber + 1 == _l2BlockNumber) {
            // From the checks in _upgradeL2Blocks it is known that currentL2BlockNumber can not be 0
            bytes32 prevL2BlockHash = _getLatest257L2blockHash(currentL2BlockNumber - 1);

            bytes32 pendingL2BlockHash = _calculateL2BlockHash(
                currentL2BlockNumber,
                currentL2BlockTimestamp,
                prevL2BlockHash,
                currentL2BlockTxsRollingHash
            );

            require(_expectedPrevL2BlockHash == pendingL2BlockHash, "The current L2 block hash is incorrect");
            require(
                _l2BlockTimestamp > currentL2BlockTimestamp,
                "The timestamp of the new L2 block must be greater than the timestamp of the previous L2 block"
            );

            // Since the new block is created, we'll clear out the rolling hash
            _setNewL2BlockData(_l2BlockNumber, _l2BlockTimestamp, _expectedPrevL2BlockHash);
        } else {
            revert("Invalid new L2 block number");
        }
    }

    /// @notice Appends the transaction hash to the rolling hash of the current L2 block.
    /// @param _txHash The hash of the transaction.
    function appendTransactionToCurrentL2Block(bytes32 _txHash) external onlyCallFromBootloader {
        currentL2BlockTxsRollingHash = keccak256(abi.encode(currentL2BlockTxsRollingHash, _txHash));
    }

    /// @notice Publishes L2->L1 logs needed to verify the validity of this batch on L1.
    /// @dev Should be called at the end of the current batch.
    function publishTimestampDataToL1() external onlyCallFromBootloader {
        (uint128 currentBatchNumber, uint128 currentBatchTimestamp) = getBatchNumberAndTimestamp();
        (, uint128 currentL2BlockTimestamp) = getL2BlockNumberAndTimestamp();

        // The structure of the "setNewBatch" implies that currentBatchNumber > 0, but we still double check it
        require(currentBatchNumber > 0, "The current batch number must be greater than 0");

        // In order to spend less pubdata, the packed version is published
        uint256 packedTimestamps = (uint256(currentBatchTimestamp) << 128) | currentL2BlockTimestamp;

        SystemContractHelper.toL1(
            false,
            bytes32(uint256(SystemLogKey.PACKED_BATCH_AND_L2_BLOCK_TIMESTAMP_KEY)),
            bytes32(packedTimestamps)
        );
    }

    /// @notice Ensures that the timestamp of the batch is greater than the timestamp of the last L2 block.
    /// @param _newTimestamp The timestamp of the new batch.
    function _ensureBatchConsistentWithL2Block(uint128 _newTimestamp) internal view {
        uint128 currentBlockTimestamp = currentL2BlockInfo.timestamp;
        require(
            _newTimestamp > currentBlockTimestamp,
            "The timestamp of the batch must be greater than the timestamp of the previous block"
        );
    }

    /// @notice Increments the current batch number and sets the new timestamp
    /// @dev Called by the bootloader at the start of the batch.
    /// @param _prevBatchHash The hash of the previous batch.
    /// @param _newTimestamp The timestamp of the new batch.
    /// @param _expectedNewNumber The new batch's number.
    /// @param _baseFee The new batch's base fee
    /// @dev While _expectedNewNumber can be derived as prevBatchNumber + 1, we still
    /// manually supply it here for consistency checks.
    /// @dev The correctness of the _prevBatchHash and _newTimestamp should be enforced on L1.
    function setNewBatch(
        bytes32 _prevBatchHash,
        uint128 _newTimestamp,
        uint128 _expectedNewNumber,
        uint256 _baseFee
    ) external onlyCallFromBootloader {
        (uint128 previousBatchNumber, uint128 previousBatchTimestamp) = getBatchNumberAndTimestamp();
        require(_newTimestamp > previousBatchTimestamp, "Timestamps should be incremental");
        require(previousBatchNumber + 1 == _expectedNewNumber, "The provided batch number is not correct");

        _ensureBatchConsistentWithL2Block(_newTimestamp);

        batchHashes[previousBatchNumber] = _prevBatchHash;

        // Setting new block number and timestamp
        BlockInfo memory newBlockInfo = BlockInfo({number: previousBatchNumber + 1, timestamp: _newTimestamp});

        currentBatchInfo = newBlockInfo;

        baseFee = _baseFee;

        // The correctness of this block hash:
        SystemContractHelper.toL1(false, bytes32(uint256(SystemLogKey.PREV_BATCH_HASH_KEY)), _prevBatchHash);
    }

    /// @notice A testing method that manually sets the current blocks' number and timestamp.
    /// @dev Should be used only for testing / ethCalls and should never be used in production.
    function unsafeOverrideBatch(
        uint256 _newTimestamp,
        uint256 _number,
        uint256 _baseFee
    ) external onlyCallFromBootloader {
        BlockInfo memory newBlockInfo = BlockInfo({number: uint128(_number), timestamp: uint128(_newTimestamp)});
        currentBatchInfo = newBlockInfo;

        baseFee = _baseFee;
    }

    function incrementTxNumberInBatch() external onlyCallFromBootloader {
        txNumberInBlock += 1;
    }

    function resetTxNumberInBatch() external onlyCallFromBootloader {
        txNumberInBlock = 0;
    }

    /*//////////////////////////////////////////////////////////////
                        DEPRECATED METHODS
    //////////////////////////////////////////////////////////////*/

    /// @notice Returns the current batch's number and timestamp.
    /// @dev Deprecated in favor of getBatchNumberAndTimestamp.
    function currentBlockInfo() external view returns (uint256 blockInfo) {
        (uint128 blockNumber, uint128 blockTimestamp) = getBatchNumberAndTimestamp();
        blockInfo = (uint256(blockNumber) << 128) | uint256(blockTimestamp);
    }

    /// @notice Returns the current batch's number and timestamp.
    /// @dev Deprecated in favor of getBatchNumberAndTimestamp.
    function getBlockNumberAndTimestamp() external view returns (uint256 blockNumber, uint256 blockTimestamp) {
        (blockNumber, blockTimestamp) = getBatchNumberAndTimestamp();
    }

    /// @notice Returns the hash of the given batch.
    /// @dev Deprecated in favor of getBatchHash.
    function blockHash(uint256 _blockNumber) external view returns (bytes32 hash) {
        hash = batchHashes[_blockNumber];
    }
}<|MERGE_RESOLUTION|>--- conflicted
+++ resolved
@@ -126,12 +126,6 @@
     function getBlockHashEVM(uint256 _block) external view returns (bytes32 hash) {
         uint128 blockNumber = currentL2BlockInfo.number;
 
-<<<<<<< HEAD
-=======
-        VirtualBlockUpgradeInfo memory currentVirtualBlockUpgradeInfo = virtualBlockUpgradeInfo;
-
-        // Due to virtual blocks upgrade, we'll have to use the following logic for retrieving the blockhash:
->>>>>>> e357a114
         // 1. If the block number is out of the 256-block supported range, return 0.
         // 2. If the block was created on genesis - return the hash of the batch.
         // 3. If the block was created after genesis all the information which is returned for users should be for L2 blocks, we return the hash of the corresponding L2 block.
