// SPDX-License-Identifier: MIT

pragma solidity 0.8.20;

<<<<<<< HEAD
import {IL1Messenger, L2ToL1Log, L2_L1_LOGS_TREE_DEFAULT_LEAF_HASH, L2_TO_L1_LOG_SERIALIZE_SIZE} from "./interfaces/IL1Messenger.sol";

import {ISystemContract} from "./interfaces/ISystemContract.sol";
=======
import {IL1Messenger, L2ToL1Log, L2_L1_LOGS_TREE_DEFAULT_LEAF_HASH, L2_TO_L1_LOG_SERIALIZE_SIZE, STATE_DIFF_COMPRESSION_VERSION_NUMBER} from "./interfaces/IL1Messenger.sol";
import {SystemContractBase} from "./abstract/SystemContractBase.sol";
>>>>>>> 7b488e67
import {SystemContractHelper} from "./libraries/SystemContractHelper.sol";
import {EfficientCall} from "./libraries/EfficientCall.sol";
import {Utils} from "./libraries/Utils.sol";
import {SystemLogKey, SYSTEM_CONTEXT_CONTRACT, KNOWN_CODE_STORAGE_CONTRACT, L2_TO_L1_LOGS_MERKLE_TREE_LEAVES, COMPUTATIONAL_PRICE_FOR_PUBDATA, L2_MESSAGE_ROOT} from "./Constants.sol";
import {ReconstructionMismatch, PubdataField} from "./SystemContractErrors.sol";
import {IL2DAValidator} from "./interfaces/IL2DAValidator.sol";

/**
 * @author Matter Labs
 * @custom:security-contact security@matterlabs.dev
 * @notice Smart contract for sending arbitrary length messages to L1
 * @dev by default ZkSync can send fixed length messages on L1.
 * A fixed length message has 4 parameters `senderAddress` `isService`, `key`, `value`,
 * the first one is taken from the context, the other three are chosen by the sender.
 * @dev To send a variable length message we use this trick:
 * - This system contract accepts a arbitrary length message and sends a fixed length message with
 * parameters `senderAddress == this`, `marker == true`, `key == msg.sender`, `value == keccak256(message)`.
 * - The contract on L1 accepts all sent messages and if the message came from this system contract
 * it requires that the preimage of `value` be provided.
 */
contract L1Messenger is IL1Messenger, SystemContractBase {
    /// @notice Sequential hash of logs sent in the current block.
    /// @dev Will be reset at the end of the block to zero value.
    bytes32 internal chainedLogsHash;

    /// @notice Number of logs sent in the current block.
    /// @dev Will be reset at the end of the block to zero value.
    uint256 internal numberOfLogsToProcess;

    /// @notice Sequential hash of hashes of the messages sent in the current block.
    /// @dev Will be reset at the end of the block to zero value.
    bytes32 internal chainedMessagesHash;

    /// @notice Sequential hash of bytecode hashes that needs to published
    /// according to the current block execution invariant.
    /// @dev Will be reset at the end of the block to zero value.
    bytes32 internal chainedL1BytecodesRevealDataHash;

    /// The gas cost of processing one keccak256 round.
    uint256 internal constant KECCAK_ROUND_GAS_COST = 40;

    /// The number of bytes processed in one keccak256 round.
    uint256 internal constant KECCAK_ROUND_NUMBER_OF_BYTES = 136;

    /// The gas cost of calculation of keccak256 of bytes array of such length.
    function keccakGasCost(uint256 _length) internal pure returns (uint256) {
        return KECCAK_ROUND_GAS_COST * (_length / KECCAK_ROUND_NUMBER_OF_BYTES + 1);
    }

    /// The gas cost of processing one sha256 round.
    uint256 internal constant SHA256_ROUND_GAS_COST = 7;

    /// The number of bytes processed in one sha256 round.
    uint256 internal constant SHA256_ROUND_NUMBER_OF_BYTES = 64;

    /// The gas cost of calculation of sha256 of bytes array of such length.
    function sha256GasCost(uint256 _length) internal pure returns (uint256) {
        return SHA256_ROUND_GAS_COST * ((_length + 8) / SHA256_ROUND_NUMBER_OF_BYTES + 1);
    }

    /// @notice Sends L2ToL1Log.
    /// @param _isService The `isService` flag.
    /// @param _key The `key` part of the L2Log.
    /// @param _value The `value` part of the L2Log.
    /// @dev Can be called only by a system contract.
    function sendL2ToL1Log(
        bool _isService,
        bytes32 _key,
        bytes32 _value
    ) external onlyCallFromSystemContract returns (uint256 logIdInMerkleTree) {
        L2ToL1Log memory l2ToL1Log = L2ToL1Log({
            l2ShardId: 0,
            isService: _isService,
            txNumberInBlock: SYSTEM_CONTEXT_CONTRACT.txNumberInBlock(),
            sender: msg.sender,
            key: _key,
            value: _value
        });
        logIdInMerkleTree = _processL2ToL1Log(l2ToL1Log);

        // We need to charge cost of hashing, as it will be used in `publishPubdataAndClearState`:
        // - keccakGasCost(L2_TO_L1_LOG_SERIALIZE_SIZE) and keccakGasCost(64) when reconstructing L2ToL1Log
        // - at most 1 time keccakGasCost(64) when building the Merkle tree (as merkle tree can contain
        // ~2*N nodes, where the first N nodes are leaves the hash of which is calculated on the previous step).
        uint256 gasToPay = keccakGasCost(L2_TO_L1_LOG_SERIALIZE_SIZE) + 2 * keccakGasCost(64);
        SystemContractHelper.burnGas(Utils.safeCastToU32(gasToPay), uint32(L2_TO_L1_LOG_SERIALIZE_SIZE));
    }

    /// @notice Internal function to send L2ToL1Log.
    function _processL2ToL1Log(L2ToL1Log memory _l2ToL1Log) internal returns (uint256 logIdInMerkleTree) {
        bytes32 hashedLog = keccak256(
            // solhint-disable-next-line func-named-parameters
            abi.encodePacked(
                _l2ToL1Log.l2ShardId,
                _l2ToL1Log.isService,
                _l2ToL1Log.txNumberInBlock,
                _l2ToL1Log.sender,
                _l2ToL1Log.key,
                _l2ToL1Log.value
            )
        );

        chainedLogsHash = keccak256(abi.encode(chainedLogsHash, hashedLog));

        logIdInMerkleTree = numberOfLogsToProcess;
        ++numberOfLogsToProcess;

        emit L2ToL1LogSent(_l2ToL1Log);
    }

    /// @notice Public functionality to send messages to L1.
    /// @param _message The message intended to be sent to L1.
    function sendToL1(bytes calldata _message) external override returns (bytes32 hash) {
        uint256 gasBeforeMessageHashing = gasleft();
        hash = EfficientCall.keccak(_message);
        uint256 gasSpentOnMessageHashing = gasBeforeMessageHashing - gasleft();

        /// Store message record
        chainedMessagesHash = keccak256(abi.encode(chainedMessagesHash, hash));

        /// Store log record
        L2ToL1Log memory l2ToL1Log = L2ToL1Log({
            l2ShardId: 0,
            isService: true,
            txNumberInBlock: SYSTEM_CONTEXT_CONTRACT.txNumberInBlock(),
            sender: address(this),
            key: bytes32(uint256(uint160(msg.sender))),
            value: hash
        });
        _processL2ToL1Log(l2ToL1Log);

        uint256 pubdataLen;
        unchecked {
            // 4 bytes used to encode the length of the message (see `publishPubdataAndClearState`)
            // L2_TO_L1_LOG_SERIALIZE_SIZE bytes used to encode L2ToL1Log
            pubdataLen = 4 + _message.length + L2_TO_L1_LOG_SERIALIZE_SIZE;
        }

        // We need to charge cost of hashing, as it will be used in `publishPubdataAndClearState`:
        // - keccakGasCost(L2_TO_L1_LOG_SERIALIZE_SIZE) and keccakGasCost(64) when reconstructing L2ToL1Log
        // - keccakGasCost(64) and gasSpentOnMessageHashing when reconstructing Messages
        // - at most 1 time keccakGasCost(64) when building the Merkle tree (as merkle tree can contain
        // ~2*N nodes, where the first N nodes are leaves the hash of which is calculated on the previous step).
        uint256 gasToPay = keccakGasCost(L2_TO_L1_LOG_SERIALIZE_SIZE) +
            3 *
            keccakGasCost(64) +
            gasSpentOnMessageHashing +
            COMPUTATIONAL_PRICE_FOR_PUBDATA *
            pubdataLen;
        SystemContractHelper.burnGas(Utils.safeCastToU32(gasToPay), uint32(pubdataLen));

        emit L1MessageSent(msg.sender, hash, _message);
    }

    /// @dev Can be called only by KnownCodesStorage system contract.
    /// @param _bytecodeHash Hash of bytecode being published to L1.
    function requestBytecodeL1Publication(
        bytes32 _bytecodeHash
    ) external override onlyCallFrom(address(KNOWN_CODE_STORAGE_CONTRACT)) {
        chainedL1BytecodesRevealDataHash = keccak256(abi.encode(chainedL1BytecodesRevealDataHash, _bytecodeHash));

        uint256 bytecodeLen = Utils.bytecodeLenInBytes(_bytecodeHash);

        uint256 pubdataLen;
        unchecked {
            // 4 bytes used to encode the length of the bytecode (see `publishPubdataAndClearState`)
            pubdataLen = 4 + bytecodeLen;
        }

        // We need to charge cost of hashing, as it will be used in `publishPubdataAndClearState`
        uint256 gasToPay = sha256GasCost(bytecodeLen) +
            keccakGasCost(64) +
            COMPUTATIONAL_PRICE_FOR_PUBDATA *
            pubdataLen;
        SystemContractHelper.burnGas(Utils.safeCastToU32(gasToPay), uint32(pubdataLen));

        emit BytecodeL1PublicationRequested(_bytecodeHash);
    }

    /// @notice Verifies that the {_operatorInput} reflects what occurred within the L1Batch and that
    ///         the compressed statediffs are equivalent to the full state diffs.
    /// @param _operatorInput The total pubdata and uncompressed state diffs of transactions that were
    ///        processed in the current L1 Batch. Pubdata consists of L2 to L1 Logs, messages, deployed bytecode, and state diffs.
    /// @dev Function that should be called exactly once per L1 Batch by the bootloader.
    /// @dev Checks that totalL2ToL1Pubdata is strictly packed data that should to be published to L1.
    /// @dev The data passed in also contains the encoded state diffs to be checked again, however this is aux data that is not
    ///      part of the committed pubdata.
    /// @dev Performs calculation of L2ToL1Logs merkle tree root, "sends" such root and keccak256(totalL2ToL1Pubdata)
    /// to L1 using low-level (VM) L2Log.
    function publishPubdataAndClearState(
        address _l2DAValidator,
        bytes calldata _operatorInput
    ) external onlyCallFromBootloader {
        uint256 calldataPtr = 0;

        // Check function sig and data in the other hashes
        // 4 + 32 + 32 + 32 + 32 + 32 + 32
        // 4 bytes for L2 DA Validator `validatePubdata` function selector
        // 32 bytes for rolling hash of user L2 -> L1 logs
        // 32 bytes for root hash of user L2 -> L1 logs
        // 32 bytes for hash of messages
        // 32 bytes for hash of uncompressed bytecodes sent to L1
        // Operator data: 32 bytes for offset
        //                32 bytes for length

        bytes4 inputL2DAValidatePubdataFunctionSig = bytes4(_operatorInput[calldataPtr:calldataPtr + 4]);
        if (inputL2DAValidatePubdataFunctionSig != IL2DAValidator.validatePubdata.selector) {
            revert ReconstructionMismatch(
                PubdataField.InputDAFunctionSig,
                bytes32(IL2DAValidator.validatePubdata.selector),
                bytes32(inputL2DAValidatePubdataFunctionSig)
            );
        }
        calldataPtr += 4;

        bytes32 inputChainedLogsHash = bytes32(_operatorInput[calldataPtr:calldataPtr + 32]);
        if (inputChainedLogsHash != chainedLogsHash) {
            revert ReconstructionMismatch(PubdataField.InputLogsHash, chainedLogsHash, inputChainedLogsHash);
        }
        calldataPtr += 32;

        // Check happens below after we reconstruct the logs root hash
        bytes32 inputChainedLogsRootHash = bytes32(_operatorInput[calldataPtr:calldataPtr + 32]);
        calldataPtr += 32;

        bytes32 inputChainedMsgsHash = bytes32(_operatorInput[calldataPtr:calldataPtr + 32]);
        if (inputChainedMsgsHash != chainedMessagesHash) {
            revert ReconstructionMismatch(PubdataField.InputMsgsHash, chainedMessagesHash, inputChainedMsgsHash);
        }
        calldataPtr += 32;

        bytes32 inputChainedBytecodesHash = bytes32(_operatorInput[calldataPtr:calldataPtr + 32]);
        if (inputChainedBytecodesHash != chainedL1BytecodesRevealDataHash) {
            revert ReconstructionMismatch(
                PubdataField.InputBytecodeHash,
                chainedL1BytecodesRevealDataHash,
                inputChainedBytecodesHash
            );
        }
        calldataPtr += 32;

        uint256 offset = uint256(bytes32(_operatorInput[calldataPtr:calldataPtr + 32]));
        // The length of the pubdata input should be stored right next to the calldata.
        // We need to change offset by 32 - 4 = 28 bytes, since 32 bytes is the length of the offset
        // itself and the 4 bytes are the selector which is not included inside the offset.
        if (offset != calldataPtr + 28) {
            revert ReconstructionMismatch(PubdataField.Offset, bytes32(calldataPtr + 28), bytes32(offset));
        }
        uint256 length = uint256(bytes32(_operatorInput[calldataPtr + 32:calldataPtr + 64]));

        // Shift calldata ptr past the pubdata offset and len
        calldataPtr += 64;

        /// Check logs
        uint32 numberOfL2ToL1Logs = uint32(bytes4(_operatorInput[calldataPtr:calldataPtr + 4]));
        if (numberOfL2ToL1Logs > L2_TO_L1_LOGS_MERKLE_TREE_LEAVES) {
            revert ReconstructionMismatch(
                PubdataField.NumberOfLogs,
                bytes32(L2_TO_L1_LOGS_MERKLE_TREE_LEAVES),
                bytes32(uint256(numberOfL2ToL1Logs))
            );
        }
        calldataPtr += 4;

        // We need to ensure that length is enough to read all logs
        if (length < 4 + numberOfL2ToL1Logs * L2_TO_L1_LOG_SERIALIZE_SIZE) {
            revert ReconstructionMismatch(
                PubdataField.Length,
                bytes32(4 + numberOfL2ToL1Logs * L2_TO_L1_LOG_SERIALIZE_SIZE),
                bytes32(length)
            );
        }

        bytes32[] memory l2ToL1LogsTreeArray = new bytes32[](L2_TO_L1_LOGS_MERKLE_TREE_LEAVES);
        bytes32 reconstructedChainedLogsHash = bytes32(0);
        for (uint256 i = 0; i < numberOfL2ToL1Logs; ++i) {
            bytes32 hashedLog = EfficientCall.keccak(
                _operatorInput[calldataPtr:calldataPtr + L2_TO_L1_LOG_SERIALIZE_SIZE]
            );
            calldataPtr += L2_TO_L1_LOG_SERIALIZE_SIZE;
            l2ToL1LogsTreeArray[i] = hashedLog;
            reconstructedChainedLogsHash = keccak256(abi.encode(reconstructedChainedLogsHash, hashedLog));
        }
        if (reconstructedChainedLogsHash != chainedLogsHash) {
            revert ReconstructionMismatch(PubdataField.LogsHash, chainedLogsHash, reconstructedChainedLogsHash);
        }
        for (uint256 i = numberOfL2ToL1Logs; i < L2_TO_L1_LOGS_MERKLE_TREE_LEAVES; ++i) {
            l2ToL1LogsTreeArray[i] = L2_L1_LOGS_TREE_DEFAULT_LEAF_HASH;
        }
        uint256 nodesOnCurrentLevel = L2_TO_L1_LOGS_MERKLE_TREE_LEAVES;
        while (nodesOnCurrentLevel > 1) {
            nodesOnCurrentLevel /= 2;
            for (uint256 i = 0; i < nodesOnCurrentLevel; ++i) {
                l2ToL1LogsTreeArray[i] = keccak256(
                    abi.encode(l2ToL1LogsTreeArray[2 * i], l2ToL1LogsTreeArray[2 * i + 1])
                );
            }
        }
<<<<<<< HEAD
        bytes32 localLogsRootHash = l2ToL1LogsTreeArray[0];

        bytes32 aggregatedRootHash = L2_MESSAGE_ROOT.getAggregatedRoot();
        bytes32 fullRootHash = keccak256(bytes.concat(localLogsRootHash, aggregatedRootHash));
=======
        bytes32 l2ToL1LogsTreeRoot = l2ToL1LogsTreeArray[0];

        /// Check messages
        uint32 numberOfMessages = uint32(bytes4(_totalL2ToL1PubdataAndStateDiffs[calldataPtr:calldataPtr + 4]));
        calldataPtr += 4;
        bytes32 reconstructedChainedMessagesHash = bytes32(0);
        for (uint256 i = 0; i < numberOfMessages; ++i) {
            uint32 currentMessageLength = uint32(bytes4(_totalL2ToL1PubdataAndStateDiffs[calldataPtr:calldataPtr + 4]));
            calldataPtr += 4;
            bytes32 hashedMessage = EfficientCall.keccak(
                _totalL2ToL1PubdataAndStateDiffs[calldataPtr:calldataPtr + currentMessageLength]
            );
            calldataPtr += currentMessageLength;
            reconstructedChainedMessagesHash = keccak256(abi.encode(reconstructedChainedMessagesHash, hashedMessage));
        }
        if (reconstructedChainedMessagesHash != chainedMessagesHash) {
            revert ReconstructionMismatch(PubdataField.MsgHash, chainedMessagesHash, reconstructedChainedMessagesHash);
        }

        /// Check bytecodes
        uint32 numberOfBytecodes = uint32(bytes4(_totalL2ToL1PubdataAndStateDiffs[calldataPtr:calldataPtr + 4]));
        calldataPtr += 4;
        bytes32 reconstructedChainedL1BytecodesRevealDataHash = bytes32(0);
        for (uint256 i = 0; i < numberOfBytecodes; ++i) {
            uint32 currentBytecodeLength = uint32(
                bytes4(_totalL2ToL1PubdataAndStateDiffs[calldataPtr:calldataPtr + 4])
            );
            calldataPtr += 4;
            reconstructedChainedL1BytecodesRevealDataHash = keccak256(
                abi.encode(
                    reconstructedChainedL1BytecodesRevealDataHash,
                    Utils.hashL2Bytecode(
                        _totalL2ToL1PubdataAndStateDiffs[calldataPtr:calldataPtr + currentBytecodeLength]
                    )
                )
            );
            calldataPtr += currentBytecodeLength;
        }
        if (reconstructedChainedL1BytecodesRevealDataHash != chainedL1BytecodesRevealDataHash) {
            revert ReconstructionMismatch(
                PubdataField.Bytecode,
                chainedL1BytecodesRevealDataHash,
                reconstructedChainedL1BytecodesRevealDataHash
            );
        }
>>>>>>> 7b488e67

        if (inputChainedLogsRootHash != localLogsRootHash) {
            revert ReconstructionMismatch(PubdataField.InputLogsRootHash, localLogsRootHash, inputChainedLogsRootHash);
        }

        bytes32 l2DAValidatorOutputhash = bytes32(0);
        if (_l2DAValidator != address(0)) {
            bytes memory returnData = EfficientCall.call({
                _gas: gasleft(),
                _address: _l2DAValidator,
                _value: 0,
                _data: _operatorInput,
                _isSystem: false
            });

            l2DAValidatorOutputhash = abi.decode(returnData, (bytes32));
        }

        /// Native (VM) L2 to L1 log
        SystemContractHelper.toL1(true, bytes32(uint256(SystemLogKey.L2_TO_L1_LOGS_TREE_ROOT_KEY)), fullRootHash);
        SystemContractHelper.toL1(
            true,
            bytes32(uint256(SystemLogKey.USED_L2_DA_VALIDATOR_ADDRESS_KEY)),
            bytes32(uint256(uint160(_l2DAValidator)))
        );
        SystemContractHelper.toL1(
            true,
            bytes32(uint256(SystemLogKey.L2_DA_VALIDATOR_OUTPUT_HASH_KEY)),
            l2DAValidatorOutputhash
        );

        /// Clear logs state
        chainedLogsHash = bytes32(0);
        numberOfLogsToProcess = 0;
        chainedMessagesHash = bytes32(0);
        chainedL1BytecodesRevealDataHash = bytes32(0);
    }
}<|MERGE_RESOLUTION|>--- conflicted
+++ resolved
@@ -2,14 +2,9 @@
 
 pragma solidity 0.8.20;
 
-<<<<<<< HEAD
 import {IL1Messenger, L2ToL1Log, L2_L1_LOGS_TREE_DEFAULT_LEAF_HASH, L2_TO_L1_LOG_SERIALIZE_SIZE} from "./interfaces/IL1Messenger.sol";
 
 import {ISystemContract} from "./interfaces/ISystemContract.sol";
-=======
-import {IL1Messenger, L2ToL1Log, L2_L1_LOGS_TREE_DEFAULT_LEAF_HASH, L2_TO_L1_LOG_SERIALIZE_SIZE, STATE_DIFF_COMPRESSION_VERSION_NUMBER} from "./interfaces/IL1Messenger.sol";
-import {SystemContractBase} from "./abstract/SystemContractBase.sol";
->>>>>>> 7b488e67
 import {SystemContractHelper} from "./libraries/SystemContractHelper.sol";
 import {EfficientCall} from "./libraries/EfficientCall.sol";
 import {Utils} from "./libraries/Utils.sol";
@@ -308,58 +303,10 @@
                 );
             }
         }
-<<<<<<< HEAD
         bytes32 localLogsRootHash = l2ToL1LogsTreeArray[0];
 
         bytes32 aggregatedRootHash = L2_MESSAGE_ROOT.getAggregatedRoot();
         bytes32 fullRootHash = keccak256(bytes.concat(localLogsRootHash, aggregatedRootHash));
-=======
-        bytes32 l2ToL1LogsTreeRoot = l2ToL1LogsTreeArray[0];
-
-        /// Check messages
-        uint32 numberOfMessages = uint32(bytes4(_totalL2ToL1PubdataAndStateDiffs[calldataPtr:calldataPtr + 4]));
-        calldataPtr += 4;
-        bytes32 reconstructedChainedMessagesHash = bytes32(0);
-        for (uint256 i = 0; i < numberOfMessages; ++i) {
-            uint32 currentMessageLength = uint32(bytes4(_totalL2ToL1PubdataAndStateDiffs[calldataPtr:calldataPtr + 4]));
-            calldataPtr += 4;
-            bytes32 hashedMessage = EfficientCall.keccak(
-                _totalL2ToL1PubdataAndStateDiffs[calldataPtr:calldataPtr + currentMessageLength]
-            );
-            calldataPtr += currentMessageLength;
-            reconstructedChainedMessagesHash = keccak256(abi.encode(reconstructedChainedMessagesHash, hashedMessage));
-        }
-        if (reconstructedChainedMessagesHash != chainedMessagesHash) {
-            revert ReconstructionMismatch(PubdataField.MsgHash, chainedMessagesHash, reconstructedChainedMessagesHash);
-        }
-
-        /// Check bytecodes
-        uint32 numberOfBytecodes = uint32(bytes4(_totalL2ToL1PubdataAndStateDiffs[calldataPtr:calldataPtr + 4]));
-        calldataPtr += 4;
-        bytes32 reconstructedChainedL1BytecodesRevealDataHash = bytes32(0);
-        for (uint256 i = 0; i < numberOfBytecodes; ++i) {
-            uint32 currentBytecodeLength = uint32(
-                bytes4(_totalL2ToL1PubdataAndStateDiffs[calldataPtr:calldataPtr + 4])
-            );
-            calldataPtr += 4;
-            reconstructedChainedL1BytecodesRevealDataHash = keccak256(
-                abi.encode(
-                    reconstructedChainedL1BytecodesRevealDataHash,
-                    Utils.hashL2Bytecode(
-                        _totalL2ToL1PubdataAndStateDiffs[calldataPtr:calldataPtr + currentBytecodeLength]
-                    )
-                )
-            );
-            calldataPtr += currentBytecodeLength;
-        }
-        if (reconstructedChainedL1BytecodesRevealDataHash != chainedL1BytecodesRevealDataHash) {
-            revert ReconstructionMismatch(
-                PubdataField.Bytecode,
-                chainedL1BytecodesRevealDataHash,
-                reconstructedChainedL1BytecodesRevealDataHash
-            );
-        }
->>>>>>> 7b488e67
 
         if (inputChainedLogsRootHash != localLogsRootHash) {
             revert ReconstructionMismatch(PubdataField.InputLogsRootHash, localLogsRootHash, inputChainedLogsRootHash);
