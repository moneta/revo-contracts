// SPDX-License-Identifier: MIT
// We use a floating point pragma here so it can be used within other projects that interact with the ZKsync ecosystem without using our exact pragma version.
pragma solidity ^0.8.20;

import {IAccountCodeStorage} from "./interfaces/IAccountCodeStorage.sol";
import {INonceHolder} from "./interfaces/INonceHolder.sol";
import {IContractDeployer} from "./interfaces/IContractDeployer.sol";
import {IKnownCodesStorage} from "./interfaces/IKnownCodesStorage.sol";
import {IImmutableSimulator} from "./interfaces/IImmutableSimulator.sol";
import {IBaseToken} from "./interfaces/IBaseToken.sol";
import {IBridgehub} from "./interfaces/IBridgehub.sol";
import {IL1Messenger} from "./interfaces/IL1Messenger.sol";
import {ISystemContext} from "./interfaces/ISystemContext.sol";
import {ICompressor} from "./interfaces/ICompressor.sol";
import {IComplexUpgrader} from "./interfaces/IComplexUpgrader.sol";
import {IBootloaderUtilities} from "./interfaces/IBootloaderUtilities.sol";
import {IPubdataChunkPublisher} from "./interfaces/IPubdataChunkPublisher.sol";
import {IMessageRoot} from "./interfaces/IMessageRoot.sol";
import {ICreate2Factory} from "./interfaces/ICreate2Factory.sol";

/// @dev All the system contracts introduced by ZKsync have their addresses
/// started from 2^15 in order to avoid collision with Ethereum precompiles.
uint160 constant SYSTEM_CONTRACTS_OFFSET = {{SYSTEM_CONTRACTS_OFFSET}}; // 2^15

/// @dev Unlike the value above, it is not overridden for the purpose of testing and
/// is identical to the constant value actually used as the system contracts offset on
/// mainnet.
uint160 constant REAL_SYSTEM_CONTRACTS_OFFSET = 0x8000;


/// @dev All the system contracts must be located in the kernel space,
/// i.e. their addresses must be below 2^16.
uint160 constant MAX_SYSTEM_CONTRACT_ADDRESS = 0xffff; // 2^16 - 1

/// @dev The offset from which the built-in, but user space contracts are located.
uint160 constant USER_CONTRACTS_OFFSET = MAX_SYSTEM_CONTRACT_ADDRESS + 1;

address constant ECRECOVER_SYSTEM_CONTRACT = address(0x01);
address constant SHA256_SYSTEM_CONTRACT = address(0x02);
address constant IDENTITY_SYSTEM_CONTRACT = address(0x04);
address constant ECADD_SYSTEM_CONTRACT = address(0x06);
address constant ECMUL_SYSTEM_CONTRACT = address(0x07);
address constant ECPAIRING_SYSTEM_CONTRACT = address(0x08);

/// @dev The number of gas that need to be spent for a single byte of pubdata regardless of the pubdata price.
/// This variable is used to ensure the following:
/// - That the long-term storage of the operator is compensated properly.
/// - That it is not possible that the pubdata counter grows too high without spending proportional amount of computation.
uint256 constant COMPUTATIONAL_PRICE_FOR_PUBDATA = 80;

/// @dev The maximal possible address of an L1-like precompie. These precompiles maintain the following properties:
/// - Their extcodehash is EMPTY_STRING_KECCAK
/// - Their extcodesize is 0 despite having a bytecode formally deployed there.
uint256 constant CURRENT_MAX_PRECOMPILE_ADDRESS = 0xff;

address payable constant BOOTLOADER_FORMAL_ADDRESS = payable(address(SYSTEM_CONTRACTS_OFFSET + 0x01));
IAccountCodeStorage constant ACCOUNT_CODE_STORAGE_SYSTEM_CONTRACT = IAccountCodeStorage(
    address(SYSTEM_CONTRACTS_OFFSET + 0x02)
);
INonceHolder constant NONCE_HOLDER_SYSTEM_CONTRACT = INonceHolder(address(SYSTEM_CONTRACTS_OFFSET + 0x03));
IKnownCodesStorage constant KNOWN_CODE_STORAGE_CONTRACT = IKnownCodesStorage(address(SYSTEM_CONTRACTS_OFFSET + 0x04));
IImmutableSimulator constant IMMUTABLE_SIMULATOR_SYSTEM_CONTRACT = IImmutableSimulator(
    address(SYSTEM_CONTRACTS_OFFSET + 0x05)
);
IContractDeployer constant DEPLOYER_SYSTEM_CONTRACT = IContractDeployer(address(SYSTEM_CONTRACTS_OFFSET + 0x06));
IContractDeployer constant REAL_DEPLOYER_SYSTEM_CONTRACT = IContractDeployer(address(REAL_SYSTEM_CONTRACTS_OFFSET + 0x06));

// A contract that is allowed to deploy any codehash
// on any address. To be used only during an upgrade.
address constant FORCE_DEPLOYER = address(SYSTEM_CONTRACTS_OFFSET + 0x07);
IL1Messenger constant L1_MESSENGER_CONTRACT = IL1Messenger(address(SYSTEM_CONTRACTS_OFFSET + 0x08));
address constant MSG_VALUE_SYSTEM_CONTRACT = address(SYSTEM_CONTRACTS_OFFSET + 0x09);

IBaseToken constant BASE_TOKEN_SYSTEM_CONTRACT = IBaseToken(address(SYSTEM_CONTRACTS_OFFSET + 0x0a));
IBaseToken constant REAL_BASE_TOKEN_SYSTEM_CONTRACT = IBaseToken(address(REAL_SYSTEM_CONTRACTS_OFFSET + 0x0a));

<<<<<<< HEAD
ICreate2Factory constant L2_CREATE2_FACTORY = ICreate2Factory(address(USER_CONTRACTS_OFFSET));
address constant L2_ASSET_ROUTER = address(USER_CONTRACTS_OFFSET + 0x03);
IBridgehub constant L2_BRIDGE_HUB = IBridgehub(address(USER_CONTRACTS_OFFSET + 0x02));
address constant L2_NATIVE_TOKEN_VAULT_ADDR = address(USER_CONTRACTS_OFFSET + 0x04);
IMessageRoot constant L2_MESSAGE_ROOT = IMessageRoot(address(USER_CONTRACTS_OFFSET + 0x05));
// Note, that on its own this contract does not provide much functionality, but having it on a constant address
// serves as a convenient storage for its bytecode to be accessible via `extcodehash`.
address constant SLOAD_CONTRACT_ADDRESS = address(USER_CONTRACTS_OFFSET + 0x06);

address constant WRAPPED_BASE_TOKEN_IMPL_ADDRESS = address(USER_CONTRACTS_OFFSET + 0x07);

// Hardcoded because even for tests we should keep the address. (Instead `SYSTEM_CONTRACTS_OFFSET + 0x10`)
// Precompile call depends on it.
// And we don't want to mock this contract.
address constant KECCAK256_SYSTEM_CONTRACT = address(0x8010);

=======
>>>>>>> 964c78a2
ISystemContext constant SYSTEM_CONTEXT_CONTRACT = ISystemContext(payable(address(SYSTEM_CONTRACTS_OFFSET + 0x0b)));
ISystemContext constant REAL_SYSTEM_CONTEXT_CONTRACT = ISystemContext(payable(address(REAL_SYSTEM_CONTRACTS_OFFSET + 0x0b)));

IBootloaderUtilities constant BOOTLOADER_UTILITIES = IBootloaderUtilities(address(SYSTEM_CONTRACTS_OFFSET + 0x0c));

// It will be a different value for tests, while shouldn't. But for now, this constant is not used by other contracts, so that's fine.
address constant EVENT_WRITER_CONTRACT = address(SYSTEM_CONTRACTS_OFFSET + 0x0d);

ICompressor constant COMPRESSOR_CONTRACT = ICompressor(address(SYSTEM_CONTRACTS_OFFSET + 0x0e));

IComplexUpgrader constant COMPLEX_UPGRADER_CONTRACT = IComplexUpgrader(address(SYSTEM_CONTRACTS_OFFSET + 0x0f));

// Hardcoded because even for tests we should keep the address. (Instead `SYSTEM_CONTRACTS_OFFSET + 0x10`)
// Precompile call depends on it.
// And we don't want to mock this contract.
address constant KECCAK256_SYSTEM_CONTRACT = address(0x8010);

IPubdataChunkPublisher constant PUBDATA_CHUNK_PUBLISHER = IPubdataChunkPublisher(
    address(SYSTEM_CONTRACTS_OFFSET + 0x11)
);

address constant CODE_ORACLE_SYSTEM_CONTRACT = address(SYSTEM_CONTRACTS_OFFSET + 0x12);

address constant EVM_GAS_MANAGER = address(SYSTEM_CONTRACTS_OFFSET + 0x13);

/// @dev If the bitwise AND of the extraAbi[2] param when calling the MSG_VALUE_SIMULATOR
/// is non-zero, the call will be assumed to be a system one.
uint256 constant MSG_VALUE_SIMULATOR_IS_SYSTEM_BIT = 1;

/// @dev The maximal msg.value that context can have
uint256 constant MAX_MSG_VALUE = type(uint128).max;

/// @dev Prefix used during derivation of account addresses using CREATE2
/// @dev keccak256("zksyncCreate2")
bytes32 constant CREATE2_PREFIX = 0x2020dba91b30cc0006188af794c2fb30dd8520db7e2c088b7fc7c103c00ca494;
/// @dev Prefix used during derivation of account addresses using CREATE
/// @dev keccak256("zksyncCreate")
bytes32 constant CREATE_PREFIX = 0x63bae3a9951d38e8a3fbb7b70909afc1200610fc5bc55ade242f815974674f23;

/// @dev Prefix used during derivation of account addresses using CREATE2 within the EVM
bytes1 constant CREATE2_EVM_PREFIX = 0xff;

/// @dev Each state diff consists of 156 bytes of actual data and 116 bytes of unused padding, needed for circuit efficiency.
uint256 constant STATE_DIFF_ENTRY_SIZE = 272;

enum SystemLogKey {
    L2_TO_L1_LOGS_TREE_ROOT_KEY,
    PACKED_BATCH_AND_L2_BLOCK_TIMESTAMP_KEY,
    CHAINED_PRIORITY_TXN_HASH_KEY,
    NUMBER_OF_LAYER_1_TXS_KEY,
    // Note, that it is important that `PREV_BATCH_HASH_KEY` has position
    // `4` since it is the same as it was in the previous protocol version and
    // it is the only one that is emitted before the system contracts are upgraded.
    PREV_BATCH_HASH_KEY,
    L2_DA_VALIDATOR_OUTPUT_HASH_KEY,
    USED_L2_DA_VALIDATOR_ADDRESS_KEY,
    EXPECTED_SYSTEM_CONTRACT_UPGRADE_TX_HASH_KEY
}

/// @dev The number of leaves in the L2->L1 log Merkle tree.
/// While formally a tree of any length is acceptable, the node supports only a constant length of 16384 leaves.
uint256 constant L2_TO_L1_LOGS_MERKLE_TREE_LEAVES = 16_384;

/// @dev The length of the derived key in bytes inside compressed state diffs.
uint256 constant DERIVED_KEY_LENGTH = 32;
/// @dev The length of the enum index in bytes inside compressed state diffs.
uint256 constant ENUM_INDEX_LENGTH = 8;
/// @dev The length of value in bytes inside compressed state diffs.
uint256 constant VALUE_LENGTH = 32;

/// @dev The length of the compressed initial storage write in bytes.
uint256 constant COMPRESSED_INITIAL_WRITE_SIZE = DERIVED_KEY_LENGTH + VALUE_LENGTH;
/// @dev The length of the compressed repeated storage write in bytes.
uint256 constant COMPRESSED_REPEATED_WRITE_SIZE = ENUM_INDEX_LENGTH + VALUE_LENGTH;

/// @dev The position from which the initial writes start in the compressed state diffs.
uint256 constant INITIAL_WRITE_STARTING_POSITION = 4;

/// @dev Each storage diffs consists of the following elements:
/// [20bytes address][32bytes key][32bytes derived key][8bytes enum index][32bytes initial value][32bytes final value]
/// @dev The offset of the derived key in a storage diff.
uint256 constant STATE_DIFF_DERIVED_KEY_OFFSET = 52;
/// @dev The offset of the enum index in a storage diff.
uint256 constant STATE_DIFF_ENUM_INDEX_OFFSET = 84;
/// @dev The offset of the final value in a storage diff.
uint256 constant STATE_DIFF_FINAL_VALUE_OFFSET = 124;

/// @dev Total number of bytes in a blob. Blob = 4096 field elements * 31 bytes per field element
/// @dev EIP-4844 defines it as 131_072 but we use 4096 * 31 within our circuits to always fit within a field element
/// @dev Our circuits will prove that a EIP-4844 blob and our internal blob are the same.
uint256 constant BLOB_SIZE_BYTES = 126_976;

/// @dev Max number of blobs currently supported
uint256 constant MAX_NUMBER_OF_BLOBS = 6;

/// @dev Marker of EraVM bytecode
uint8 constant ERA_VM_BYTECODE_FLAG = 1;
/// @dev Marker of EVM bytecode
uint8 constant EVM_BYTECODE_FLAG = 2;

address constant SERVICE_CALL_PSEUDO_CALLER = 0xFFfFfFffFFfffFFfFFfFFFFFffFFFffffFfFFFfF;<|MERGE_RESOLUTION|>--- conflicted
+++ resolved
@@ -74,25 +74,6 @@
 IBaseToken constant BASE_TOKEN_SYSTEM_CONTRACT = IBaseToken(address(SYSTEM_CONTRACTS_OFFSET + 0x0a));
 IBaseToken constant REAL_BASE_TOKEN_SYSTEM_CONTRACT = IBaseToken(address(REAL_SYSTEM_CONTRACTS_OFFSET + 0x0a));
 
-<<<<<<< HEAD
-ICreate2Factory constant L2_CREATE2_FACTORY = ICreate2Factory(address(USER_CONTRACTS_OFFSET));
-address constant L2_ASSET_ROUTER = address(USER_CONTRACTS_OFFSET + 0x03);
-IBridgehub constant L2_BRIDGE_HUB = IBridgehub(address(USER_CONTRACTS_OFFSET + 0x02));
-address constant L2_NATIVE_TOKEN_VAULT_ADDR = address(USER_CONTRACTS_OFFSET + 0x04);
-IMessageRoot constant L2_MESSAGE_ROOT = IMessageRoot(address(USER_CONTRACTS_OFFSET + 0x05));
-// Note, that on its own this contract does not provide much functionality, but having it on a constant address
-// serves as a convenient storage for its bytecode to be accessible via `extcodehash`.
-address constant SLOAD_CONTRACT_ADDRESS = address(USER_CONTRACTS_OFFSET + 0x06);
-
-address constant WRAPPED_BASE_TOKEN_IMPL_ADDRESS = address(USER_CONTRACTS_OFFSET + 0x07);
-
-// Hardcoded because even for tests we should keep the address. (Instead `SYSTEM_CONTRACTS_OFFSET + 0x10`)
-// Precompile call depends on it.
-// And we don't want to mock this contract.
-address constant KECCAK256_SYSTEM_CONTRACT = address(0x8010);
-
-=======
->>>>>>> 964c78a2
 ISystemContext constant SYSTEM_CONTEXT_CONTRACT = ISystemContext(payable(address(SYSTEM_CONTRACTS_OFFSET + 0x0b)));
 ISystemContext constant REAL_SYSTEM_CONTEXT_CONTRACT = ISystemContext(payable(address(REAL_SYSTEM_CONTRACTS_OFFSET + 0x0b)));
 
@@ -117,6 +98,17 @@
 address constant CODE_ORACLE_SYSTEM_CONTRACT = address(SYSTEM_CONTRACTS_OFFSET + 0x12);
 
 address constant EVM_GAS_MANAGER = address(SYSTEM_CONTRACTS_OFFSET + 0x13);
+
+ICreate2Factory constant L2_CREATE2_FACTORY = ICreate2Factory(address(USER_CONTRACTS_OFFSET));
+address constant L2_ASSET_ROUTER = address(USER_CONTRACTS_OFFSET + 0x03);
+IBridgehub constant L2_BRIDGE_HUB = IBridgehub(address(USER_CONTRACTS_OFFSET + 0x02));
+address constant L2_NATIVE_TOKEN_VAULT_ADDR = address(USER_CONTRACTS_OFFSET + 0x04);
+IMessageRoot constant L2_MESSAGE_ROOT = IMessageRoot(address(USER_CONTRACTS_OFFSET + 0x05));
+// Note, that on its own this contract does not provide much functionality, but having it on a constant address
+// serves as a convenient storage for its bytecode to be accessible via `extcodehash`.
+address constant SLOAD_CONTRACT_ADDRESS = address(USER_CONTRACTS_OFFSET + 0x06);
+
+address constant WRAPPED_BASE_TOKEN_IMPL_ADDRESS = address(USER_CONTRACTS_OFFSET + 0x07);
 
 /// @dev If the bitwise AND of the extraAbi[2] param when calling the MSG_VALUE_SIMULATOR
 /// is non-zero, the call will be assumed to be a system one.
