--- conflicted
+++ resolved
@@ -17,11 +17,6 @@
             }
 
             mstore(BYTECODE_LEN_OFFSET(), size)
-<<<<<<< HEAD
-=======
-
-            swapActivePointerWithBytecodePointer()
->>>>>>> ffe2b0bf
         }
 
         function padBytecode(offset, len) -> blobLen {
@@ -317,24 +312,12 @@
         
         // It is the responsibility of the caller to ensure that ip is correct
         function $llvm_AlwaysInline_llvm$_readIP(ip) -> opcode {
-<<<<<<< HEAD
             opcode := shr(248, activePointerLoad(ip))
-=======
-            swapActivePointerWithBytecodePointer()
-            opcode := shr(248, activePointerLoad(ip))
-            swapActivePointerWithBytecodePointer()
->>>>>>> ffe2b0bf
         }
         
         // It is the responsibility of the caller to ensure that start and length is correct
         function readBytes(start, length) -> value {
-<<<<<<< HEAD
             let rawValue := activePointerLoad(start)
-=======
-            swapActivePointerWithBytecodePointer()
-            let rawValue := activePointerLoad(start)
-            swapActivePointerWithBytecodePointer()
->>>>>>> ffe2b0bf
         
             value := shr(mul(8, sub(32, length)), rawValue)
             // will be padded by zeroes if out of bounds
@@ -352,11 +335,7 @@
             verbatim_2i_0o("active_ptr_swap", index0, index1)
         }
         
-<<<<<<< HEAD
         function swapActivePointerWithEvmReturndataPointer() {
-=======
-        function swapActivePointerWithBytecodePointer() {
->>>>>>> ffe2b0bf
             verbatim_2i_0o("active_ptr_swap", 0, 2)
         }
         
@@ -1267,11 +1246,8 @@
             // ContractDeployer returns (uint256 gasLeft, address createdContract)
             gasLeft := activePointerLoad(0)
             addr := activePointerLoad(32)
-<<<<<<< HEAD
         
             swapActivePointerWithEvmReturndataPointer()
-=======
->>>>>>> ffe2b0bf
         
             _eraseReturndataPointer()
         }
@@ -1805,13 +1781,7 @@
                     }
             
                     if truncatedLen {
-<<<<<<< HEAD
                         copyActivePtrData(dstOffset, sourceOffset, truncatedLen)
-=======
-                        swapActivePointerWithBytecodePointer()
-                        copyActivePtrData(dstOffset, sourceOffset, truncatedLen)
-                        swapActivePointerWithBytecodePointer()
->>>>>>> ffe2b0bf
                     }
                     
                     ip := add(ip, 1)
@@ -3281,24 +3251,12 @@
             
             // It is the responsibility of the caller to ensure that ip is correct
             function $llvm_AlwaysInline_llvm$_readIP(ip) -> opcode {
-<<<<<<< HEAD
                 opcode := shr(248, activePointerLoad(ip))
-=======
-                swapActivePointerWithBytecodePointer()
-                opcode := shr(248, activePointerLoad(ip))
-                swapActivePointerWithBytecodePointer()
->>>>>>> ffe2b0bf
             }
             
             // It is the responsibility of the caller to ensure that start and length is correct
             function readBytes(start, length) -> value {
-<<<<<<< HEAD
                 let rawValue := activePointerLoad(start)
-=======
-                swapActivePointerWithBytecodePointer()
-                let rawValue := activePointerLoad(start)
-                swapActivePointerWithBytecodePointer()
->>>>>>> ffe2b0bf
             
                 value := shr(mul(8, sub(32, length)), rawValue)
                 // will be padded by zeroes if out of bounds
@@ -3316,11 +3274,7 @@
                 verbatim_2i_0o("active_ptr_swap", index0, index1)
             }
             
-<<<<<<< HEAD
             function swapActivePointerWithEvmReturndataPointer() {
-=======
-            function swapActivePointerWithBytecodePointer() {
->>>>>>> ffe2b0bf
                 verbatim_2i_0o("active_ptr_swap", 0, 2)
             }
             
@@ -4231,11 +4185,8 @@
                 // ContractDeployer returns (uint256 gasLeft, address createdContract)
                 gasLeft := activePointerLoad(0)
                 addr := activePointerLoad(32)
-<<<<<<< HEAD
             
                 swapActivePointerWithEvmReturndataPointer()
-=======
->>>>>>> ffe2b0bf
             
                 _eraseReturndataPointer()
             }
@@ -4757,13 +4708,7 @@
                         }
                 
                         if truncatedLen {
-<<<<<<< HEAD
                             copyActivePtrData(dstOffset, sourceOffset, truncatedLen)
-=======
-                            swapActivePointerWithBytecodePointer()
-                            copyActivePtrData(dstOffset, sourceOffset, truncatedLen)
-                            swapActivePointerWithBytecodePointer()
->>>>>>> ffe2b0bf
                         }
                         
                         ip := add(ip, 1)
