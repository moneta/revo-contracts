import { expect } from "chai";
import { BigNumber } from "ethers";
import { ethers, network } from "hardhat";
import type { Wallet } from "zksync-ethers";
import * as zksync from "zksync-ethers";
import type { Compressor } from "../typechain";
import { CompressorFactory } from "../typechain";
import {
  TEST_BOOTLOADER_FORMAL_ADDRESS,
  TEST_COMPRESSOR_CONTRACT_ADDRESS,
  TEST_L1_MESSENGER_SYSTEM_CONTRACT_ADDRESS,
  TWO_IN_256,
} from "./shared/constants";
import { encodeCalldata, getMock, prepareEnvironment, setResult } from "./shared/mocks";
import { compressStateDiffs, deployContractOnAddress, encodeStateDiffs, getWallets } from "./shared/utils";

describe("Compressor tests", function () {
  let wallet: Wallet;
  let bootloaderAccount: ethers.Signer;
  let l1MessengerAccount: ethers.Signer;

  let compressor: Compressor;

  before(async () => {
    await prepareEnvironment();
    wallet = getWallets()[0];

    await deployContractOnAddress(TEST_COMPRESSOR_CONTRACT_ADDRESS, "Compressor");
    compressor = CompressorFactory.connect(TEST_COMPRESSOR_CONTRACT_ADDRESS, wallet);

    bootloaderAccount = await ethers.getImpersonatedSigner(TEST_BOOTLOADER_FORMAL_ADDRESS);
    l1MessengerAccount = await ethers.getImpersonatedSigner(TEST_L1_MESSENGER_SYSTEM_CONTRACT_ADDRESS);
  });

  after(async function () {
    await network.provider.request({
      method: "hardhat_stopImpersonatingAccount",
      params: [TEST_BOOTLOADER_FORMAL_ADDRESS],
    });

    await network.provider.request({
      method: "hardhat_stopImpersonatingAccount",
      params: [TEST_L1_MESSENGER_SYSTEM_CONTRACT_ADDRESS],
    });
  });

  describe("publishCompressedBytecode", function () {
    it("should revert when it's a non-bootloader call", async () => {
      await expect(compressor.publishCompressedBytecode("0x", "0x0000")).to.be.revertedWithCustomError(
        compressor,
        "CallerMustBeBootloader"
      );
    });

    it("should revert when the dictionary length is incorrect", async () => {
      const BYTECODE = "0x" + "deadbeefdeadbeef" + "deadbeefdeadbeef" + "deadbeefdeadbeef" + "deadbeefdeadbeef";
      // Dictionary has only 1 entry, but the dictionary length is 2
      const COMPRESSED_BYTECODE = "0x0002" + "deadbeefdeadbeef" + "0000" + "0000" + "0000" + "0000";
      await expect(
        compressor.connect(bootloaderAccount).publishCompressedBytecode(BYTECODE, COMPRESSED_BYTECODE)
<<<<<<< HEAD
      ).to.be.revertedWithCustomError(compressor, "MalformedBytecode");
=======
      ).to.be.revertedWithCustomError(compressor, "EncodedLengthNotFourTimesSmallerThanOriginal");
>>>>>>> 874bc6ba
    });

    it("should revert when there is no encoded data", async () => {
      const BYTECODE = "0x" + "deadbeefdeadbeef" + "deadbeefdeadbeef" + "deadbeefdeadbeef" + "deadbeefdeadbeef";
      // Dictionary has 2 entries, but there is no encoded data
      const COMPRESSED_BYTECODE = "0x0002" + "deadbeefdeadbeef" + "deadbeefdeadbeef";
      await expect(
        compressor.connect(bootloaderAccount).publishCompressedBytecode(BYTECODE, COMPRESSED_BYTECODE)
<<<<<<< HEAD
      ).to.be.revertedWithCustomError(compressor, "MalformedBytecode");
=======
      ).to.be.revertedWithCustomError(compressor, "EncodedLengthNotFourTimesSmallerThanOriginal");
>>>>>>> 874bc6ba
    });

    it("should revert when the encoded data length is invalid", async () => {
      // Bytecode length is 32 bytes (4 chunks)
      const BYTECODE = "0x" + "deadbeefdeadbeef" + "deadbeefdeadbeef" + "deadbeefdeadbeef" + "deadbeefdeadbeef";
      // Compressed bytecode is 14 bytes
      // Dictionary length is 2 bytes
      // Dictionary is 8 bytes (1 entry)
      // Encoded data is 4 bytes
      const COMPRESSED_BYTECODE = "0x0001" + "deadbeefdeadbeef" + "00000000";
      // The length of the encodedData should be 32 / 4 = 8 bytes
      await expect(
        compressor.connect(bootloaderAccount).publishCompressedBytecode(BYTECODE, COMPRESSED_BYTECODE)
<<<<<<< HEAD
      ).to.be.revertedWithCustomError(compressor, "MalformedBytecode");
=======
      ).to.be.revertedWithCustomError(compressor, "EncodedLengthNotFourTimesSmallerThanOriginal");
>>>>>>> 874bc6ba
    });

    it("should revert when the dictionary has too many entries", async () => {
      const BYTECODE = "0x" + "deadbeefdeadbeef" + "deadbeefdeadbeef" + "deadbeefdeadbeef" + "deadbeefdeadbeef";
      // Dictionary has 5 entries
      // Encoded data has 4 entries
      const COMPRESSED_BYTECODE =
        "0x0005" +
        "deadbeefdeadbeef" +
        "deadbeefdeadbeef" +
        "deadbeefdeadbeef" +
        "deadbeefdeadbeef" +
        "deadbeefdeadbeef" +
        "0000" +
        "0000" +
        "0000" +
        "0000";
      // The dictionary should have at most encode data length entries
      await expect(
        compressor.connect(bootloaderAccount).publishCompressedBytecode(BYTECODE, COMPRESSED_BYTECODE)
<<<<<<< HEAD
      ).to.be.revertedWithCustomError(compressor, "MalformedBytecode");
=======
      ).to.be.revertedWithCustomError(compressor, "DictionaryDividedByEightNotGreaterThanEncodedDividedByTwo");
>>>>>>> 874bc6ba
    });

    it("should revert when the encoded data has chunks where index is out of bounds", async () => {
      const BYTECODE = "0x" + "deadbeefdeadbeef" + "deadbeefdeadbeef" + "deadbeefdeadbeef" + "deadbeefdeadbeef";
      // Dictionary has 1 entry
      // Encoded data has 4 entries, three 0000 and one 0001
      const COMPRESSED_BYTECODE = "0x0001" + "deadbeefdeadbeef" + "0000" + "0000" + "0000" + "0001";
      // The dictionary has only 1 entry, so at the last entry of the encoded data the chunk index is out of bounds
      await expect(
        compressor.connect(bootloaderAccount).publishCompressedBytecode(BYTECODE, COMPRESSED_BYTECODE)
      ).to.be.revertedWithCustomError(compressor, "IndexOutOfBounds");
    });

    it("should revert when the encoded data has chunks that does not match the original bytecode", async () => {
      const BYTECODE = "0x" + "deadbeefdeadbeef" + "deadbeefdeadbeef" + "deadbeefdeadbeef" + "1111111111111111";
      // Encoded data has 4 entries, but the first one points to the wrong chunk of the dictionary
      const COMPRESSED_BYTECODE =
        "0x0002" + "deadbeefdeadbeef" + "1111111111111111" + "0001" + "0000" + "0000" + "0001";
      await expect(
        compressor.connect(bootloaderAccount).publishCompressedBytecode(BYTECODE, COMPRESSED_BYTECODE)
<<<<<<< HEAD
      ).to.be.revertedWithCustomError(compressor, "ValuesNotEqual");
=======
      ).to.be.revertedWithCustomError(compressor, "EncodedAndRealBytecodeChunkNotEqual");
>>>>>>> 874bc6ba
    });

    it("should revert when the bytecode length in bytes is invalid", async () => {
      // Bytecode length is 24 bytes (3 chunks), which is invalid because it's not a multiple of 32
      const BYTECODE = "0x" + "deadbeefdeadbeef" + "deadbeefdeadbeef" + "deadbeefdeadbeef";
      const COMPRESSED_BYTECODE = "0x0001" + "deadbeefdeadbeef" + "0000" + "0000" + "0000";
      await expect(
        compressor.connect(bootloaderAccount).publishCompressedBytecode(BYTECODE, COMPRESSED_BYTECODE)
      ).to.be.revertedWithCustomError(compressor, "MalformedBytecode");
    });

    it("should revert when the bytecode length in words is odd", async () => {
      // Bytecode length is 2 words (64 bytes), which is invalid because it's odd
      const BYTECODE = "0x" + "deadbeefdeadbeefdeadbeefdeadbeefdeadbeefdeadbeefdeadbeefdeadbeef".repeat(2);
      const COMPRESSED_BYTECODE = "0x0001" + "deadbeefdeadbeef" + "0000".repeat(4 * 2);
      await expect(
        compressor.connect(bootloaderAccount).publishCompressedBytecode(BYTECODE, COMPRESSED_BYTECODE)
      ).to.be.revertedWithCustomError(compressor, "MalformedBytecode");
    });

    // Test case with too big bytecode is unrealistic because API cannot accept so much data.

    it("should successfully publish the bytecode", async () => {
      const BYTECODE =
        "0x000200000000000200010000000103550000006001100270000000150010019d0000000101200190000000080000c13d0000000001000019004e00160000040f0000000101000039004e00160000040f0000001504000041000000150510009c000000000104801900000040011002100000000001310019000000150320009c0000000002048019000000600220021000000000012100190000004f0001042e000000000100001900000050000104300000008002000039000000400020043f0000000002000416000000000110004c000000240000613d000000000120004c0000004d0000c13d000000200100003900000100001004430000012000000443000001000100003900000040020000390000001d03000041004e000a0000040f000000000120004c0000004d0000c13d0000000001000031000000030110008c0000004d0000a13d0000000101000367000000000101043b0000001601100197000000170110009c0000004d0000c13d0000000101000039000000000101041a0000000202000039000000000202041a000000400300043d00000040043000390000001805200197000000000600041a0000000000540435000000180110019700000020043000390000000000140435000000a0012002700000001901100197000000600430003900000000001404350000001a012001980000001b010000410000000001006019000000b8022002700000001c02200197000000000121019f0000008002300039000000000012043500000018016001970000000000130435000000400100043d0000000002130049000000a0022000390000000003000019004e000a0000040f004e00140000040f0000004e000004320000004f0001042e000000500001043000000000000000000000000000000000000000000000000000000000000000000000000000000000000000000000000000000000ffffffffffffffff000000000000000000000000000000000000000000000000000000008903573000000000000000000000000000000000000000000000000000000000000000000000000000000000ffffffffffffffffffffffffffffffffffffffff0000000000000000000000000000000000000000000000000000000000ffffff0000000000008000000000000000000000000000000000000000000000000000ffffffffffffffffffffffffffffffffffffffffffffffffffffffffff80000000000000000000000000000000000000000000000000000000000000007fffff00000002000000000000000000000000000000000000000000000000000000000000000000000000000000000000000000000000000000000000000000000000";
      const COMPRESSED_BYTECODE =
        "0x00510000000000000000ffffffffffffffff0000004d0000c13d00000000ffffffff0000000000140435004e000a0000040f000000000120004c00000050000104300000004f0001042e0000000101000039004e00160000040f0000000001000019000000020000000000000000007fffffffffffffff80000000000000000080000000000000ffffff8903573000000000ffffffff000000000000004e00000432004e00140000040f0000000003000019000000a0022000390000000002130049000000400100043d0000000000130435000000180160019700000000001204350000008002300039000000000121019f0000001c02200197000000b80220027000000000010060190000001b010000410000001a0120019800000060043000390000001901100197000000a001200270000000200430003900000018011001970000000000540435000000000600041a00000018052001970000004004300039000000400300043d000000000202041a0000000202000039000000000101041a000000170110009c0000001601100197000000000101043b00000001010003670000004d0000a13d000000030110008c00000000010000310000001d0300004100000040020000390000010001000039000001200000044300000100001004430000002001000039000000240000613d000000000110004c0000000002000416000000400020043f0000008002000039000000000121001900000060022002100000000002048019000000150320009c000000000131001900000040011002100000000001048019000000150510009c0000001504000041000000080000c13d0000000101200190000000150010019d0000006001100270000100000001035500020000000000020050004f004e004d004c004b000b000a0009000a004a004900480047004600450044004300420008000b000700410040003f003e003d00060002003c003b003a003900380037000500060002003600350034003300320031003000020009002f002e002d002c002b002a002900280027002600040025002400230004002200210020001f001e001d001c001b001a001900180017001600150005001400130008000700000000000000000000000000030012000000000000001100000000000000000003000100010000000000000010000f000000000000000100010001000e000000000000000d000c0000000000000000000000000000";
      await setResult("L1Messenger", "sendToL1", [COMPRESSED_BYTECODE], {
        failure: false,
        returnData: ethers.constants.HashZero,
      });
      await expect(compressor.connect(bootloaderAccount).publishCompressedBytecode(BYTECODE, COMPRESSED_BYTECODE))
        .to.emit(getMock("KnownCodesStorage"), "Called")
        .withArgs(
          0,
          await encodeCalldata("KnownCodesStorage", "markBytecodeAsPublished", [zksync.utils.hashBytecode(BYTECODE)])
        );
    });

    // documentation example from https://github.com/matter-labs/zksync-era/blob/main/docs/guides/advanced/compression.md
    it("documentation example", async () => {
      const BYTECODE =
        "0x000000000000000A000000000000000D000000000000000A000000000000000C000000000000000B000000000000000A000000000000000D000000000000000A000000000000000D000000000000000A000000000000000B000000000000000B";
      const COMPRESSED_BYTECODE =
        "0x0004000000000000000A000000000000000D000000000000000B000000000000000C000000010000000300020000000100000001000000020002";
      await setResult("L1Messenger", "sendToL1", [COMPRESSED_BYTECODE], {
        failure: false,
        returnData: ethers.constants.HashZero,
      });
      await expect(compressor.connect(bootloaderAccount).publishCompressedBytecode(BYTECODE, COMPRESSED_BYTECODE))
        .to.emit(getMock("KnownCodesStorage"), "Called")
        .withArgs(
          0,
          await encodeCalldata("KnownCodesStorage", "markBytecodeAsPublished", [zksync.utils.hashBytecode(BYTECODE)])
        );
    });
  });

  describe("verifyCompressedStateDiffs", function () {
<<<<<<< HEAD
=======
    it("non l1 messenger failed to call", async () => {
      await expect(compressor.verifyCompressedStateDiffs(0, 8, "0x", "0x0000")).to.be.revertedWithCustomError(
        compressor,
        "Unauthorized"
      );
    });

>>>>>>> 874bc6ba
    it("enumeration index size is too large", async () => {
      const stateDiffs = [
        {
          key: "0x1234567890123456789012345678901234567890123456789012345678901234",
          index: 0,
          initValue: BigNumber.from(0),
          finalValue: BigNumber.from("0x1234567890123456789012345678901234567890123456789012345678901234"),
        },
      ];
      const encodedStateDiffs = encodeStateDiffs(stateDiffs);
      stateDiffs[0].key = "0x1234567890123456789012345678901234567890123456789012345678901233";
      const compressedStateDiffs = compressStateDiffs(9, stateDiffs);
      await expect(
        compressor.connect(l1MessengerAccount).verifyCompressedStateDiffs(1, 9, encodedStateDiffs, compressedStateDiffs)
      ).to.be.revertedWithCustomError(compressor, "IndexSizeError");
    });

    it("initial write key mismatch", async () => {
      const stateDiffs = [
        {
          key: "0x1234567890123456789012345678901234567890123456789012345678901234",
          index: 0,
          initValue: BigNumber.from(1),
          finalValue: BigNumber.from(0),
        },
      ];
      const encodedStateDiffs = encodeStateDiffs(stateDiffs);
      stateDiffs[0].key = "0x1234567890123456789012345678901234567890123456789012345678901233";
      const compressedStateDiffs = compressStateDiffs(4, stateDiffs);
      await expect(
        compressor.connect(l1MessengerAccount).verifyCompressedStateDiffs(1, 4, encodedStateDiffs, compressedStateDiffs)
<<<<<<< HEAD
      ).to.be.revertedWithCustomError(compressor, "ValuesNotEqual");
=======
      ).to.be.revertedWithCustomError(compressor, "DerivedKeyNotEqualToCompressedValue");
>>>>>>> 874bc6ba
    });

    it("repeated write key mismatch", async () => {
      const stateDiffs = [
        {
          key: "0x1234567890123456789012345678901234567890123456789012345678901234",
          index: 1,
          initValue: BigNumber.from(1),
          finalValue: BigNumber.from(0),
        },
      ];
      const encodedStateDiffs = encodeStateDiffs(stateDiffs);
      stateDiffs[0].index = 2;
      const compressedStateDiffs = compressStateDiffs(8, stateDiffs);
      await expect(
        compressor.connect(l1MessengerAccount).verifyCompressedStateDiffs(1, 8, encodedStateDiffs, compressedStateDiffs)
<<<<<<< HEAD
      ).to.be.revertedWithCustomError(compressor, "ValuesNotEqual");
=======
      ).to.be.revertedWithCustomError(compressor, "CompressorEnumIndexNotEqual");
>>>>>>> 874bc6ba
    });

    it("no compression value mismatch", async () => {
      const stateDiffs = [
        {
          key: "0x1234567890123456789012345678901234567890123456789012345678901234",
          index: 1,
          initValue: BigNumber.from(1),
          finalValue: BigNumber.from(0),
        },
        {
          key: "0xdeadbeefdeadbeefdeadbeefdeadbeefdeadbeefdeadbeefdeadbeefdeadbeef",
          index: 0,
          initValue: TWO_IN_256.div(2),
          finalValue: TWO_IN_256.sub(2),
        },
      ];
      const encodedStateDiffs = encodeStateDiffs(stateDiffs);
      stateDiffs[1].finalValue = TWO_IN_256.sub(1);
      const compressedStateDiffs = compressStateDiffs(3, stateDiffs);
      await expect(
        compressor.connect(l1MessengerAccount).verifyCompressedStateDiffs(2, 3, encodedStateDiffs, compressedStateDiffs)
<<<<<<< HEAD
      ).to.be.revertedWithCustomError(compressor, "ValuesNotEqual");
=======
      ).to.be.revertedWithCustomError(compressor, "CompressionValueTransformError");
>>>>>>> 874bc6ba
    });

    it("transform value mismatch", async () => {
      const stateDiffs = [
        {
          key: "0x1234567890123456789012345678901234567890123456789012345678901234",
          index: 255,
          initValue: BigNumber.from(1),
          finalValue: BigNumber.from(0),
        },
        {
          key: "0xdeadbeefdeadbeefdeadbeefdeadbeefdeadbeefdeadbeefdeadbeefdeadbeef",
          index: 0,
          initValue: TWO_IN_256.div(2),
          finalValue: BigNumber.from(1),
        },
      ];
      const encodedStateDiffs = encodeStateDiffs(stateDiffs);
      stateDiffs[1].finalValue = BigNumber.from(0);
      const compressedStateDiffs = compressStateDiffs(1, stateDiffs);
      await expect(
        compressor.connect(l1MessengerAccount).verifyCompressedStateDiffs(2, 1, encodedStateDiffs, compressedStateDiffs)
<<<<<<< HEAD
      ).to.be.revertedWithCustomError(compressor, "ValuesNotEqual");
=======
      ).to.be.revertedWithCustomError(compressor, "CompressionValueTransformError");
>>>>>>> 874bc6ba
    });

    it("add value mismatch", async () => {
      const stateDiffs = [
        {
          key: "0x1234567890123456789012345678901234567890123456789012345678901235",
          index: 255,
          initValue: TWO_IN_256.div(2).sub(2),
          finalValue: TWO_IN_256.div(2).sub(1),
        },
      ];
      const encodedStateDiffs = encodeStateDiffs(stateDiffs);
      stateDiffs[0].finalValue = TWO_IN_256.div(2);
      const compressedStateDiffs = compressStateDiffs(1, stateDiffs);
      await expect(
        compressor.connect(l1MessengerAccount).verifyCompressedStateDiffs(1, 1, encodedStateDiffs, compressedStateDiffs)
<<<<<<< HEAD
      ).to.be.revertedWithCustomError(compressor, "ValuesNotEqual");
=======
      ).to.be.revertedWithCustomError(compressor, "CompressionValueAddError");
>>>>>>> 874bc6ba
    });

    it("sub value mismatch", async () => {
      const stateDiffs = [
        {
          key: "0x1234567890123456789012345678901234567890123456789012345678901236",
          index: 0,
          initValue: TWO_IN_256.div(4),
          finalValue: TWO_IN_256.div(4).sub(5),
        },
      ];
      const encodedStateDiffs = encodeStateDiffs(stateDiffs);
      stateDiffs[0].finalValue = TWO_IN_256.div(4).sub(1);
      const compressedStateDiffs = compressStateDiffs(1, stateDiffs);
      await expect(
        compressor.connect(l1MessengerAccount).verifyCompressedStateDiffs(1, 1, encodedStateDiffs, compressedStateDiffs)
<<<<<<< HEAD
      ).to.be.revertedWithCustomError(compressor, "ValuesNotEqual");
=======
      ).to.be.revertedWithCustomError(compressor, "CompressionValueSubError");
>>>>>>> 874bc6ba
    });

    it("invalid operation", async () => {
      const stateDiffs = [
        {
          key: "0x1234567890123456789012345678901234567890123456789012345678901236",
          index: 0,
          initValue: TWO_IN_256.div(4),
          finalValue: TWO_IN_256.div(4).sub(5),
        },
      ];
      const encodedStateDiffs = encodeStateDiffs(stateDiffs);
      let compressedStateDiffs = compressStateDiffs(1, stateDiffs);
      const compressedStateDiffsCharArray = compressedStateDiffs.split("");
      compressedStateDiffsCharArray[2 + 4 + 64 + 1] = "f";
      compressedStateDiffs = compressedStateDiffsCharArray.join("");
      await expect(
        compressor.connect(l1MessengerAccount).verifyCompressedStateDiffs(1, 1, encodedStateDiffs, compressedStateDiffs)
      ).to.be.revertedWithCustomError(compressor, "UnsupportedOperation");
    });

    it("Incorrect number of initial storage diffs", async () => {
      const stateDiffs = [
        {
          key: "0x1234567890123456789012345678901234567890123456789012345678901236",
          index: 0,
          initValue: TWO_IN_256.div(4),
          finalValue: TWO_IN_256.div(4).sub(5),
        },
        {
          key: "0x1234567890123456789012345678901234567890123456789012345678901239",
          index: 121,
          initValue: TWO_IN_256.sub(1),
          finalValue: BigNumber.from(0),
        },
      ];
      const encodedStateDiffs = encodeStateDiffs(stateDiffs);
      stateDiffs.push({
        key: "0x0234567890123456789012345678901234567890123456789012345678901231",
        index: 0,
        initValue: BigNumber.from(0),
        finalValue: BigNumber.from(1),
      });
      const compressedStateDiffs = compressStateDiffs(1, stateDiffs);
      await expect(
        compressor.connect(l1MessengerAccount).verifyCompressedStateDiffs(2, 1, encodedStateDiffs, compressedStateDiffs)
<<<<<<< HEAD
      ).to.be.revertedWithCustomError(compressor, "ValuesNotEqual");
=======
      ).to.be.revertedWithCustomError(compressor, "CompressorInitialWritesProcessedNotEqual");
>>>>>>> 874bc6ba
    });

    it("Extra data in compressed state diffs", async () => {
      const stateDiffs = [
        {
          key: "0x1234567890123456789012345678901234567890123456789012345678901236",
          index: 0,
          initValue: TWO_IN_256.div(4),
          finalValue: TWO_IN_256.div(4).sub(5),
        },
        {
          key: "0x1234567890123456789012345678901234567890123456789012345678901239",
          index: 121,
          initValue: TWO_IN_256.sub(1),
          finalValue: BigNumber.from(0),
        },
      ];
      const encodedStateDiffs = encodeStateDiffs(stateDiffs);
      stateDiffs.push({
        key: "0x0234567890123456789012345678901234567890123456789012345678901231",
        index: 1,
        initValue: BigNumber.from(0),
        finalValue: BigNumber.from(1),
      });
      const compressedStateDiffs = compressStateDiffs(1, stateDiffs);
      await expect(
        compressor.connect(l1MessengerAccount).verifyCompressedStateDiffs(2, 1, encodedStateDiffs, compressedStateDiffs)
<<<<<<< HEAD
      ).to.be.revertedWithCustomError(compressor, "ValuesNotEqual");
=======
      ).to.be.revertedWithCustomError(compressor, "StateDiffLengthMismatch");
>>>>>>> 874bc6ba
    });

    it("successfully verified", async () => {
      const stateDiffs = [
        {
          key: "0x1234567890123456789012345678901234567890123456789012345678901230",
          index: 0,
          initValue: BigNumber.from("0x1234567890123456789012345678901234567890123456789012345678901231"),
          finalValue: BigNumber.from("0x1234567890123456789012345678901234567890123456789012345678901230"),
        },
        {
          key: "0x1234567890123456789012345678901234567890123456789012345678901232",
          index: 1,
          initValue: TWO_IN_256.sub(1),
          finalValue: BigNumber.from(1),
        },
        {
          key: "0x1234567890123456789012345678901234567890123456789012345678901234",
          index: 0,
          initValue: TWO_IN_256.div(2),
          finalValue: BigNumber.from(1),
        },
        {
          key: "0x1234567890123456789012345678901234567890123456789012345678901236",
          index: 2323,
          initValue: BigNumber.from("0x1234567890123456789012345678901234567890123456789012345678901237"),
          finalValue: BigNumber.from("0x0239329298382323782378478237842378478237847237237872373272373272"),
        },
        {
          key: "0x1234567890123456789012345678901234567890123456789012345678901238",
          index: 2,
          initValue: BigNumber.from(0),
          finalValue: BigNumber.from(1),
        },
      ];
      const encodedStateDiffs = encodeStateDiffs(stateDiffs);
      const compressedStateDiffs = compressStateDiffs(4, stateDiffs);
      const tx = {
        from: TEST_L1_MESSENGER_SYSTEM_CONTRACT_ADDRESS,
        to: compressor.address,
        data: compressor.interface.encodeFunctionData("verifyCompressedStateDiffs", [
          5,
          4,
          encodedStateDiffs,
          compressedStateDiffs,
        ]),
      };
      // eth_call to get return data
      expect(await ethers.provider.call(tx)).to.be.eq(ethers.utils.keccak256(encodedStateDiffs));
    });
  });
});<|MERGE_RESOLUTION|>--- conflicted
+++ resolved
@@ -58,11 +58,7 @@
       const COMPRESSED_BYTECODE = "0x0002" + "deadbeefdeadbeef" + "0000" + "0000" + "0000" + "0000";
       await expect(
         compressor.connect(bootloaderAccount).publishCompressedBytecode(BYTECODE, COMPRESSED_BYTECODE)
-<<<<<<< HEAD
-      ).to.be.revertedWithCustomError(compressor, "MalformedBytecode");
-=======
       ).to.be.revertedWithCustomError(compressor, "EncodedLengthNotFourTimesSmallerThanOriginal");
->>>>>>> 874bc6ba
     });
 
     it("should revert when there is no encoded data", async () => {
@@ -71,11 +67,7 @@
       const COMPRESSED_BYTECODE = "0x0002" + "deadbeefdeadbeef" + "deadbeefdeadbeef";
       await expect(
         compressor.connect(bootloaderAccount).publishCompressedBytecode(BYTECODE, COMPRESSED_BYTECODE)
-<<<<<<< HEAD
-      ).to.be.revertedWithCustomError(compressor, "MalformedBytecode");
-=======
       ).to.be.revertedWithCustomError(compressor, "EncodedLengthNotFourTimesSmallerThanOriginal");
->>>>>>> 874bc6ba
     });
 
     it("should revert when the encoded data length is invalid", async () => {
@@ -89,11 +81,7 @@
       // The length of the encodedData should be 32 / 4 = 8 bytes
       await expect(
         compressor.connect(bootloaderAccount).publishCompressedBytecode(BYTECODE, COMPRESSED_BYTECODE)
-<<<<<<< HEAD
-      ).to.be.revertedWithCustomError(compressor, "MalformedBytecode");
-=======
       ).to.be.revertedWithCustomError(compressor, "EncodedLengthNotFourTimesSmallerThanOriginal");
->>>>>>> 874bc6ba
     });
 
     it("should revert when the dictionary has too many entries", async () => {
@@ -114,11 +102,7 @@
       // The dictionary should have at most encode data length entries
       await expect(
         compressor.connect(bootloaderAccount).publishCompressedBytecode(BYTECODE, COMPRESSED_BYTECODE)
-<<<<<<< HEAD
-      ).to.be.revertedWithCustomError(compressor, "MalformedBytecode");
-=======
       ).to.be.revertedWithCustomError(compressor, "DictionaryDividedByEightNotGreaterThanEncodedDividedByTwo");
->>>>>>> 874bc6ba
     });
 
     it("should revert when the encoded data has chunks where index is out of bounds", async () => {
@@ -139,11 +123,7 @@
         "0x0002" + "deadbeefdeadbeef" + "1111111111111111" + "0001" + "0000" + "0000" + "0001";
       await expect(
         compressor.connect(bootloaderAccount).publishCompressedBytecode(BYTECODE, COMPRESSED_BYTECODE)
-<<<<<<< HEAD
-      ).to.be.revertedWithCustomError(compressor, "ValuesNotEqual");
-=======
       ).to.be.revertedWithCustomError(compressor, "EncodedAndRealBytecodeChunkNotEqual");
->>>>>>> 874bc6ba
     });
 
     it("should revert when the bytecode length in bytes is invalid", async () => {
@@ -203,16 +183,6 @@
   });
 
   describe("verifyCompressedStateDiffs", function () {
-<<<<<<< HEAD
-=======
-    it("non l1 messenger failed to call", async () => {
-      await expect(compressor.verifyCompressedStateDiffs(0, 8, "0x", "0x0000")).to.be.revertedWithCustomError(
-        compressor,
-        "Unauthorized"
-      );
-    });
-
->>>>>>> 874bc6ba
     it("enumeration index size is too large", async () => {
       const stateDiffs = [
         {
@@ -244,11 +214,7 @@
       const compressedStateDiffs = compressStateDiffs(4, stateDiffs);
       await expect(
         compressor.connect(l1MessengerAccount).verifyCompressedStateDiffs(1, 4, encodedStateDiffs, compressedStateDiffs)
-<<<<<<< HEAD
-      ).to.be.revertedWithCustomError(compressor, "ValuesNotEqual");
-=======
       ).to.be.revertedWithCustomError(compressor, "DerivedKeyNotEqualToCompressedValue");
->>>>>>> 874bc6ba
     });
 
     it("repeated write key mismatch", async () => {
@@ -265,11 +231,7 @@
       const compressedStateDiffs = compressStateDiffs(8, stateDiffs);
       await expect(
         compressor.connect(l1MessengerAccount).verifyCompressedStateDiffs(1, 8, encodedStateDiffs, compressedStateDiffs)
-<<<<<<< HEAD
-      ).to.be.revertedWithCustomError(compressor, "ValuesNotEqual");
-=======
       ).to.be.revertedWithCustomError(compressor, "CompressorEnumIndexNotEqual");
->>>>>>> 874bc6ba
     });
 
     it("no compression value mismatch", async () => {
@@ -292,11 +254,7 @@
       const compressedStateDiffs = compressStateDiffs(3, stateDiffs);
       await expect(
         compressor.connect(l1MessengerAccount).verifyCompressedStateDiffs(2, 3, encodedStateDiffs, compressedStateDiffs)
-<<<<<<< HEAD
-      ).to.be.revertedWithCustomError(compressor, "ValuesNotEqual");
-=======
       ).to.be.revertedWithCustomError(compressor, "CompressionValueTransformError");
->>>>>>> 874bc6ba
     });
 
     it("transform value mismatch", async () => {
@@ -319,11 +277,7 @@
       const compressedStateDiffs = compressStateDiffs(1, stateDiffs);
       await expect(
         compressor.connect(l1MessengerAccount).verifyCompressedStateDiffs(2, 1, encodedStateDiffs, compressedStateDiffs)
-<<<<<<< HEAD
-      ).to.be.revertedWithCustomError(compressor, "ValuesNotEqual");
-=======
       ).to.be.revertedWithCustomError(compressor, "CompressionValueTransformError");
->>>>>>> 874bc6ba
     });
 
     it("add value mismatch", async () => {
@@ -340,11 +294,7 @@
       const compressedStateDiffs = compressStateDiffs(1, stateDiffs);
       await expect(
         compressor.connect(l1MessengerAccount).verifyCompressedStateDiffs(1, 1, encodedStateDiffs, compressedStateDiffs)
-<<<<<<< HEAD
-      ).to.be.revertedWithCustomError(compressor, "ValuesNotEqual");
-=======
       ).to.be.revertedWithCustomError(compressor, "CompressionValueAddError");
->>>>>>> 874bc6ba
     });
 
     it("sub value mismatch", async () => {
@@ -361,11 +311,7 @@
       const compressedStateDiffs = compressStateDiffs(1, stateDiffs);
       await expect(
         compressor.connect(l1MessengerAccount).verifyCompressedStateDiffs(1, 1, encodedStateDiffs, compressedStateDiffs)
-<<<<<<< HEAD
-      ).to.be.revertedWithCustomError(compressor, "ValuesNotEqual");
-=======
       ).to.be.revertedWithCustomError(compressor, "CompressionValueSubError");
->>>>>>> 874bc6ba
     });
 
     it("invalid operation", async () => {
@@ -412,11 +358,7 @@
       const compressedStateDiffs = compressStateDiffs(1, stateDiffs);
       await expect(
         compressor.connect(l1MessengerAccount).verifyCompressedStateDiffs(2, 1, encodedStateDiffs, compressedStateDiffs)
-<<<<<<< HEAD
-      ).to.be.revertedWithCustomError(compressor, "ValuesNotEqual");
-=======
       ).to.be.revertedWithCustomError(compressor, "CompressorInitialWritesProcessedNotEqual");
->>>>>>> 874bc6ba
     });
 
     it("Extra data in compressed state diffs", async () => {
@@ -444,11 +386,7 @@
       const compressedStateDiffs = compressStateDiffs(1, stateDiffs);
       await expect(
         compressor.connect(l1MessengerAccount).verifyCompressedStateDiffs(2, 1, encodedStateDiffs, compressedStateDiffs)
-<<<<<<< HEAD
-      ).to.be.revertedWithCustomError(compressor, "ValuesNotEqual");
-=======
       ).to.be.revertedWithCustomError(compressor, "StateDiffLengthMismatch");
->>>>>>> 874bc6ba
     });
 
     it("successfully verified", async () => {
