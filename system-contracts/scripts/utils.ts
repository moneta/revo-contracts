// hardhat import should be the first import in the file
import * as hre from "hardhat";

// We need to import it in order to access correct typing for Hardhat config
import "@matterlabs/hardhat-zksync-solc";
import type { Deployer } from "@matterlabs/hardhat-zksync-deploy";
import type { BigNumberish, BytesLike } from "ethers";
import { BigNumber, ethers } from "ethers";
import * as fs from "fs";
import * as fsPr from "fs/promises";
import { hashBytecode } from "zksync-ethers/build/utils";
import type { YulContractDescription, ZasmContractDescription } from "./constants";
import { Language, SYSTEM_CONTRACTS } from "./constants";
import { getCompilersDir } from "hardhat/internal/util/global-dir";
import path from "path";
import { spawn as _spawn } from "child_process";
import { createHash } from "crypto";
import { CompilerDownloader } from "hardhat/internal/solidity/compiler/downloader";
import fetch from "node-fetch";

export type HttpMethod = "POST" | "GET";

export interface Dependency {
  name: string;
  bytecodes: BytesLike[];
  address?: string;
}

export interface DeployedDependency {
  name: string;
  bytecodeHashes: string[];
  address?: string;
}

export function readYulBytecode(description: YulContractDescription) {
  const contractName = description.codeName;
  const path = `contracts-preprocessed/${description.path}/artifacts/${contractName}.yul.zbin`;
  return ethers.utils.hexlify(fs.readFileSync(path));
}

export function readZasmBytecode(description: ZasmContractDescription) {
  const contractName = description.codeName;
  const path = `contracts-preprocessed/${description.path}/artifacts/${contractName}.zasm.zbin`;
  return ethers.utils.hexlify(fs.readFileSync(path));
}

// The struct used to represent the parameters of a forced deployment -- a deployment during upgrade
// which sets a bytecode onto an address. Typically used for updating system contracts.
export interface ForceDeployment {
  // The bytecode hash to put on an address
  bytecodeHash: BytesLike;
  // The address on which to deploy the bytecodehash to
  newAddress: string;
  // Whether to call the constructor
  callConstructor: boolean;
  // The value with which to initialize a contract
  value: BigNumberish;
  // The constructor calldata
  input: BytesLike;
}

export async function outputSystemContracts(): Promise<ForceDeployment[]> {
  const upgradeParamsPromises: Promise<ForceDeployment>[] = Object.values(SYSTEM_CONTRACTS).map(
    async (systemContractInfo) => {
      let bytecode: string;

      if (systemContractInfo.lang === Language.Yul) {
        bytecode = readYulBytecode(systemContractInfo);
      } else {
        bytecode = (await hre.artifacts.readArtifact(systemContractInfo.codeName)).bytecode;
      }
      const bytecodeHash = hashBytecode(bytecode);

      return {
        bytecodeHash: ethers.utils.hexlify(bytecodeHash),
        newAddress: systemContractInfo.address,
        value: "0",
        input: "0x",
        callConstructor: false,
      };
    }
  );

  return await Promise.all(upgradeParamsPromises);
}

// Script that publishes preimages for all the system contracts on zkSync
// and outputs the JSON that can be used for performing the necessary upgrade
const DEFAULT_L2_TX_GAS_LIMIT = 2097152;

// For the given dependencies, returns an array of tuples (bytecodeHash, marker), where
// for each dependency the bytecodeHash is its versioned hash and marker is whether
// the hash has been published before.
export async function getMarkers(dependencies: BytesLike[], deployer: Deployer): Promise<[string, boolean][]> {
  const contract = new ethers.Contract(
    SYSTEM_CONTRACTS.knownCodesStorage.address,
    (await hre.artifacts.readArtifact("KnownCodesStorage")).abi,
    deployer.zkWallet
  );

  const promises = dependencies.map(async (dep) => {
    const hash = ethers.utils.hexlify(hashBytecode(dep));
    const marker = BigNumber.from(await contract.getMarker(hash));

    return [hash, marker.eq(1)] as [string, boolean];
  });

  return await Promise.all(promises);
}

// Checks whether the marker has been set correctly in the KnownCodesStorage
// system contract
export async function checkMarkers(dependencies: BytesLike[], deployer: Deployer) {
  const markers = await getMarkers(dependencies, deployer);

  for (const [bytecodeHash, marker] of markers) {
    if (!marker) {
      throw new Error(`Failed to mark ${bytecodeHash}`);
    }
  }
}

export function totalBytesLength(dependencies: BytesLike[]): number {
  return dependencies.reduce((prev, curr) => prev + ethers.utils.arrayify(curr).length, 0);
}

export function getBytecodes(dependencies: Dependency[]): BytesLike[] {
  return dependencies.map((dep) => dep.bytecodes).flat();
}

export async function publishFactoryDeps(
  dependencies: Dependency[],
  deployer: Deployer,
  nonce: number,
  gasPrice: BigNumber
) {
  if (dependencies.length === 0) {
    throw new Error("The dependencies must be non-empty");
  }

  const bytecodes = getBytecodes(dependencies);
  const combinedLength = totalBytesLength(bytecodes);

  console.log(
    `\nPublishing dependencies for contracts ${dependencies
      .map((dep) => {
        return dep.name;
      })
      .join(", ")}`
  );
  console.log(`Combined length ${combinedLength}`);

  const txHandle = await deployer.zkWallet.requestExecute({
    contractAddress: ethers.constants.AddressZero,
    calldata: "0x",
    l2GasLimit: DEFAULT_L2_TX_GAS_LIMIT,
    factoryDeps: bytecodes,
    overrides: {
      nonce,
      gasPrice,
      gasLimit: 3000000,
    },
  });

  console.log(`Transaction hash: ${txHandle.hash}`);

  console.log("Waiting for transaction commit on L1");

  await txHandle.waitL1Commit(2);

  return txHandle;
}

// Returns an array of bytecodes that should be published along with their total length in bytes
export async function filterPublishedFactoryDeps(
  contractName: string,
  factoryDeps: string[],
  deployer: Deployer
): Promise<[string[], number]> {
  console.log(`\nFactory dependencies for contract ${contractName}:`);
  let currentLength = 0;

  const bytecodesToDeploy: string[] = [];

  const hashesAndMarkers = await getMarkers(factoryDeps, deployer);

  for (let i = 0; i < factoryDeps.length; i++) {
    const depLength = ethers.utils.arrayify(factoryDeps[i]).length;
    const [hash, marker] = hashesAndMarkers[i];
    console.log(`${hash} (length: ${depLength} bytes) (deployed: ${marker})`);

    if (!marker) {
      currentLength += depLength;
      bytecodesToDeploy.push(factoryDeps[i]);
    }
  }

  console.log(`Combined length to deploy: ${currentLength}`);

  return [bytecodesToDeploy, currentLength];
}

export async function getSolcLocation(): Promise<string> {
  const compilersCache = await getCompilersDir();
  const compilerPlatform = CompilerDownloader.getCompilerPlatform();
  const downloader = new CompilerDownloader(compilerPlatform, compilersCache);

  const solcVersion = hre.config.solidity.compilers[0].version;

  return (await downloader.getCompiler(solcVersion))!.compilerPath;
}

export async function compilerLocation(compilerVersion: string, isCompilerPreRelease: boolean): Promise<string> {
  const compilersCache = await getCompilersDir();

  const salt = "";

  if (isCompilerPreRelease) {
    const url = hre.config.zksolc.settings.compilerPath;
    const salt = createHash("sha1").update(url!).digest("hex");
    const compilerPath = `${compilersCache}/zksolc/zksolc-remote-${salt}.0`; // Path of the downloaded compiler
    return compilerPath;
  }

  return path.join(compilersCache, "zksolc", `zksolc-v${compilerVersion}${salt ? "-" : ""}${salt}`);
}

// executes a command in a new shell
// but pipes data to parent's stdout/stderr
export function spawn(command: string) {
  command = command.replace(/\n/g, " ");
  const child = _spawn(command, { stdio: "inherit", shell: true });
  return new Promise((resolve, reject) => {
    child.on("error", reject);
    child.on("close", (code) => {
      code == 0 ? resolve(code) : reject(`Child process exited with code ${code}`);
    });
  });
}

export class CompilerPaths {
  public absolutePathSources: string;
  public absolutePathArtifacts: string;
  constructor(absolutePathSources: string, absolutePathArtifacts: string) {
    this.absolutePathSources = absolutePathSources;
    this.absolutePathArtifacts = absolutePathArtifacts;
  }
}

export function prepareCompilerPaths(path: string): CompilerPaths {
  const currentWorkingDirectory = process.cwd();
  console.log(`Yarn project directory: ${currentWorkingDirectory}`);

  // This script is located in `system-contracts/scripts`, so we get one directory back.
  const absolutePathSources = `${__dirname}/../${path}`;
  const absolutePathArtifacts = `${__dirname}/../${path}/artifacts`;

  return new CompilerPaths(absolutePathSources, absolutePathArtifacts);
}

<<<<<<< HEAD
// Get the latest file modification time in the watched folder
function getLatestModificationTime(folder: string): Date | null {
  const files = fs.readdirSync(folder);
  let latestTime: Date | null = null; // Initialize to null to avoid uninitialized variable

  files.forEach((file) => {
    const filePath = path.join(folder, file);
    const stats = fs.statSync(filePath);
    if (stats.isDirectory()) {
      const dirLatestTime = getLatestModificationTime(filePath);
      if (dirLatestTime && (!latestTime || dirLatestTime > latestTime)) {
        latestTime = dirLatestTime;
      }
    } else if (stats.isFile()) {
      if (!latestTime || stats.mtime > latestTime) {
        latestTime = stats.mtime;
      }
    }
  });

  return latestTime;
}

// Read the last compilation timestamp from the file
export function getLastCompilationTime(timestampFile: string): Date | null {
  try {
    if (fs.existsSync(timestampFile)) {
      const timestamp = fs.readFileSync(timestampFile, "utf-8");
      return new Date(parseInt(timestamp, 10));
    }
  } catch (error) {
    const err = error as Error; // Cast `error` to `Error`
    console.error(`Error reading timestamp: ${err.message}`);
  }
  return null;
}

// Write the current time to the timestamp file
export function setCompilationTime(timestampFile: string) {
  fs.writeFileSync(timestampFile, Date.now().toString());
}

// Determine if recompilation is needed
export function needsRecompilation(folder: string, timestampFile: string): boolean {
  const lastCompilationTime = getLastCompilationTime(timestampFile);
  const latestModificationTime = getLatestModificationTime(folder);
  if (!lastCompilationTime) {
    return true; // If there's no history, always recompile
  }

  return latestModificationTime! > lastCompilationTime;
}

export function deleteDir(path: string): void {
  try {
    fs.rmSync(path, { recursive: true, force: true }); // 'recursive: true' deletes all contents, 'force: true' prevents errors if the directory doesn't exist
    console.log(`Directory '${path}' deleted successfully.`);
  } catch (error) {
    console.error(`Error deleting directory '${path}':`, error);
  }
}

export async function isFolderEmpty(folderPath: string): Promise<boolean> {
  try {
    const files = await fsPr.readdir(folderPath); // Get a list of files in the folder
    return files.length === 0; // If there are no files, the folder is empty
  } catch (error) {
    console.error("No target folder with artifacts.");
    return true; // Return true if an error, as folder doesn't exist.
=======
/**
 * Performs an API call to the Contract verification API.
 *
 * @param endpoint API endpoint to call.
 * @param queryParams Parameters for a query string.
 * @param requestBody Request body. If provided, a POST request would be met and body would be encoded to JSON.
 * @returns API response parsed as a JSON.
 */
export async function query(
  method: HttpMethod,
  endpoint: string,
  queryParams?: { [key: string]: string },
  // eslint-disable-next-line @typescript-eslint/no-explicit-any
  requestBody?: any
  // eslint-disable-next-line @typescript-eslint/no-explicit-any
): Promise<any> {
  const url = new URL(endpoint);
  // Iterate through query params and add them to URL.
  if (queryParams) {
    Object.entries(queryParams).forEach(([key, value]) => url.searchParams.set(key, value));
  }

  const init = {
    method,
    headers: {
      "Content-Type": "application/json",
    },
    body: JSON.stringify(requestBody),
  };
  if (requestBody) {
    init.body = JSON.stringify(requestBody);
  }

  const response = await fetch(url, init);
  try {
    return await response.json();
  } catch (e) {
    throw {
      error: "Could not decode JSON in response",
      status: `${response.status} ${response.statusText}`,
    };
>>>>>>> 594bac20
  }
}<|MERGE_RESOLUTION|>--- conflicted
+++ resolved
@@ -258,7 +258,6 @@
   return new CompilerPaths(absolutePathSources, absolutePathArtifacts);
 }
 
-<<<<<<< HEAD
 // Get the latest file modification time in the watched folder
 function getLatestModificationTime(folder: string): Date | null {
   const files = fs.readdirSync(folder);
@@ -328,48 +327,5 @@
   } catch (error) {
     console.error("No target folder with artifacts.");
     return true; // Return true if an error, as folder doesn't exist.
-=======
-/**
- * Performs an API call to the Contract verification API.
- *
- * @param endpoint API endpoint to call.
- * @param queryParams Parameters for a query string.
- * @param requestBody Request body. If provided, a POST request would be met and body would be encoded to JSON.
- * @returns API response parsed as a JSON.
- */
-export async function query(
-  method: HttpMethod,
-  endpoint: string,
-  queryParams?: { [key: string]: string },
-  // eslint-disable-next-line @typescript-eslint/no-explicit-any
-  requestBody?: any
-  // eslint-disable-next-line @typescript-eslint/no-explicit-any
-): Promise<any> {
-  const url = new URL(endpoint);
-  // Iterate through query params and add them to URL.
-  if (queryParams) {
-    Object.entries(queryParams).forEach(([key, value]) => url.searchParams.set(key, value));
-  }
-
-  const init = {
-    method,
-    headers: {
-      "Content-Type": "application/json",
-    },
-    body: JSON.stringify(requestBody),
-  };
-  if (requestBody) {
-    init.body = JSON.stringify(requestBody);
-  }
-
-  const response = await fetch(url, init);
-  try {
-    return await response.json();
-  } catch (e) {
-    throw {
-      error: "Could not decode JSON in response",
-      status: `${response.status} ${response.statusText}`,
-    };
->>>>>>> 594bac20
   }
 }