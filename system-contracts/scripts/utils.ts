// hardhat import should be the first import in the file
import * as hre from "hardhat";

// We need to import it in order to access correct typing for Hardhat config
import "@matterlabs/hardhat-zksync-solc";
import type { Deployer } from "@matterlabs/hardhat-zksync-deploy";
import type { BigNumberish, BytesLike } from "ethers";
import { BigNumber, ethers } from "ethers";
import * as fs from "fs";
import * as fsPr from "fs/promises";
import { hashBytecode } from "zksync-ethers/build/utils";
import type { YulContractDescription, ZasmContractDescription } from "./constants";
import { Language, SYSTEM_CONTRACTS } from "./constants";
import { getCompilersDir } from "hardhat/internal/util/global-dir";
import path from "path";
import { spawn as _spawn } from "child_process";
import { createHash } from "crypto";
import { CompilerDownloader } from "hardhat/internal/solidity/compiler/downloader";

export type HttpMethod = "POST" | "GET";

export interface Dependency {
  name: string;
  bytecodes: BytesLike[];
  address?: string;
}

export interface DeployedDependency {
  name: string;
  bytecodeHashes: string[];
  address?: string;
}

export function readYulBytecode(description: YulContractDescription) {
  const contractName = description.codeName;
  const path = `contracts-preprocessed/${description.path}/artifacts/${contractName}.yul.zbin`;
  return ethers.utils.hexlify(fs.readFileSync(path));
}

export function readZasmBytecode(description: ZasmContractDescription) {
  const contractName = description.codeName;
  const path = `contracts-preprocessed/${description.path}/artifacts/${contractName}.zasm.zbin`;
  return ethers.utils.hexlify(fs.readFileSync(path));
}

// The struct used to represent the parameters of a forced deployment -- a deployment during upgrade
// which sets a bytecode onto an address. Typically used for updating system contracts.
export interface ForceDeployment {
  // The bytecode hash to put on an address
  bytecodeHash: BytesLike;
  // The address on which to deploy the bytecodehash to
  newAddress: string;
  // Whether to call the constructor
  callConstructor: boolean;
  // The value with which to initialize a contract
  value: BigNumberish;
  // The constructor calldata
  input: BytesLike;
}

export async function outputSystemContracts(): Promise<ForceDeployment[]> {
  const upgradeParamsPromises: Promise<ForceDeployment>[] = Object.values(SYSTEM_CONTRACTS).map(
    async (systemContractInfo) => {
      let bytecode: string;

      if (systemContractInfo.lang === Language.Yul) {
        bytecode = readYulBytecode(systemContractInfo);
      } else {
        bytecode = (await hre.artifacts.readArtifact(systemContractInfo.codeName)).bytecode;
      }
      const bytecodeHash = hashBytecode(bytecode);

      return {
        bytecodeHash: ethers.utils.hexlify(bytecodeHash),
        newAddress: systemContractInfo.address,
        value: "0",
        input: "0x",
        callConstructor: false,
      };
    }
  );

  return await Promise.all(upgradeParamsPromises);
}

// Script that publishes preimages for all the system contracts on zkSync
// and outputs the JSON that can be used for performing the necessary upgrade
const DEFAULT_L2_TX_GAS_LIMIT = 2097152;

// For the given dependencies, returns an array of tuples (bytecodeHash, marker), where
// for each dependency the bytecodeHash is its versioned hash and marker is whether
// the hash has been published before.
export async function getMarkers(dependencies: BytesLike[], deployer: Deployer): Promise<[string, boolean][]> {
  const contract = new ethers.Contract(
    SYSTEM_CONTRACTS.knownCodesStorage.address,
    (await hre.artifacts.readArtifact("KnownCodesStorage")).abi,
    deployer.zkWallet
  );

  const promises = dependencies.map(async (dep) => {
    const hash = ethers.utils.hexlify(hashBytecode(dep));
    const marker = BigNumber.from(await contract.getMarker(hash));

    return [hash, marker.eq(1)] as [string, boolean];
  });

  return await Promise.all(promises);
}

// Checks whether the marker has been set correctly in the KnownCodesStorage
// system contract
export async function checkMarkers(dependencies: BytesLike[], deployer: Deployer) {
  const markers = await getMarkers(dependencies, deployer);

  for (const [bytecodeHash, marker] of markers) {
    if (!marker) {
      throw new Error(`Failed to mark ${bytecodeHash}`);
    }
  }
}

export function totalBytesLength(dependencies: BytesLike[]): number {
  return dependencies.reduce((prev, curr) => prev + ethers.utils.arrayify(curr).length, 0);
}

export function getBytecodes(dependencies: Dependency[]): BytesLike[] {
  return dependencies.map((dep) => dep.bytecodes).flat();
}

export async function publishFactoryDeps(
  dependencies: Dependency[],
  deployer: Deployer,
  nonce: number,
  gasPrice: BigNumber
) {
  if (dependencies.length === 0) {
    throw new Error("The dependencies must be non-empty");
  }

  const bytecodes = getBytecodes(dependencies);
  const combinedLength = totalBytesLength(bytecodes);

  console.log(
    `\nPublishing dependencies for contracts ${dependencies
      .map((dep) => {
        return dep.name;
      })
      .join(", ")}`
  );
  console.log(`Combined length ${combinedLength}`);

  const txHandle = await deployer.zkWallet.requestExecute({
    contractAddress: ethers.constants.AddressZero,
    calldata: "0x",
    l2GasLimit: DEFAULT_L2_TX_GAS_LIMIT,
    factoryDeps: bytecodes,
    overrides: {
      nonce,
      gasPrice,
      gasLimit: 3000000,
    },
  });

  console.log(`Transaction hash: ${txHandle.hash}`);

  console.log("Waiting for transaction commit on L1");

  await txHandle.waitL1Commit(2);

  return txHandle;
}

// Returns an array of bytecodes that should be published along with their total length in bytes
export async function filterPublishedFactoryDeps(
  contractName: string,
  factoryDeps: string[],
  deployer: Deployer
): Promise<[string[], number]> {
  console.log(`\nFactory dependencies for contract ${contractName}:`);
  let currentLength = 0;

  const bytecodesToDeploy: string[] = [];

  const hashesAndMarkers = await getMarkers(factoryDeps, deployer);

  for (let i = 0; i < factoryDeps.length; i++) {
    const depLength = ethers.utils.arrayify(factoryDeps[i]).length;
    const [hash, marker] = hashesAndMarkers[i];
    console.log(`${hash} (length: ${depLength} bytes) (deployed: ${marker})`);

    if (!marker) {
      currentLength += depLength;
      bytecodesToDeploy.push(factoryDeps[i]);
    }
  }

  console.log(`Combined length to deploy: ${currentLength}`);

  return [bytecodesToDeploy, currentLength];
}

export async function getSolcLocation(): Promise<string> {
  const compilersCache = await getCompilersDir();
  const compilerPlatform = CompilerDownloader.getCompilerPlatform();
  const downloader = new CompilerDownloader(compilerPlatform, compilersCache);

  const solcVersion = hre.config.solidity.compilers[0].version;

  return (await downloader.getCompiler(solcVersion))!.compilerPath;
}

export async function compilerLocation(compilerVersion: string, isCompilerPreRelease: boolean): Promise<string> {
  const compilersCache = await getCompilersDir();

  const salt = "";

  if (isCompilerPreRelease) {
    const url = hre.config.zksolc.settings.compilerPath;
    const salt = createHash("sha1").update(url!).digest("hex");
    const compilerPath = `${compilersCache}/zksolc/zksolc-remote-${salt}.0`; // Path of the downloaded compiler
    return compilerPath;
  }

  return path.join(compilersCache, "zksolc", `zksolc-v${compilerVersion}${salt ? "-" : ""}${salt}`);
}

// executes a command in a new shell
// but pipes data to parent's stdout/stderr
export function spawn(command: string) {
  command = command.replace(/\n/g, " ");
  const child = _spawn(command, { stdio: "inherit", shell: true });
  return new Promise((resolve, reject) => {
    child.on("error", reject);
    child.on("close", (code) => {
      code == 0 ? resolve(code) : reject(`Child process exited with code ${code}`);
    });
  });
}

export class CompilerPaths {
  public absolutePathSources: string;
  public absolutePathArtifacts: string;
  constructor(absolutePathSources: string, absolutePathArtifacts: string) {
    this.absolutePathSources = absolutePathSources;
    this.absolutePathArtifacts = absolutePathArtifacts;
  }
}

export function prepareCompilerPaths(path: string): CompilerPaths {
  const currentWorkingDirectory = process.cwd();
  console.log(`Yarn project directory: ${currentWorkingDirectory}`);

  // This script is located in `system-contracts/scripts`, so we get one directory back.
  const absolutePathSources = `${__dirname}/../${path}`;
  const absolutePathArtifacts = `${__dirname}/../${path}/artifacts`;

  return new CompilerPaths(absolutePathSources, absolutePathArtifacts);
}

// Get the latest file modification time in the watched folder
function getLatestModificationTime(folder: string): Date | null {
  const files = fs.readdirSync(folder);
  let latestTime: Date | null = null; // Initialize to null to avoid uninitialized variable

  files.forEach((file) => {
    const filePath = path.join(folder, file);
    const stats = fs.statSync(filePath);
    if (stats.isDirectory()) {
      const dirLatestTime = getLatestModificationTime(filePath);
      if (dirLatestTime && (!latestTime || dirLatestTime > latestTime)) {
        latestTime = dirLatestTime;
      }
    } else if (stats.isFile()) {
      if (!latestTime || stats.mtime > latestTime) {
        latestTime = stats.mtime;
      }
    }
  });

  return latestTime;
}

// Read the last compilation timestamp from the file
export function getLastCompilationTime(timestampFile: string): Date | null {
  try {
    if (fs.existsSync(timestampFile)) {
      const timestamp = fs.readFileSync(timestampFile, "utf-8");
      return new Date(parseInt(timestamp, 10));
    }
  } catch (error) {
    const err = error as Error; // Cast `error` to `Error`
    console.error(`Error reading timestamp: ${err.message}`);
<<<<<<< HEAD
=======
  }
  return null;
}

// Write the current time to the timestamp file
export function setCompilationTime(timestampFile: string) {
  fs.writeFileSync(timestampFile, Date.now().toString());
}

// Determine if recompilation is needed
export function needsRecompilation(folder: string, timestampFile: string): boolean {
  const lastCompilationTime = getLastCompilationTime(timestampFile);
  const latestModificationTime = getLatestModificationTime(folder);
  if (!lastCompilationTime) {
    return true; // If there's no history, always recompile
  }

  return latestModificationTime! > lastCompilationTime;
}

export function deleteDir(path: string): void {
  try {
    fs.rmSync(path, { recursive: true, force: true }); // 'recursive: true' deletes all contents, 'force: true' prevents errors if the directory doesn't exist
    console.log(`Directory '${path}' deleted successfully.`);
  } catch (error) {
    console.error(`Error deleting directory '${path}':`, error);
  }
}

export async function isFolderEmpty(folderPath: string): Promise<boolean> {
  try {
    const files = await fsPr.readdir(folderPath); // Get a list of files in the folder
    return files.length === 0; // If there are no files, the folder is empty
  } catch (error) {
    console.error("No target folder with artifacts.");
    return true; // Return true if an error, as folder doesn't exist.
  }
}
/**
 * Performs an API call to the Contract verification API.
 *
 * @param endpoint API endpoint to call.
 * @param queryParams Parameters for a query string.
 * @param requestBody Request body. If provided, a POST request would be met and body would be encoded to JSON.
 * @returns API response parsed as a JSON.
 */
export async function query(
  method: HttpMethod,
  endpoint: string,
  queryParams?: { [key: string]: string },
  // eslint-disable-next-line @typescript-eslint/no-explicit-any
  requestBody?: any
  // eslint-disable-next-line @typescript-eslint/no-explicit-any
): Promise<any> {
  const url = new URL(endpoint);
  // Iterate through query params and add them to URL.
  if (queryParams) {
    Object.entries(queryParams).forEach(([key, value]) => url.searchParams.set(key, value));
>>>>>>> 118f0810
  }
  return null;
}

// Write the current time to the timestamp file
export function setCompilationTime(timestampFile: string) {
  fs.writeFileSync(timestampFile, Date.now().toString());
}

// Determine if recompilation is needed
export function needsRecompilation(folder: string, timestampFile: string): boolean {
  const lastCompilationTime = getLastCompilationTime(timestampFile);
  const latestModificationTime = getLatestModificationTime(folder);
  if (!lastCompilationTime) {
    return true; // If there's no history, always recompile
  }

  return latestModificationTime! > lastCompilationTime;
}

export function deleteDir(path: string): void {
  try {
    fs.rmSync(path, { recursive: true, force: true }); // 'recursive: true' deletes all contents, 'force: true' prevents errors if the directory doesn't exist
    console.log(`Directory '${path}' deleted successfully.`);
  } catch (error) {
    console.error(`Error deleting directory '${path}':`, error);
  }
}

export async function isFolderEmpty(folderPath: string): Promise<boolean> {
  try {
    const files = await fsPr.readdir(folderPath); // Get a list of files in the folder
    return files.length === 0; // If there are no files, the folder is empty
  } catch (error) {
    console.error("No target folder with artifacts.");
    return true; // Return true if an error, as folder doesn't exist.
  }
}<|MERGE_RESOLUTION|>--- conflicted
+++ resolved
@@ -290,8 +290,6 @@
   } catch (error) {
     const err = error as Error; // Cast `error` to `Error`
     console.error(`Error reading timestamp: ${err.message}`);
-<<<<<<< HEAD
-=======
   }
   return null;
 }
@@ -350,42 +348,26 @@
   // Iterate through query params and add them to URL.
   if (queryParams) {
     Object.entries(queryParams).forEach(([key, value]) => url.searchParams.set(key, value));
->>>>>>> 118f0810
-  }
-  return null;
-}
-
-// Write the current time to the timestamp file
-export function setCompilationTime(timestampFile: string) {
-  fs.writeFileSync(timestampFile, Date.now().toString());
-}
-
-// Determine if recompilation is needed
-export function needsRecompilation(folder: string, timestampFile: string): boolean {
-  const lastCompilationTime = getLastCompilationTime(timestampFile);
-  const latestModificationTime = getLatestModificationTime(folder);
-  if (!lastCompilationTime) {
-    return true; // If there's no history, always recompile
-  }
-
-  return latestModificationTime! > lastCompilationTime;
-}
-
-export function deleteDir(path: string): void {
+  }
+
+  const init = {
+    method,
+    headers: {
+      "Content-Type": "application/json",
+    },
+    body: JSON.stringify(requestBody),
+  };
+  if (requestBody) {
+    init.body = JSON.stringify(requestBody);
+  }
+
+  const response = await fetch(url, init);
   try {
-    fs.rmSync(path, { recursive: true, force: true }); // 'recursive: true' deletes all contents, 'force: true' prevents errors if the directory doesn't exist
-    console.log(`Directory '${path}' deleted successfully.`);
-  } catch (error) {
-    console.error(`Error deleting directory '${path}':`, error);
-  }
-}
-
-export async function isFolderEmpty(folderPath: string): Promise<boolean> {
-  try {
-    const files = await fsPr.readdir(folderPath); // Get a list of files in the folder
-    return files.length === 0; // If there are no files, the folder is empty
-  } catch (error) {
-    console.error("No target folder with artifacts.");
-    return true; // Return true if an error, as folder doesn't exist.
+    return await response.json();
+  } catch (e) {
+    throw {
+      error: "Could not decode JSON in response",
+      status: `${response.status} ${response.statusText}`,
+    };
   }
 }