--- conflicted
+++ resolved
@@ -7,12 +7,7 @@
 import { formatUnits, parseUnits } from "ethers/lib/utils";
 import * as fs from "fs";
 import * as path from "path";
-<<<<<<< HEAD
 import { Provider, Wallet } from "zksync-ethers";
-=======
-import type { types } from "zksync-web3";
-import { Provider, Wallet } from "zksync-web3";
->>>>>>> ec768caa
 import { hashBytecode } from "zksync-web3/build/src/utils";
 import { Language, SYSTEM_CONTRACTS } from "./constants";
 import type { Dependency, DeployedDependency } from "./utils";
