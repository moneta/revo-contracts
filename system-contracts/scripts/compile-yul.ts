import type { CompilerPaths } from "./utils";
import { spawn, compilerLocation, prepareCompilerPaths } from "./utils";
import * as fs from "fs";
import fsextra from "fs-extra";
import { Command } from "commander";

const COMPILER_VERSION = "1.3.18";
const IS_COMPILER_PRE_RELEASE = false;

export async function compileYul(paths: CompilerPaths, file: string) {
  const zksolcLocation = await compilerLocation(COMPILER_VERSION, IS_COMPILER_PRE_RELEASE);
  await spawn(
    `${zksolcLocation} ${paths.absolutePathSources}/${file} --optimization 3 --system-mode --yul --bin --overwrite -o ${paths.absolutePathArtifacts}`
  );
}

export async function compileYulFolder(path: string) {
  const paths = prepareCompilerPaths(path);
  const files: string[] = (await fs.promises.readdir(path)).filter((fn) => fn.endsWith(".yul"));
  for (const file of files) {
    await compileYul(paths, `${file}`);
  }
}

async function main() {
  const program = new Command();

  program.version("0.1.0").name("compile yul").description("publish preimages for the L2 contracts");

  program.command("compile-bootloader").action(async () => {
    await compileYulFolder("bootloader/build");
    await compileYulFolder("bootloader/tests");
  });

  program.command("compile-precompiles").action(async () => {
    await compileYulFolder("contracts-preprocessed");
    await compileYulFolder("contracts-preprocessed/precompiles");
<<<<<<< HEAD

    await fsextra.move(
      `${__dirname}/../contracts-preprocessed/precompiles`,
      `${__dirname}/../artifacts-zk/contracts-preprocessed/precompiles`,
      { overwrite: true }
    );
    await fsextra.move(
      `${__dirname}/../contracts-preprocessed/artifacts`,
      `${__dirname}/../artifacts-zk/contracts-preprocessed/artifacts`,
      { overwrite: true }
    );
=======
    await compileYulFolder("contracts-preprocessed/precompiles/test-contracts");
>>>>>>> ac793e5b
  });

  await program.parseAsync(process.argv);
}

main()
  .then(() => process.exit(0))
  .catch((err) => {
    console.error("Error:", err.message || err);
    process.exit(1);
  });<|MERGE_RESOLUTION|>--- conflicted
+++ resolved
@@ -1,7 +1,6 @@
 import type { CompilerPaths } from "./utils";
 import { spawn, compilerLocation, prepareCompilerPaths } from "./utils";
 import * as fs from "fs";
-import fsextra from "fs-extra";
 import { Command } from "commander";
 
 const COMPILER_VERSION = "1.3.18";
@@ -35,21 +34,7 @@
   program.command("compile-precompiles").action(async () => {
     await compileYulFolder("contracts-preprocessed");
     await compileYulFolder("contracts-preprocessed/precompiles");
-<<<<<<< HEAD
-
-    await fsextra.move(
-      `${__dirname}/../contracts-preprocessed/precompiles`,
-      `${__dirname}/../artifacts-zk/contracts-preprocessed/precompiles`,
-      { overwrite: true }
-    );
-    await fsextra.move(
-      `${__dirname}/../contracts-preprocessed/artifacts`,
-      `${__dirname}/../artifacts-zk/contracts-preprocessed/artifacts`,
-      { overwrite: true }
-    );
-=======
     await compileYulFolder("contracts-preprocessed/precompiles/test-contracts");
->>>>>>> ac793e5b
   });
 
   await program.parseAsync(process.argv);
