--- conflicted
+++ resolved
@@ -1,8 +1,5 @@
 // hardhat import should be the first import in the file
 import type { CompilerPaths } from "./utils";
-<<<<<<< HEAD
-import { spawn, compilerLocation, prepareCompilerPaths, getSolcLocation } from "./utils";
-=======
 import {
   spawn,
   compilerLocation,
@@ -11,20 +8,16 @@
   needsRecompilation,
   setCompilationTime,
 } from "./utils";
->>>>>>> 4c0e566a
 import * as fs from "fs";
 import { Command } from "commander";
 import * as _path from "path";
 
 const COMPILER_VERSION = "1.3.18";
 const IS_COMPILER_PRE_RELEASE = true;
-<<<<<<< HEAD
-=======
 const CONTRACTS_DIR = "contracts-preprocessed";
 const BOOTLOADER_DIR = "bootloader";
 const TIMESTAMP_FILE_YUL = "last_compilation_yul.timestamp";
 const TIMESTAMP_FILE_BOOTLOADER = "last_compilation_bootloader.timestamp";
->>>>>>> 4c0e566a
 
 export async function compileYul(paths: CompilerPaths, file: string) {
   const solcCompilerPath = await getSolcLocation();
