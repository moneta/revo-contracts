--- conflicted
+++ resolved
@@ -6,11 +6,7 @@
 import {ISystemContract} from "./interfaces/ISystemContract.sol";
 import {ISystemContextDeprecated} from "./interfaces/ISystemContextDeprecated.sol";
 import {SystemContractHelper} from "./libraries/SystemContractHelper.sol";
-<<<<<<< HEAD
-import {BOOTLOADER_FORMAL_ADDRESS, FORCE_DEPLOYER} from "./Constants.sol";
-=======
-import {BOOTLOADER_FORMAL_ADDRESS, SystemLogKey} from "./Constants.sol";
->>>>>>> 04443475
+import {BOOTLOADER_FORMAL_ADDRESS, FORCE_DEPLOYER,  SystemLogKey} from "./Constants.sol";
 
 /**
  * @author Matter Labs
@@ -18,20 +14,8 @@
  * @notice Contract that stores some of the context variables, that may be either
  * block-scoped, tx-scoped or system-wide.
  */
-<<<<<<< HEAD
-contract SystemContext is ISystemContext, ISystemContextDeprecated {
-    modifier onlyBootloader() {
-        require(msg.sender == BOOTLOADER_FORMAL_ADDRESS, "Callable only by the bootloader");
-        _;
-    }
-
-    modifier onlyForceDeployer() {
-        require(msg.sender == FORCE_DEPLOYER);
-        _;
-    }
-=======
 contract SystemContext is ISystemContext, ISystemContextDeprecated, ISystemContract {
->>>>>>> 04443475
+
     /// @notice The number of latest L2 blocks to store.
     /// @dev EVM requires us to be able to query the hashes of previous 256 blocks.
     /// We could either:
@@ -96,16 +80,13 @@
     /// @notice The information about the virtual blocks upgrade, which tracks when the migration to the L2 blocks has started and finished.
     VirtualBlockUpgradeInfo internal virtualBlockUpgradeInfo;
 
-<<<<<<< HEAD
     /// @notice Set the chainId origin.
     /// @param _newChainId The chainId
-    function setChainId(uint256 _newChainId) external onlyForceDeployer{
+    function setChainId(uint256 _newChainId) external onlyCallFromForceDeployer{
         chainId = _newChainId;
     }
-=======
     /// @notice Number of current transaction in block.
     uint16 public txNumberInBlock;
->>>>>>> 04443475
 
     /// @notice Set the current tx origin.
     /// @param _newOrigin The new tx origin.
