import "@matterlabs/hardhat-zksync-solc";
import "@nomiclabs/hardhat-ethers";
import "@nomiclabs/hardhat-etherscan";
import "@nomiclabs/hardhat-waffle";
import "hardhat-contract-sizer";
import "hardhat-gas-reporter";
import "hardhat-typechain";
import "solidity-coverage";

// If no network is specified, use the default config
if (!process.env.CHAIN_ETH_NETWORK) {
  // eslint-disable-next-line @typescript-eslint/no-var-requires
  require("dotenv").config();
}

// These are L2/ETH networks defined by environment in `dev.env` of zksync-era default development environment
// const DEFAULT_L2_NETWORK = "http://127.0.0.1:3050";
const DEFAULT_ETH_NETWORK = "http://127.0.0.1:8545";

const zkSyncBaseNetworkEnv =
  process.env.CONTRACTS_BASE_NETWORK_ZKSYNC === "true"
    ? {
        ethNetwork: "localL1",
        zksync: true,
      }
    : {};

export default {
  defaultNetwork: "env",
  solidity: {
    version: "0.8.24",
    settings: {
      optimizer: {
        enabled: true,
        runs: 200,
      },
      outputSelection: {
        "*": {
          "*": ["storageLayout"],
        },
      },
      evmVersion: "cancun",
    },
    eraVersion: "1.0.1",
  },
  zksolc: {
    compilerSource: "binary",
    version: "1.5.3",
    settings: {
<<<<<<< HEAD
      // compilerPath: getZksolcUrl(),
      enableEraVMExtensions: true,
=======
      isSystem: true,
>>>>>>> de3f4076
    },
  },
  contractSizer: {
    runOnCompile: false,
    except: ["dev-contracts", "zksync/libraries", "common/libraries"],
  },
  paths: {
    sources: "./contracts",
  },
  networks: {
    env: {
      url: process.env.ETH_CLIENT_WEB3_URL?.split(",")[0],
      ...zkSyncBaseNetworkEnv,
    },
    hardhat: {
      allowUnlimitedContractSize: false,
      forking: {
        url: "https://eth-goerli.g.alchemy.com/v2/" + process.env.ALCHEMY_KEY,
        enabled: process.env.TEST_CONTRACTS_FORK === "1",
      },
    },
    localL1: {
      url: DEFAULT_ETH_NETWORK,
    },
  },
  etherscan: {
    apiKey: process.env.MISC_ETHERSCAN_API_KEY,
  },
  gasReporter: {
    enabled: true,
  },
};<|MERGE_RESOLUTION|>--- conflicted
+++ resolved
@@ -47,12 +47,8 @@
     compilerSource: "binary",
     version: "1.5.3",
     settings: {
-<<<<<<< HEAD
       // compilerPath: getZksolcUrl(),
       enableEraVMExtensions: true,
-=======
-      isSystem: true,
->>>>>>> de3f4076
     },
   },
   contractSizer: {
