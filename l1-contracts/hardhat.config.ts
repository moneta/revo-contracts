import "@matterlabs/hardhat-zksync-solc";
import "@nomiclabs/hardhat-ethers";
import "@nomiclabs/hardhat-etherscan";
import "@nomiclabs/hardhat-waffle";
import "hardhat-contract-sizer";
import "hardhat-gas-reporter";
import "hardhat-typechain";
import "solidity-coverage";

// If no network is specified, use the default config
if (!process.env.CHAIN_ETH_NETWORK) {
  // eslint-disable-next-line @typescript-eslint/no-var-requires
  require("dotenv").config();
}

// These are L2/ETH networks defined by environment in `dev.env` of zksync-era default development environment
// const DEFAULT_L2_NETWORK = "http://127.0.0.1:3050";
const DEFAULT_ETH_NETWORK = "http://127.0.0.1:8545";

const zkSyncBaseNetworkEnv =
  process.env.CONTRACTS_BASE_NETWORK_ZKSYNC === "true"
    ? {
        ethNetwork: "localL1",
        zksync: true,
      }
    : {};

export default {
  defaultNetwork: "env",
  solidity: {
    version: "0.8.24",
    settings: {
      optimizer: {
        enabled: true,
        runs: 200,
      },
      outputSelection: {
        "*": {
          "*": ["storageLayout"],
        },
      },
      evmVersion: "cancun",
    },
  },
  zksolc: {
    compilerSource: "binary",
    settings: {
<<<<<<< HEAD
      compilerPath: getZksolcUrl(),
      enableEraVMExtensions: true,
=======
      // compilerPath: getZksolcUrl(),
      isSystem: true,
>>>>>>> 6b1f483f
    },
  },
  contractSizer: {
    runOnCompile: false,
    except: ["dev-contracts", "zksync/libraries", "common/libraries"],
  },
  paths: {
    sources: "./contracts",
  },
  networks: {
    env: {
      url: process.env.ETH_CLIENT_WEB3_URL?.split(",")[0],
      ...zkSyncBaseNetworkEnv,
    },
    hardhat: {
      allowUnlimitedContractSize: false,
      forking: {
        url: "https://eth-goerli.g.alchemy.com/v2/" + process.env.ALCHEMY_KEY,
        enabled: process.env.TEST_CONTRACTS_FORK === "1",
      },
    },
    localL1: {
      url: DEFAULT_ETH_NETWORK,
    },
  },
  etherscan: {
    apiKey: process.env.MISC_ETHERSCAN_API_KEY,
  },
  gasReporter: {
    enabled: true,
  },
};<|MERGE_RESOLUTION|>--- conflicted
+++ resolved
@@ -45,13 +45,8 @@
   zksolc: {
     compilerSource: "binary",
     settings: {
-<<<<<<< HEAD
-      compilerPath: getZksolcUrl(),
+      // compilerPath: getZksolcUrl(),
       enableEraVMExtensions: true,
-=======
-      // compilerPath: getZksolcUrl(),
-      isSystem: true,
->>>>>>> 6b1f483f
     },
   },
   contractSizer: {
