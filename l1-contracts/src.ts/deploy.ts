import * as hardhat from "hardhat";
import "@nomiclabs/hardhat-ethers";
// import "@matterlabs/hardhat-zksync-ethers";

import type { BigNumberish, providers, Signer, Wallet, Contract } from "ethers";
import { ethers } from "ethers";
import { hexlify, Interface } from "ethers/lib/utils";
import { Wallet as ZkWallet, ContractFactory as ZkContractFactory } from "zksync-ethers";

import type { DeployedAddresses } from "./deploy-utils";
import {
  deployedAddressesFromEnv,
  deployBytecodeViaCreate2 as deployBytecodeViaCreate2EVM,
  deployViaCreate2 as deployViaCreate2EVM,
  create2DeployFromL1,
} from "./deploy-utils";
import {
  deployViaCreate2 as deployViaCreate2Zk,
  BUILT_IN_ZKSYNC_CREATE2_FACTORY,
  L2_STANDARD_ERC20_PROXY_FACTORY,
  L2_STANDARD_ERC20_IMPLEMENTATION,
  L2_STANDARD_TOKEN_PROXY,
  L2_SHARED_BRIDGE_IMPLEMENTATION,
  L2_SHARED_BRIDGE_PROXY,
  // deployBytecodeViaCreate2OnPath,
  // L2_SHARED_BRIDGE_PATH,
} from "./deploy-utils-zk";
import {
  packSemver,
  readBatchBootloaderBytecode,
  readSystemContractsBytecode,
  readEvmEmulatorbytecode,
  unpackStringSemVer,
  SYSTEM_CONFIG,
  // web3Provider,
  // web3Url,
} from "../scripts/utils";
import { getTokens } from "./deploy-token";
import {
  ADDRESS_ONE,
  getAddressFromEnv,
  getHashFromEnv,
  getNumberFromEnv,
  PubdataPricingMode,
  hashL2Bytecode,
  DIAMOND_CUT_DATA_ABI_STRING,
  FIXED_FORCE_DEPLOYMENTS_DATA_ABI_STRING,
  REQUIRED_L2_GAS_PRICE_PER_PUBDATA,
  compileInitialCutHash,
  readBytecode,
  applyL1ToL2Alias,
  BRIDGEHUB_CTM_ASSET_DATA_ABI_STRING,
  encodeNTVAssetId,
  computeL2Create2Address,
  priorityTxMaxGasLimit,
  isCurrentNetworkLocal,
} from "./utils";
import type { ChainAdminCall } from "./utils";
import { IGovernanceFactory } from "../typechain/IGovernanceFactory";
import { ITransparentUpgradeableProxyFactory } from "../typechain/ITransparentUpgradeableProxyFactory";
import { ProxyAdminFactory } from "../typechain/ProxyAdminFactory";

import { IZKChainFactory } from "../typechain/IZKChainFactory";
import { L1AssetRouterFactory } from "../typechain/L1AssetRouterFactory";
import { L1NullifierDevFactory } from "../typechain/L1NullifierDevFactory";

import { SingletonFactoryFactory } from "../typechain/SingletonFactoryFactory";
import { ValidatorTimelockFactory } from "../typechain/ValidatorTimelockFactory";

import type { FacetCut } from "./diamondCut";
import { getCurrentFacetCutsForAdd } from "./diamondCut";

import { BridgehubFactory, ChainAdminFactory, ERC20Factory, ChainTypeManagerFactory } from "../typechain";

import { IL1AssetRouterFactory } from "../typechain/IL1AssetRouterFactory";
import { IL1NativeTokenVaultFactory } from "../typechain/IL1NativeTokenVaultFactory";
import { IL1NullifierFactory } from "../typechain/IL1NullifierFactory";
import { ICTMDeploymentTrackerFactory } from "../typechain/ICTMDeploymentTrackerFactory";
import { TestnetERC20TokenFactory } from "../typechain/TestnetERC20TokenFactory";

import { RollupL1DAValidatorFactory } from "../../da-contracts/typechain/RollupL1DAValidatorFactory";

let L2_BOOTLOADER_BYTECODE_HASH: string;
let L2_DEFAULT_ACCOUNT_BYTECODE_HASH: string;
let L2_EVM_EMULATOR_BYTECODE_HASH: string;

export interface DeployerConfig {
  deployWallet: Wallet | ZkWallet;
  addresses?: DeployedAddresses;
  ownerAddress?: string;
  verbose?: boolean;
  bootloaderBytecodeHash?: string;
  defaultAccountBytecodeHash?: string;
<<<<<<< HEAD
  deployedLogPrefix?: string;
  l1Deployer?: Deployer;
  l1ChainId?: string;
=======
  evmEmulatorBytecodeHash?: string;
>>>>>>> 964c78a2
}

export interface Operation {
  calls: { target: string; value: BigNumberish; data: string }[];
  predecessor: string;
  salt: string;
}

export type OperationOrString = Operation | string;

export class Deployer {
  public addresses: DeployedAddresses;
  public deployWallet: Wallet | ZkWallet;
  public verbose: boolean;
  public chainId: number;
  public l1ChainId: number;
  public ownerAddress: string;
  public deployedLogPrefix: string;

  public isZkMode(): boolean {
    return this.deployWallet instanceof ZkWallet;
  }

  constructor(config: DeployerConfig) {
    this.deployWallet = config.deployWallet;
    this.verbose = config.verbose != null ? config.verbose : false;
    this.addresses = config.addresses ? config.addresses : deployedAddressesFromEnv();
    L2_BOOTLOADER_BYTECODE_HASH = config.bootloaderBytecodeHash
      ? config.bootloaderBytecodeHash
      : hexlify(hashL2Bytecode(readBatchBootloaderBytecode()));
    L2_DEFAULT_ACCOUNT_BYTECODE_HASH = config.defaultAccountBytecodeHash
      ? config.defaultAccountBytecodeHash
      : hexlify(hashL2Bytecode(readSystemContractsBytecode("DefaultAccount")));
    L2_EVM_EMULATOR_BYTECODE_HASH = config.evmEmulatorBytecodeHash
      ? config.evmEmulatorBytecodeHash
      : hexlify(hashL2Bytecode(readEvmEmulatorbytecode()));
    this.ownerAddress = config.ownerAddress != null ? config.ownerAddress : this.deployWallet.address;
    this.chainId = parseInt(process.env.CHAIN_ETH_ZKSYNC_NETWORK_ID!);
    this.l1ChainId = parseInt(config.l1ChainId || getNumberFromEnv("ETH_CLIENT_CHAIN_ID"));
    this.deployedLogPrefix = config.deployedLogPrefix ?? "CONTRACTS";
  }

  public async initialZkSyncZKChainDiamondCut(extraFacets?: FacetCut[], compareDiamondCutHash: boolean = false) {
    let facetCuts: FacetCut[] = Object.values(
      await getCurrentFacetCutsForAdd(
        this.addresses.StateTransition.AdminFacet,
        this.addresses.StateTransition.GettersFacet,
        this.addresses.StateTransition.MailboxFacet,
        this.addresses.StateTransition.ExecutorFacet
      )
    );
    facetCuts = facetCuts.concat(extraFacets ?? []);

    const verifierParams = {
      recursionNodeLevelVkHash: getHashFromEnv("CONTRACTS_FRI_RECURSION_NODE_LEVEL_VK_HASH"),
      recursionLeafLevelVkHash: getHashFromEnv("CONTRACTS_FRI_RECURSION_LEAF_LEVEL_VK_HASH"),
      recursionCircuitsSetVksHash: "0x0000000000000000000000000000000000000000000000000000000000000000",
    };
    const priorityTxMaxGasLimit = getNumberFromEnv("CONTRACTS_PRIORITY_TX_MAX_GAS_LIMIT");

    const diamondCut = compileInitialCutHash(
      facetCuts,
      verifierParams,
      L2_BOOTLOADER_BYTECODE_HASH,
      L2_DEFAULT_ACCOUNT_BYTECODE_HASH,
      L2_EVM_EMULATOR_BYTECODE_HASH,
      this.addresses.StateTransition.Verifier,
      this.addresses.BlobVersionedHashRetriever,
      +priorityTxMaxGasLimit,
      this.addresses.StateTransition.DiamondInit,
      false
    );

    if (compareDiamondCutHash) {
      const hash = ethers.utils.keccak256(
        ethers.utils.defaultAbiCoder.encode([DIAMOND_CUT_DATA_ABI_STRING], [diamondCut])
      );

      console.log(`Diamond cut hash: ${hash}`);
      const ctm = ChainTypeManagerFactory.connect(
        this.addresses.StateTransition.StateTransitionProxy,
        this.deployWallet
      );

      const hashFromCTM = await ctm.initialCutHash();
      if (hash != hashFromCTM) {
        throw new Error(`Has from CTM ${hashFromCTM} does not match the computed hash ${hash}`);
      }
    }

    return diamondCut;
  }

  public async genesisForceDeploymentsData() {
    let bridgehubZKBytecode = ethers.constants.HashZero;
    let assetRouterZKBytecode = ethers.constants.HashZero;
    let nativeTokenVaultZKBytecode = ethers.constants.HashZero;
    let l2TokenProxyBytecodeHash = ethers.constants.HashZero;
    let messageRootZKBytecode = ethers.constants.HashZero;
    if (process.env.CHAIN_ETH_NETWORK != "hardhat") {
      bridgehubZKBytecode = readBytecode("./artifacts-zk/contracts/bridgehub", "Bridgehub");
      assetRouterZKBytecode = readBytecode("./artifacts-zk/contracts/bridge/asset-router", "L2AssetRouter");
      nativeTokenVaultZKBytecode = readBytecode("./artifacts-zk/contracts/bridge/ntv", "L2NativeTokenVault");
      messageRootZKBytecode = readBytecode("./artifacts-zk/contracts/bridgehub", "MessageRoot");
      const l2TokenProxyBytecode = readBytecode(
        "./artifacts-zk/@openzeppelin/contracts-v4/proxy/beacon",
        "BeaconProxy"
      );
      l2TokenProxyBytecodeHash = ethers.utils.hexlify(hashL2Bytecode(l2TokenProxyBytecode));
    }
    const fixedForceDeploymentsData = {
      l1ChainId: getNumberFromEnv("ETH_CLIENT_CHAIN_ID"),
      eraChainId: getNumberFromEnv("CONTRACTS_ERA_CHAIN_ID"),
      l1AssetRouter: this.addresses.Bridges.SharedBridgeProxy,
      l2TokenProxyBytecodeHash: l2TokenProxyBytecodeHash,
      aliasedL1Governance: applyL1ToL2Alias(this.addresses.Governance),
      maxNumberOfZKChains: getNumberFromEnv("CONTRACTS_MAX_NUMBER_OF_ZK_CHAINS"),
      bridgehubBytecodeHash: ethers.utils.hexlify(hashL2Bytecode(bridgehubZKBytecode)),
      l2AssetRouterBytecodeHash: ethers.utils.hexlify(hashL2Bytecode(assetRouterZKBytecode)),
      l2NtvBytecodeHash: ethers.utils.hexlify(hashL2Bytecode(nativeTokenVaultZKBytecode)),
      messageRootBytecodeHash: ethers.utils.hexlify(hashL2Bytecode(messageRootZKBytecode)),
      l2SharedBridgeLegacyImpl: ethers.constants.AddressZero,
      l2BridgedStandardERC20Impl: ethers.constants.AddressZero,
    };

    return ethers.utils.defaultAbiCoder.encode([FIXED_FORCE_DEPLOYMENTS_DATA_ABI_STRING], [fixedForceDeploymentsData]);
  }

  public async updateCreate2FactoryZkMode() {
    if (!this.isZkMode()) {
      throw new Error("`updateCreate2FactoryZkMode` should be only called in Zk mode");
    }

    console.log("Create2Factory is built into zkSync and so won't be deployed separately");
    console.log(`CONTRACTS_CREATE2_FACTORY_ADDR=${BUILT_IN_ZKSYNC_CREATE2_FACTORY}`);
    this.addresses.Create2Factory = BUILT_IN_ZKSYNC_CREATE2_FACTORY;
  }

  public async deployCreate2Factory(ethTxOptions?: ethers.providers.TransactionRequest) {
    if (this.verbose) {
      console.log("Deploying Create2 factory");
    }

    if (this.isZkMode()) {
      throw new Error("Create2Factory is built into zkSync and should not be deployed separately");
    }

    const contractFactory = await hardhat.ethers.getContractFactory("SingletonFactory", {
      signer: this.deployWallet,
    });

    const create2Factory = await contractFactory.deploy(...[ethTxOptions]);
    const rec = await create2Factory.deployTransaction.wait();

    if (this.verbose) {
      console.log(`CONTRACTS_CREATE2_FACTORY_ADDR=${create2Factory.address}`);
      console.log(`Create2 factory deployed, gasUsed: ${rec.gasUsed.toString()}, ${rec.transactionHash}`);
    }

    this.addresses.Create2Factory = create2Factory.address;
  }

  public async deployViaCreate2(
    contractName: string,
    // eslint-disable-next-line @typescript-eslint/no-explicit-any
    args: any[],
    create2Salt: string,
    ethTxOptions: ethers.providers.TransactionRequest,
    // eslint-disable-next-line @typescript-eslint/no-explicit-any
    libraries?: any,
    bytecode?: ethers.utils.BytesLike
  ) {
    if (this.isZkMode()) {
      if (bytecode != null) {
        return ADDRESS_ONE;
        // note providing bytecode is only for da-contracts on L1, we can skip it here
      }
      const result = await deployViaCreate2Zk(
        this.deployWallet as ZkWallet,
        contractName,
        args,
        create2Salt,
        ethTxOptions,
        this.verbose
      );
      return result[0];
    }

    // For L1 deployments we try to use constant gas limit
    ethTxOptions.gasLimit ??= 10_000_000;
    const result = await deployViaCreate2EVM(
      this.deployWallet,
      contractName,
      args,
      create2Salt,
      ethTxOptions,
      this.addresses.Create2Factory,
      this.verbose,
      libraries,
      bytecode
    );
    return result[0];
  }

  public async loadFromDAFolder(contractName: string) {
    let factory;
    if (contractName == "RollupL1DAValidator") {
      factory = new RollupL1DAValidatorFactory(this.deployWallet);
    } else {
      throw new Error(`Unknown DA contract name ${contractName}`);
    }
    return factory.getDeployTransaction().data;
  }

  private async deployBytecodeViaCreate2(
    contractName: string,
    bytecode: ethers.BytesLike,
    create2Salt: string,
    ethTxOptions: ethers.providers.TransactionRequest
  ): Promise<string> {
    if (this.isZkMode()) {
      throw new Error("`deployBytecodeViaCreate2` not supported in zkMode");
    }

    ethTxOptions.gasLimit ??= 10_000_000;

    const result = await deployBytecodeViaCreate2EVM(
      this.deployWallet,
      contractName,
      bytecode,
      create2Salt,
      ethTxOptions,
      this.addresses.Create2Factory,
      this.verbose
    );

    return result[0];
  }

  public async deployGovernance(create2Salt: string, ethTxOptions: ethers.providers.TransactionRequest) {
    const contractAddress = await this.deployViaCreate2(
      "Governance",
      // TODO: load parameters from config
      [this.ownerAddress, ethers.constants.AddressZero, 0],
      create2Salt,
      ethTxOptions
    );

    if (this.verbose) {
      console.log(`CONTRACTS_GOVERNANCE_ADDR=${contractAddress}`);
    }

    this.addresses.Governance = contractAddress;
  }

  public async deployChainAdmin(create2Salt: string, ethTxOptions: ethers.providers.TransactionRequest) {
    ethTxOptions.gasLimit ??= 10_000_000;
    // Firstly, we deploy the access control restriction for the chain admin
    const accessControlRestriction = await this.deployViaCreate2(
      "AccessControlRestriction",
      [0, this.ownerAddress],
      create2Salt,
      ethTxOptions
    );
    if (this.verbose) {
      console.log(`CONTRACTS_ACCESS_CONTROL_RESTRICTION_ADDR=${accessControlRestriction}`);
    }

    // Then we deploy the ChainAdmin contract itself
    const contractAddress = await this.deployViaCreate2(
      "ChainAdmin",
      [[accessControlRestriction]],
      create2Salt,
      ethTxOptions
    );
    if (this.verbose) {
      console.log(`CONTRACTS_CHAIN_ADMIN_ADDR=${contractAddress}`);
    }
    this.addresses.ChainAdmin = contractAddress;
  }

  public async deployTransparentProxyAdmin(create2Salt: string, ethTxOptions: ethers.providers.TransactionRequest) {
    if (this.verbose) {
      console.log("Deploying Proxy Admin");
    }
    // Note: we cannot deploy using Create2, as the owner of the ProxyAdmin is msg.sender
    let proxyAdmin;
    let rec;

    if (this.isZkMode()) {
      // @ts-ignore
      // TODO try to make it work with zksync ethers
      const zkWal = this.deployWallet as ZkWallet;
      // TODO: this is a hack
      const tmpContractFactory = await hardhat.ethers.getContractFactory(
        "@openzeppelin/contracts-v4/proxy/transparent/ProxyAdmin.sol:ProxyAdmin",
        {
          signer: this.deployWallet,
        }
      );
      const contractFactory = new ZkContractFactory(tmpContractFactory.interface, tmpContractFactory.bytecode, zkWal);
      proxyAdmin = await contractFactory.deploy(...[ethTxOptions]);
      rec = await proxyAdmin.deployTransaction.wait();
    } else {
      ethTxOptions.gasLimit ??= 10_000_000;
      const contractFactory = await hardhat.ethers.getContractFactory(
        "@openzeppelin/contracts-v4/proxy/transparent/ProxyAdmin.sol:ProxyAdmin",
        {
          signer: this.deployWallet,
        }
      );
      proxyAdmin = await contractFactory.deploy(...[ethTxOptions]);
      rec = await proxyAdmin.deployTransaction.wait();
    }

    if (this.verbose) {
      console.log(
        `Proxy admin deployed, gasUsed: ${rec.gasUsed.toString()}, tx hash ${rec.transactionHash}, expected address:
         ${proxyAdmin.address}`
      );
      console.log(`CONTRACTS_TRANSPARENT_PROXY_ADMIN_ADDR=${proxyAdmin.address}`);
    }

    this.addresses.TransparentProxyAdmin = proxyAdmin.address;

    const tx = await proxyAdmin.transferOwnership(this.addresses.Governance);
    const receipt = await tx.wait();

    if (this.verbose) {
      console.log(
        `ProxyAdmin ownership transferred to Governance in tx
        ${receipt.transactionHash}, gas used: ${receipt.gasUsed.toString()}`
      );
    }
  }

  public async deployBridgehubImplementation(create2Salt: string, ethTxOptions: ethers.providers.TransactionRequest) {
    const contractAddress = await this.deployViaCreate2(
      "Bridgehub",
      [await this.getL1ChainId(), this.addresses.Governance, getNumberFromEnv("CONTRACTS_MAX_NUMBER_OF_ZK_CHAINS")],
      create2Salt,
      ethTxOptions
    );

    if (this.verbose) {
      console.log(`CONTRACTS_BRIDGEHUB_IMPL_ADDR=${contractAddress}`);
    }

    this.addresses.Bridgehub.BridgehubImplementation = contractAddress;
  }

  public async deployBridgehubProxy(create2Salt: string, ethTxOptions: ethers.providers.TransactionRequest) {
    const bridgehub = new Interface(hardhat.artifacts.readArtifactSync("Bridgehub").abi);

    const initCalldata = bridgehub.encodeFunctionData("initialize", [this.addresses.Governance]);

    const contractAddress = await this.deployViaCreate2(
      "@openzeppelin/contracts-v4/proxy/transparent/TransparentUpgradeableProxy.sol:TransparentUpgradeableProxy",
      [this.addresses.Bridgehub.BridgehubImplementation, this.addresses.TransparentProxyAdmin, initCalldata],
      create2Salt,
      ethTxOptions
    );

    if (this.verbose) {
      console.log(`CONTRACTS_BRIDGEHUB_PROXY_ADDR=${contractAddress}`);
    }

    this.addresses.Bridgehub.BridgehubProxy = contractAddress;
  }

  public async deployMessageRootImplementation(create2Salt: string, ethTxOptions: ethers.providers.TransactionRequest) {
    const contractAddress = await this.deployViaCreate2(
      "MessageRoot",
      [this.addresses.Bridgehub.BridgehubProxy],
      create2Salt,
      ethTxOptions
    );

    if (this.verbose) {
      console.log(`CONTRACTS_MESSAGE_ROOT_IMPL_ADDR=${contractAddress}`);
    }

    this.addresses.Bridgehub.MessageRootImplementation = contractAddress;
  }

  public async deployMessageRootProxy(create2Salt: string, ethTxOptions: ethers.providers.TransactionRequest) {
    const messageRoot = new Interface(hardhat.artifacts.readArtifactSync("MessageRoot").abi);

    const initCalldata = messageRoot.encodeFunctionData("initialize");

    const contractAddress = await this.deployViaCreate2(
      "TransparentUpgradeableProxy",
      [this.addresses.Bridgehub.MessageRootImplementation, this.addresses.TransparentProxyAdmin, initCalldata],
      create2Salt,
      ethTxOptions
    );

    if (this.verbose) {
      console.log(`CONTRACTS_MESSAGE_ROOT_PROXY_ADDR=${contractAddress}`);
    }

    this.addresses.Bridgehub.MessageRootProxy = contractAddress;
  }

  public async deployChainTypeManagerImplementation(
    create2Salt: string,
    ethTxOptions: ethers.providers.TransactionRequest
  ) {
    const contractAddress = await this.deployViaCreate2(
      "ChainTypeManager",
      [this.addresses.Bridgehub.BridgehubProxy],
      create2Salt,
      {
        ...ethTxOptions,
        gasLimit: 20_000_000,
      }
    );

    if (this.verbose) {
      console.log(`CONTRACTS_STATE_TRANSITION_IMPL_ADDR=${contractAddress}`);
    }

    this.addresses.StateTransition.StateTransitionImplementation = contractAddress;
  }

  public async deployChainTypeManagerProxy(
    create2Salt: string,
    ethTxOptions: ethers.providers.TransactionRequest,
    extraFacets?: FacetCut[]
  ) {
    const genesisBatchHash = getHashFromEnv("CONTRACTS_GENESIS_ROOT"); // TODO: confusing name
    const genesisRollupLeafIndex = getNumberFromEnv("CONTRACTS_GENESIS_ROLLUP_LEAF_INDEX");
    const genesisBatchCommitment = getHashFromEnv("CONTRACTS_GENESIS_BATCH_COMMITMENT");
    const diamondCut = await this.initialZkSyncZKChainDiamondCut(extraFacets);
    const protocolVersion = packSemver(...unpackStringSemVer(process.env.CONTRACTS_GENESIS_PROTOCOL_SEMANTIC_VERSION));

    const chainTypeManager = new Interface(hardhat.artifacts.readArtifactSync("ChainTypeManager").abi);
    const forceDeploymentsData = await this.genesisForceDeploymentsData();
    const chainCreationParams = {
      genesisUpgrade: this.addresses.StateTransition.GenesisUpgrade,
      genesisBatchHash,
      genesisIndexRepeatedStorageChanges: genesisRollupLeafIndex,
      genesisBatchCommitment,
      diamondCut,
      forceDeploymentsData,
    };

    const initCalldata = chainTypeManager.encodeFunctionData("initialize", [
      {
        owner: this.addresses.Governance,
        validatorTimelock: this.addresses.ValidatorTimeLock,
        chainCreationParams,
        protocolVersion,
      },
    ]);

    const contractAddress = await this.deployViaCreate2(
      "@openzeppelin/contracts-v4/proxy/transparent/TransparentUpgradeableProxy.sol:TransparentUpgradeableProxy",
      [
        this.addresses.StateTransition.StateTransitionImplementation,
        this.addresses.TransparentProxyAdmin,
        initCalldata,
      ],
      create2Salt,
      ethTxOptions
    );

    if (this.verbose) {
      console.log(`ChainTypeManagerProxy deployed, with protocol version: ${protocolVersion}`);
      console.log(`CONTRACTS_STATE_TRANSITION_PROXY_ADDR=${contractAddress}`);
    }

    this.addresses.StateTransition.StateTransitionProxy = contractAddress;
  }

  public async deployAdminFacet(create2Salt: string, ethTxOptions: ethers.providers.TransactionRequest) {
    const contractAddress = await this.deployViaCreate2(
      "AdminFacet",
      [await this.getL1ChainId(), ethers.constants.AddressZero],
      create2Salt,
      ethTxOptions
    );

    if (this.verbose) {
      console.log(`CONTRACTS_ADMIN_FACET_ADDR=${contractAddress}`);
    }

    this.addresses.StateTransition.AdminFacet = contractAddress;
  }

  public async deployMailboxFacet(create2Salt: string, ethTxOptions: ethers.providers.TransactionRequest) {
    const eraChainId = getNumberFromEnv("CONTRACTS_ERA_CHAIN_ID");
    const contractAddress = await this.deployViaCreate2(
      "MailboxFacet",
      [eraChainId, await this.getL1ChainId()],
      create2Salt,
      ethTxOptions
    );

    if (this.verbose) {
      console.log(`Mailbox deployed with era chain id: ${eraChainId}`);
      console.log(`CONTRACTS_MAILBOX_FACET_ADDR=${contractAddress}`);
    }

    this.addresses.StateTransition.MailboxFacet = contractAddress;
  }

  public async deployExecutorFacet(create2Salt: string, ethTxOptions: ethers.providers.TransactionRequest) {
    const contractAddress = await this.deployViaCreate2(
      "ExecutorFacet",
      [await this.getL1ChainId()],
      create2Salt,
      ethTxOptions
    );

    if (this.verbose) {
      console.log(`CONTRACTS_EXECUTOR_FACET_ADDR=${contractAddress}`);
    }

    this.addresses.StateTransition.ExecutorFacet = contractAddress;
  }

  public async deployGettersFacet(create2Salt: string, ethTxOptions: ethers.providers.TransactionRequest) {
    const contractAddress = await this.deployViaCreate2("GettersFacet", [], create2Salt, ethTxOptions);

    if (this.verbose) {
      console.log(`CONTRACTS_GETTERS_FACET_ADDR=${contractAddress}`);
    }

    this.addresses.StateTransition.GettersFacet = contractAddress;
  }

  public async deployVerifier(create2Salt: string, ethTxOptions: ethers.providers.TransactionRequest) {
    let contractAddress: string;

    if (process.env.CHAIN_ETH_NETWORK === "mainnet") {
      contractAddress = await this.deployViaCreate2("Verifier", [], create2Salt, ethTxOptions);
    } else {
      contractAddress = await this.deployViaCreate2("TestnetVerifier", [], create2Salt, ethTxOptions);
    }

    if (this.verbose) {
      console.log(`CONTRACTS_VERIFIER_ADDR=${contractAddress}`);
    }

    this.addresses.StateTransition.Verifier = contractAddress;
  }

  public async deployERC20BridgeImplementation(
    create2Salt: string,
    ethTxOptions: ethers.providers.TransactionRequest,
    dummy: boolean = false
  ) {
    const eraChainId = getNumberFromEnv("CONTRACTS_ERA_CHAIN_ID");
    const contractAddress = await this.deployViaCreate2(
      dummy ? "DummyL1ERC20Bridge" : "L1ERC20Bridge",
      [
        this.addresses.Bridges.L1NullifierProxy,
        this.addresses.Bridges.SharedBridgeProxy,
        this.addresses.Bridges.NativeTokenVaultProxy,
        eraChainId,
      ],
      create2Salt,
      ethTxOptions
    );

    if (this.verbose) {
      console.log(`CONTRACTS_L1_ERC20_BRIDGE_IMPL_ADDR=${contractAddress}`);
    }

    this.addresses.Bridges.ERC20BridgeImplementation = contractAddress;
  }

  public async setParametersSharedBridge() {
    const sharedBridge = L1AssetRouterFactory.connect(this.addresses.Bridges.SharedBridgeProxy, this.deployWallet);
    const data1 = sharedBridge.interface.encodeFunctionData("setL1Erc20Bridge", [
      this.addresses.Bridges.ERC20BridgeProxy,
    ]);
    await this.executeUpgrade(this.addresses.Bridges.SharedBridgeProxy, 0, data1);
    if (this.verbose) {
      console.log("Shared bridge updated with ERC20Bridge address");
    }
  }

  public async executeDirectOrGovernance(
    useGovernance: boolean,
    contract: Contract,
    fname: string,
    // eslint-disable-next-line @typescript-eslint/no-explicit-any
    fargs: any[],
    value: BigNumberish,
    overrides?: ethers.providers.TransactionRequest,
    printOperation: boolean = false
  ): Promise<ethers.ContractReceipt> {
    if (useGovernance) {
      const cdata = contract.interface.encodeFunctionData(fname, fargs);
      return this.executeUpgrade(contract.address, value, cdata, overrides, printOperation);
    } else {
      overrides = overrides || {};
      overrides.value = value;
      const tx: ethers.ContractTransaction = await contract[fname](...fargs, overrides);
      return await tx.wait();
    }
  }

  /// this should be only use for local testing
  public async executeUpgrade(
    targetAddress: string,
    value: BigNumberish,
    callData: string,
    ethTxOptions?: ethers.providers.TransactionRequest,
    printOperation: boolean = false
  ) {
    const governance = IGovernanceFactory.connect(this.addresses.Governance, this.deployWallet);
    const operation = {
      calls: [{ target: targetAddress, value: value, data: callData }],
      predecessor: ethers.constants.HashZero,
      salt: ethers.utils.hexlify(ethers.utils.randomBytes(32)),
    };
    if (printOperation) {
      console.log("Operation:", operation);
      console.log(
        "Schedule operation: ",
        governance.interface.encodeFunctionData("scheduleTransparent", [operation, 0])
      );
      console.log(
        `Execute operation value: ${value}, calldata`,
        governance.interface.encodeFunctionData("execute", [operation])
      );
      return;
    }
    const scheduleTx = await governance.scheduleTransparent(operation, 0);
    await scheduleTx.wait();
    if (this.verbose) {
      console.log("Upgrade scheduled");
    }
    const executeTX = await governance.execute(operation, { ...ethTxOptions, value: value });
    const receipt = await executeTX.wait();
    if (this.verbose) {
      console.log(
        "Upgrade with target ",
        targetAddress,
        "executed: ",
        await governance.isOperationDone(await governance.hashOperation(operation))
      );
    }
    return receipt;
  }

  /// this should be only use for local testing
  public async executeUpgradeOnL2(
    chainId: string,
    targetAddress: string,
    gasPrice: BigNumberish,
    callData: string,
    l2GasLimit: BigNumberish,
    ethTxOptions?: ethers.providers.TransactionRequest,
    printOperation: boolean = false
  ) {
    const bridgehub = this.bridgehubContract(this.deployWallet);
    const value = await bridgehub.l2TransactionBaseCost(
      chainId,
      gasPrice,
      l2GasLimit,
      REQUIRED_L2_GAS_PRICE_PER_PUBDATA
    );
    const baseTokenAddress = await bridgehub.baseToken(chainId);
    const ethIsBaseToken = baseTokenAddress == ADDRESS_ONE;
    if (!ethIsBaseToken) {
      const baseToken = TestnetERC20TokenFactory.connect(baseTokenAddress, this.deployWallet);
      await (await baseToken.transfer(this.addresses.Governance, value)).wait();
      await this.executeUpgrade(
        baseTokenAddress,
        0,
        baseToken.interface.encodeFunctionData("approve", [this.addresses.Bridges.SharedBridgeProxy, value])
      );
    }
    const l1Calldata = bridgehub.interface.encodeFunctionData("requestL2TransactionDirect", [
      {
        chainId,
        l2Contract: targetAddress,
        mintValue: value,
        l2Value: 0,
        l2Calldata: callData,
        l2GasLimit: l2GasLimit,
        l2GasPerPubdataByteLimit: SYSTEM_CONFIG.requiredL2GasPricePerPubdata,
        factoryDeps: [],
        refundRecipient: this.deployWallet.address,
      },
    ]);
    const receipt = await this.executeUpgrade(
      this.addresses.Bridgehub.BridgehubProxy,
      ethIsBaseToken ? value : 0,
      l1Calldata,
      {
        ...ethTxOptions,
        gasPrice,
      },
      printOperation
    );
    return receipt;
  }

  // used for testing, mimics original deployment process.
  // we don't use the real implementation, as we need the address to be independent
  public async deployERC20BridgeProxy(create2Salt: string, ethTxOptions: ethers.providers.TransactionRequest) {
    const initCalldata = new Interface(hardhat.artifacts.readArtifactSync("L1ERC20Bridge").abi).encodeFunctionData(
      "initialize"
    );
    const contractAddress = await this.deployViaCreate2(
      "@openzeppelin/contracts-v4/proxy/transparent/TransparentUpgradeableProxy.sol:TransparentUpgradeableProxy",
      [this.addresses.Bridges.ERC20BridgeImplementation, this.addresses.TransparentProxyAdmin, initCalldata],
      create2Salt,
      ethTxOptions
    );
    if (this.verbose) {
      console.log(`CONTRACTS_L1_ERC20_BRIDGE_PROXY_ADDR=${contractAddress}`);
    }

    this.addresses.Bridges.ERC20BridgeProxy = contractAddress;
  }

  public async deployL1NullifierImplementation(create2Salt: string, ethTxOptions: ethers.providers.TransactionRequest) {
    // const tokens = getTokens();
    // const l1WethToken = tokens.find((token: { symbol: string }) => token.symbol == "WETH")!.address;
    const eraChainId = getNumberFromEnv("CONTRACTS_ERA_CHAIN_ID");
    const eraDiamondProxy = getAddressFromEnv("CONTRACTS_ERA_DIAMOND_PROXY_ADDR");
    const contractName = isCurrentNetworkLocal() ? "L1NullifierDev" : "L1Nullifier";
    const contractAddress = await this.deployViaCreate2(
      contractName,
      [this.addresses.Bridgehub.BridgehubProxy, eraChainId, eraDiamondProxy],
      create2Salt,
      ethTxOptions
    );

    if (this.verbose) {
      console.log(`CONTRACTS_L1_NULLIFIER_IMPL_ADDR=${contractAddress}`);
    }

    this.addresses.Bridges.L1NullifierImplementation = contractAddress;
  }

  public async deployL1NullifierProxy(create2Salt: string, ethTxOptions: ethers.providers.TransactionRequest) {
    const initCalldata = new Interface(hardhat.artifacts.readArtifactSync("L1Nullifier").abi).encodeFunctionData(
      "initialize",
      [this.addresses.Governance, 1, 1, 1, 0]
    );
    const contractAddress = await this.deployViaCreate2(
      "TransparentUpgradeableProxy",
      [this.addresses.Bridges.L1NullifierImplementation, this.addresses.TransparentProxyAdmin, initCalldata],
      create2Salt,
      ethTxOptions
    );

    if (this.verbose) {
      console.log(`CONTRACTS_L1_NULLIFIER_PROXY_ADDR=${contractAddress}`);
    }

    this.addresses.Bridges.L1NullifierProxy = contractAddress;
  }

  public async deploySharedBridgeImplementation(
    create2Salt: string,
    ethTxOptions: ethers.providers.TransactionRequest
  ) {
    const tokens = getTokens();
    const l1WethToken = tokens.find((token: { symbol: string }) => token.symbol == "WETH")!.address;
    const eraChainId = getNumberFromEnv("CONTRACTS_ERA_CHAIN_ID");
    const eraDiamondProxy = getAddressFromEnv("CONTRACTS_ERA_DIAMOND_PROXY_ADDR");
    const contractAddress = await this.deployViaCreate2(
      "L1AssetRouter",
      [
        l1WethToken,
        this.addresses.Bridgehub.BridgehubProxy,
        this.addresses.Bridges.L1NullifierProxy,
        eraChainId,
        eraDiamondProxy,
      ],
      create2Salt,
      ethTxOptions
    );

    if (this.verbose) {
      console.log(`With era chain id ${eraChainId} and era diamond proxy ${eraDiamondProxy}`);
      console.log(`CONTRACTS_L1_SHARED_BRIDGE_IMPL_ADDR=${contractAddress}`);
    }

    this.addresses.Bridges.SharedBridgeImplementation = contractAddress;
  }

  public async deploySharedBridgeProxy(create2Salt: string, ethTxOptions: ethers.providers.TransactionRequest) {
    const initCalldata = new Interface(hardhat.artifacts.readArtifactSync("L1AssetRouter").abi).encodeFunctionData(
      "initialize",
      [this.addresses.Governance]
    );
    const contractAddress = await this.deployViaCreate2(
      "@openzeppelin/contracts-v4/proxy/transparent/TransparentUpgradeableProxy.sol:TransparentUpgradeableProxy",
      [this.addresses.Bridges.SharedBridgeImplementation, this.addresses.TransparentProxyAdmin, initCalldata],
      create2Salt,
      ethTxOptions
    );

    if (this.verbose) {
      console.log(`CONTRACTS_L1_SHARED_BRIDGE_PROXY_ADDR=${contractAddress}`);
    }

    this.addresses.Bridges.SharedBridgeProxy = contractAddress;
  }

  public async deployBridgedStandardERC20Implementation(
    create2Salt: string,
    ethTxOptions: ethers.providers.TransactionRequest
  ) {
    const contractAddress = await this.deployViaCreate2("BridgedStandardERC20", [], create2Salt, ethTxOptions);

    if (this.verbose) {
      // console.log(`With era chain id ${eraChainId}`);
      console.log(`CONTRACTS_L1_BRIDGED_STANDARD_ERC20_IMPL_ADDR=${contractAddress}`);
    }

    this.addresses.Bridges.BridgedStandardERC20Implementation = contractAddress;
  }

  public async deployBridgedTokenBeacon(create2Salt: string, ethTxOptions: ethers.providers.TransactionRequest) {
    /// Note we cannot use create2 as the deployer is the owner.
    ethTxOptions.gasLimit ??= 10_000_000;
    const contractFactory = await hardhat.ethers.getContractFactory(
      "@openzeppelin/contracts-v4/proxy/beacon/UpgradeableBeacon.sol:UpgradeableBeacon",
      {
        signer: this.deployWallet,
      }
    );
    const beacon = await contractFactory.deploy(
      ...[this.addresses.Bridges.BridgedStandardERC20Implementation, ethTxOptions]
    );
    const rec = await beacon.deployTransaction.wait();

    if (this.verbose) {
      console.log("Beacon deployed with tx hash", rec.transactionHash);
      console.log(`CONTRACTS_L1_BRIDGED_TOKEN_BEACON_ADDR=${beacon.address}`);
    }

    this.addresses.Bridges.BridgedTokenBeacon = beacon.address;

    await beacon.transferOwnership(this.addresses.Governance);
  }

  public async deployNativeTokenVaultImplementation(
    create2Salt: string,
    ethTxOptions: ethers.providers.TransactionRequest
  ) {
    const tokens = getTokens();
    const l1WethToken = tokens.find((token: { symbol: string }) => token.symbol == "WETH")!.address;
    const contractAddress = await this.deployViaCreate2(
      "L1NativeTokenVault",
      [l1WethToken, this.addresses.Bridges.SharedBridgeProxy, this.addresses.Bridges.L1NullifierProxy],
      create2Salt,
      ethTxOptions
    );

    if (this.verbose) {
      // console.log(`With era chain id ${eraChainId}`);
      console.log(`CONTRACTS_L1_NATIVE_TOKEN_VAULT_IMPL_ADDR=${contractAddress}`);
    }

    this.addresses.Bridges.NativeTokenVaultImplementation = contractAddress;
  }

  public async deployNativeTokenVaultProxy(create2Salt: string, ethTxOptions: ethers.providers.TransactionRequest) {
    const initCalldata = new Interface(hardhat.artifacts.readArtifactSync("L1NativeTokenVault").abi).encodeFunctionData(
      "initialize",
      [this.addresses.Governance, this.addresses.Bridges.BridgedTokenBeacon]
    );
    const contractAddress = await this.deployViaCreate2(
      "TransparentUpgradeableProxy",
      [this.addresses.Bridges.NativeTokenVaultImplementation, this.addresses.TransparentProxyAdmin, initCalldata],
      create2Salt,
      ethTxOptions
    );

    if (this.verbose) {
      console.log(`CONTRACTS_L1_NATIVE_TOKEN_VAULT_PROXY_ADDR=${contractAddress}`);
    }

    this.addresses.Bridges.NativeTokenVaultProxy = contractAddress;

    const nullifier = this.l1NullifierContract(this.deployWallet);
    const assetRouter = this.defaultSharedBridge(this.deployWallet);
    const ntv = this.nativeTokenVault(this.deployWallet);

    const data = await assetRouter.interface.encodeFunctionData("setNativeTokenVault", [
      this.addresses.Bridges.NativeTokenVaultProxy,
    ]);
    await this.executeUpgrade(this.addresses.Bridges.SharedBridgeProxy, 0, data);
    if (this.verbose) {
      console.log("Native token vault set in shared bridge");
    }

    const data2 = await nullifier.interface.encodeFunctionData("setL1NativeTokenVault", [
      this.addresses.Bridges.NativeTokenVaultProxy,
    ]);
    await this.executeUpgrade(this.addresses.Bridges.L1NullifierProxy, 0, data2);
    if (this.verbose) {
      console.log("Native token vault set in nullifier");
    }

    const data3 = await nullifier.interface.encodeFunctionData("setL1AssetRouter", [
      this.addresses.Bridges.SharedBridgeProxy,
    ]);
    await this.executeUpgrade(this.addresses.Bridges.L1NullifierProxy, 0, data3);
    if (this.verbose) {
      console.log("Asset router set in nullifier");
    }

    await (await this.nativeTokenVault(this.deployWallet).registerEthToken()).wait();

    await ntv.registerEthToken();
  }

  public async deployCTMDeploymentTrackerImplementation(
    create2Salt: string,
    ethTxOptions: ethers.providers.TransactionRequest
  ) {
    const contractAddress = await this.deployViaCreate2(
      "CTMDeploymentTracker",
      [this.addresses.Bridgehub.BridgehubProxy, this.addresses.Bridges.SharedBridgeProxy],
      create2Salt,
      ethTxOptions
    );

    if (this.verbose) {
      console.log(`CONTRACTS_CTM_DEPLOYMENT_TRACKER_IMPL_ADDR=${contractAddress}`);
    }

    this.addresses.Bridgehub.CTMDeploymentTrackerImplementation = contractAddress;
  }

  public async deployCTMDeploymentTrackerProxy(create2Salt: string, ethTxOptions: ethers.providers.TransactionRequest) {
    const initCalldata = new Interface(
      hardhat.artifacts.readArtifactSync("CTMDeploymentTracker").abi
    ).encodeFunctionData("initialize", [this.addresses.Governance]);
    const contractAddress = await this.deployViaCreate2(
      "TransparentUpgradeableProxy",
      [this.addresses.Bridgehub.CTMDeploymentTrackerImplementation, this.addresses.TransparentProxyAdmin, initCalldata],
      create2Salt,
      ethTxOptions
    );

    if (this.verbose) {
      console.log(`CONTRACTS_CTM_DEPLOYMENT_TRACKER_PROXY_ADDR=${contractAddress}`);
    }

    this.addresses.Bridgehub.CTMDeploymentTrackerProxy = contractAddress;

    // const bridgehub = this.bridgehubContract(this.deployWallet);
    // const data0 = bridgehub.interface.encodeFunctionData("setCTMDeployer", [
    //   this.addresses.Bridgehub.CTMDeploymentTrackerProxy,
    // ]);
    // await this.executeUpgrade(this.addresses.Bridgehub.BridgehubProxy, 0, data0);
    // if (this.verbose) {
    //   console.log("CTM DT registered in Bridgehub");
    // }
  }

  public async sharedBridgeSetEraPostUpgradeFirstBatch() {
    const sharedBridge = L1AssetRouterFactory.connect(this.addresses.Bridges.SharedBridgeProxy, this.deployWallet);
    const storageSwitch = getNumberFromEnv("CONTRACTS_SHARED_BRIDGE_UPGRADE_STORAGE_SWITCH");
    const tx = await sharedBridge.setEraPostUpgradeFirstBatch(storageSwitch);
    const receipt = await tx.wait();
    if (this.verbose) {
      console.log(`Era first post upgrade batch set, gas used: ${receipt.gasUsed.toString()}`);
    }
  }

  public async registerAddresses() {
    const bridgehub = this.bridgehubContract(this.deployWallet);

    const upgradeData1 = await bridgehub.interface.encodeFunctionData("setAddresses", [
      this.addresses.Bridges.SharedBridgeProxy,
      this.addresses.Bridgehub.CTMDeploymentTrackerProxy,
      this.addresses.Bridgehub.MessageRootProxy,
    ]);
    await this.executeUpgrade(this.addresses.Bridgehub.BridgehubProxy, 0, upgradeData1);
    if (this.verbose) {
      console.log("Shared bridge was registered in Bridgehub");
    }
  }

  public async registerTokenBridgehub(tokenAddress: string, useGovernance: boolean = false) {
    const bridgehub = this.bridgehubContract(this.deployWallet);
    const baseTokenAssetId = encodeNTVAssetId(this.l1ChainId, tokenAddress);
    const receipt = await this.executeDirectOrGovernance(
      useGovernance,
      bridgehub,
      "addTokenAssetId",
      [baseTokenAssetId],
      0
    );

    if (this.verbose) {
      console.log(`Token ${tokenAddress} was registered, gas used: ${receipt.gasUsed.toString()}`);
    }
  }

  public async registerTokenInNativeTokenVault(token: string) {
    const nativeTokenVault = this.nativeTokenVault(this.deployWallet);

    const data = nativeTokenVault.interface.encodeFunctionData("registerToken", [token]);
    await this.executeUpgrade(this.addresses.Bridges.NativeTokenVaultProxy, 0, data);
    if (this.verbose) {
      console.log("Native token vault registered with token", token);
    }
  }

  public async deployStateTransitionDiamondInit(
    create2Salt: string,
    ethTxOptions: ethers.providers.TransactionRequest
  ) {
    const contractAddress = await this.deployViaCreate2("DiamondInit", [], create2Salt, ethTxOptions);

    if (this.verbose) {
      console.log(`CONTRACTS_DIAMOND_INIT_ADDR=${contractAddress}`);
    }

    this.addresses.StateTransition.DiamondInit = contractAddress;
  }

  public async deployDefaultUpgrade(create2Salt: string, ethTxOptions: ethers.providers.TransactionRequest) {
    const contractAddress = await this.deployViaCreate2("DefaultUpgrade", [], create2Salt, ethTxOptions);

    if (this.verbose) {
      console.log(`CONTRACTS_DEFAULT_UPGRADE_ADDR=${contractAddress}`);
    }

    this.addresses.StateTransition.DefaultUpgrade = contractAddress;
  }

  public async deployZKChainsUpgrade(create2Salt: string, ethTxOptions: ethers.providers.TransactionRequest) {
    const contractAddress = await this.deployViaCreate2("UpgradeZKChains", [], create2Salt, ethTxOptions);

    if (this.verbose) {
      console.log(`CONTRACTS_ZK_CHAIN_UPGRADE_ADDR=${contractAddress}`);
    }

    this.addresses.StateTransition.DefaultUpgrade = contractAddress;
  }

  public async deployGenesisUpgrade(create2Salt: string, ethTxOptions: ethers.providers.TransactionRequest) {
    const contractAddress = await this.deployViaCreate2("L1GenesisUpgrade", [], create2Salt, ethTxOptions);

    if (this.verbose) {
      console.log(`CONTRACTS_GENESIS_UPGRADE_ADDR=${contractAddress}`);
    }

    this.addresses.StateTransition.GenesisUpgrade = contractAddress;
  }

  public async deployBridgehubContract(create2Salt: string, gasPrice?: BigNumberish, nonce?) {
    nonce = nonce ? parseInt(nonce) : await this.deployWallet.getTransactionCount();

    await this.deployBridgehubImplementation(create2Salt, { gasPrice, nonce });
    await this.deployBridgehubProxy(create2Salt, { gasPrice });
    await this.deployMessageRootImplementation(create2Salt, { gasPrice });
    await this.deployMessageRootProxy(create2Salt, { gasPrice });
  }

  public async deployChainTypeManagerContract(
    create2Salt: string,
    extraFacets?: FacetCut[],
    gasPrice?: BigNumberish,
    nonce?
  ) {
    nonce = nonce ? parseInt(nonce) : await this.deployWallet.getTransactionCount();
    await this.deployStateTransitionDiamondFacets(create2Salt, gasPrice, nonce);
    await this.deployChainTypeManagerImplementation(create2Salt, { gasPrice });
    await this.deployChainTypeManagerProxy(create2Salt, { gasPrice }, extraFacets);
    await this.registerChainTypeManager();
  }

  public async deployStateTransitionDiamondFacets(create2Salt: string, gasPrice?: BigNumberish, nonce?) {
    nonce = nonce ? parseInt(nonce) : await this.deployWallet.getTransactionCount();

    await this.deployExecutorFacet(create2Salt, { gasPrice, nonce: nonce });
    await this.deployAdminFacet(create2Salt, { gasPrice, nonce: nonce + 1 });
    await this.deployMailboxFacet(create2Salt, { gasPrice, nonce: nonce + 2 });
    await this.deployGettersFacet(create2Salt, { gasPrice, nonce: nonce + 3 });
    await this.deployStateTransitionDiamondInit(create2Salt, { gasPrice, nonce: nonce + 4 });
  }

  public async registerChainTypeManager() {
    const bridgehub = this.bridgehubContract(this.deployWallet);

    if (!(await bridgehub.chainTypeManagerIsRegistered(this.addresses.StateTransition.StateTransitionProxy))) {
      const upgradeData = bridgehub.interface.encodeFunctionData("addChainTypeManager", [
        this.addresses.StateTransition.StateTransitionProxy,
      ]);

      let receipt1;
      if (!this.isZkMode()) {
        receipt1 = await this.executeUpgrade(this.addresses.Bridgehub.BridgehubProxy, 0, upgradeData);
        if (this.verbose) {
          console.log(`StateTransition System registered, gas used: ${receipt1.gasUsed.toString()}`);
        }

        const ctmDeploymentTracker = this.ctmDeploymentTracker(this.deployWallet);

        const l1AssetRouter = this.defaultSharedBridge(this.deployWallet);
        const whitelistData = l1AssetRouter.interface.encodeFunctionData("setAssetDeploymentTracker", [
          ethers.utils.hexZeroPad(this.addresses.StateTransition.StateTransitionProxy, 32),
          ctmDeploymentTracker.address,
        ]);
        const receipt2 = await this.executeUpgrade(l1AssetRouter.address, 0, whitelistData);
        if (this.verbose) {
          console.log("CTM deployment tracker whitelisted in L1 Shared Bridge", receipt2.gasUsed.toString());
          console.log(
            `CONTRACTS_CTM_ASSET_INFO=${await bridgehub.ctmAssetId(this.addresses.StateTransition.StateTransitionProxy)}`
          );
        }

        const data1 = ctmDeploymentTracker.interface.encodeFunctionData("registerCTMAssetOnL1", [
          this.addresses.StateTransition.StateTransitionProxy,
        ]);
        const receipt3 = await this.executeUpgrade(this.addresses.Bridgehub.CTMDeploymentTrackerProxy, 0, data1);
        if (this.verbose) {
          console.log(
            "CTM asset registered in L1 Shared Bridge via CTM Deployment Tracker",
            receipt3.gasUsed.toString()
          );
          console.log(
            `CONTRACTS_CTM_ASSET_INFO=${await bridgehub.ctmAssetId(this.addresses.StateTransition.StateTransitionProxy)}`
          );
        }
      } else {
        console.log(`CONTRACTS_CTM_ASSET_INFO=${getHashFromEnv("CONTRACTS_CTM_ASSET_INFO")}`);
      }
    }
  }

  public async registerSettlementLayer() {
    const bridgehub = this.bridgehubContract(this.deployWallet);
    const calldata = bridgehub.interface.encodeFunctionData("registerSettlementLayer", [this.chainId, true]);
    await this.executeUpgrade(this.addresses.Bridgehub.BridgehubProxy, 0, calldata);
    if (this.verbose) {
      console.log("Gateway registered");
    }
  }

  // Main function to move the current chain (that is hooked to l1), on top of the syncLayer chain.
  public async moveChainToGateway(gatewayChainId: string, gasPrice: BigNumberish) {
    const protocolVersion = packSemver(...unpackStringSemVer(process.env.CONTRACTS_GENESIS_PROTOCOL_SEMANTIC_VERSION));
    const chainData = ethers.utils.defaultAbiCoder.encode(["uint256"], [protocolVersion]);
    const bridgehub = this.bridgehubContract(this.deployWallet);
    // Just some large gas limit that should always be enough
    const l2GasLimit = ethers.BigNumber.from(72_000_000);
    const expectedCost = (
      await bridgehub.l2TransactionBaseCost(gatewayChainId, gasPrice, l2GasLimit, REQUIRED_L2_GAS_PRICE_PER_PUBDATA)
    ).mul(5);

    // We are creating the new DiamondProxy for our chain, to be deployed on top of sync Layer.
    const newAdmin = this.deployWallet.address;
    const diamondCutData = await this.initialZkSyncZKChainDiamondCut();
    const initialDiamondCut = new ethers.utils.AbiCoder().encode([DIAMOND_CUT_DATA_ABI_STRING], [diamondCutData]);

    const ctmData = new ethers.utils.AbiCoder().encode(["uint256", "bytes"], [newAdmin, initialDiamondCut]);
    const bridgehubData = new ethers.utils.AbiCoder().encode(
      [BRIDGEHUB_CTM_ASSET_DATA_ABI_STRING],
      [[this.chainId, ctmData, chainData]]
    );

    // console.log("bridgehubData", bridgehubData)
    // console.log("this.addresses.ChainAssetInfo", this.addresses.ChainAssetInfo)

    // The ctmAssetIFromChainId gives us a unique 'asset' identifier for a given chain.
    const chainAssetId = await bridgehub.ctmAssetIdFromChainId(this.chainId);
    if (this.verbose) {
      console.log("Chain asset id is: ", chainAssetId);
      console.log(`CONTRACTS_CTM_ASSET_INFO=${chainAssetId}`);
    }

    let sharedBridgeData = ethers.utils.defaultAbiCoder.encode(
      ["bytes32", "bytes"],

      [chainAssetId, bridgehubData]
    );
    // The 0x01 is the encoding for the L1AssetRouter.
    sharedBridgeData = "0x01" + sharedBridgeData.slice(2);

    // And now we 'transfer' the chain through the bridge (it behaves like a 'regular' asset, where we 'freeze' it in L1
    // and then create on SyncLayer). You can see these methods in Admin.sol (part of DiamondProxy).
    const receipt = await this.executeChainAdminMulticall([
      {
        target: bridgehub.address,
        data: bridgehub.interface.encodeFunctionData("requestL2TransactionTwoBridges", [
          // These arguments must match L2TransactionRequestTwoBridgesOuter struct.
          {
            chainId: gatewayChainId,
            mintValue: expectedCost,
            l2Value: 0,
            l2GasLimit: l2GasLimit,
            l2GasPerPubdataByteLimit: REQUIRED_L2_GAS_PRICE_PER_PUBDATA,
            refundRecipient: await this.deployWallet.getAddress(),
            secondBridgeAddress: this.addresses.Bridges.SharedBridgeProxy,
            secondBridgeValue: 0,
            secondBridgeCalldata: sharedBridgeData,
          },
        ]),
        value: expectedCost,
      },
    ]);

    return receipt;
  }

  public async finishMoveChainToL1(synclayerChainId: number) {
    const nullifier = this.l1NullifierContract(this.deployWallet);
    // const baseTokenAmount = ethers.utils.parseEther("1");
    // const chainData = new ethers.utils.AbiCoder().encode(["uint256", "bytes"], [ADDRESS_ONE, "0x"]); // todo
    // const bridgehubData = new ethers.utils.AbiCoder().encode(["uint256", "bytes"], [this.chainId, chainData]);
    // console.log("bridgehubData", bridgehubData)
    // console.log("this.addresses.ChainAssetInfo", this.addresses.ChainAssetInfo)
    // const sharedBridgeData = ethers.utils.defaultAbiCoder.encode(
    //   ["bytes32", "bytes"],

    //   [await bridgehub.ctmAssetInfoFromChainId(this.chainId), bridgehubData]
    // );
    const l2BatchNumber = 1;
    const l2MsgIndex = 1;
    const l2TxNumberInBatch = 1;
    const message = ethers.utils.defaultAbiCoder.encode(["bytes32", "bytes"], []);
    const merkleProof = ["0x00"];
    const tx = await nullifier.finalizeWithdrawal(
      synclayerChainId,
      l2BatchNumber,
      l2MsgIndex,
      l2TxNumberInBatch,
      message,
      merkleProof
    );
    const receipt = await tx.wait();
    if (this.verbose) {
      console.log("Chain move to L1 finished", receipt.gasUsed.toString());
    }
  }

  public async registerZKChain(
    baseTokenAssetId: string,
    validiumMode: boolean,
    extraFacets?: FacetCut[],
    gasPrice?: BigNumberish,
    compareDiamondCutHash: boolean = false,
    nonce?,
    predefinedChainId?: string,
    useGovernance: boolean = false,
    l2LegacySharedBridge: boolean = false
  ) {
    const txOptions = this.isZkMode() ? {} : { gasLimit: 10_000_000 };

    nonce = nonce ? parseInt(nonce) : await this.deployWallet.getTransactionCount();

    const bridgehub = this.bridgehubContract(this.deployWallet);
    const chainTypeManager = this.chainTypeManagerContract(this.deployWallet);
    const ntv = this.nativeTokenVault(this.deployWallet);
    const baseTokenAddress = await ntv.tokenAddress(baseTokenAssetId);

    const inputChainId = predefinedChainId || getNumberFromEnv("CHAIN_ETH_ZKSYNC_NETWORK_ID");
    const alreadyRegisteredInCTM = (await chainTypeManager.getZKChain(inputChainId)) != ethers.constants.AddressZero;

    if (l2LegacySharedBridge) {
      if (this.verbose) {
        console.log("Setting L2 legacy shared bridge in L1Nullifier");
      }
      await this.setL2LegacySharedBridgeInL1Nullifier(inputChainId);
      nonce++;
    }

    const admin = process.env.CHAIN_ADMIN_ADDRESS || this.ownerAddress;
<<<<<<< HEAD
    const diamondCutData = await this.initialZkSyncZKChainDiamondCut(extraFacets, compareDiamondCutHash);
    const initialDiamondCut = new ethers.utils.AbiCoder().encode([DIAMOND_CUT_DATA_ABI_STRING], [diamondCutData]);
    const forceDeploymentsData = await this.genesisForceDeploymentsData();
    const initData = ethers.utils.defaultAbiCoder.encode(["bytes", "bytes"], [initialDiamondCut, forceDeploymentsData]);
    let factoryDeps = [];
    if (process.env.CHAIN_ETH_NETWORK != "hardhat") {
      factoryDeps = [
        L2_STANDARD_ERC20_PROXY_FACTORY.bytecode,
        L2_STANDARD_ERC20_IMPLEMENTATION.bytecode,
        L2_STANDARD_TOKEN_PROXY.bytecode,
      ];
    }
    // note the factory deps are provided at genesis
=======
    const diamondCutData = await this.initialZkSyncHyperchainDiamondCut(extraFacets, compareDiamondCutHash);
    const diamondCutDataEncoded = new ethers.utils.AbiCoder().encode([DIAMOND_CUT_DATA_ABI_STRING], [diamondCutData]);

>>>>>>> 964c78a2
    const receipt = await this.executeDirectOrGovernance(
      useGovernance,
      bridgehub,
      "createNewChain",
      [
        inputChainId,
        this.addresses.StateTransition.StateTransitionProxy,
        baseTokenAssetId,
        Date.now(),
        admin,
<<<<<<< HEAD
        initData,
        factoryDeps,
=======
        diamondCutDataEncoded,
>>>>>>> 964c78a2
      ],
      0,
      {
        gasPrice,
        ...txOptions,
      }
    );
    const chainId = receipt.logs.find((log) => log.topics[0] == bridgehub.interface.getEventTopic("NewChain"))
      .topics[1];

    nonce++;
    if (useGovernance) {
      // deploying through governance requires two transactions
      nonce++;
    }

    this.addresses.BaseToken = baseTokenAddress;
    this.addresses.BaseTokenAssetId = baseTokenAssetId;

    if (this.verbose) {
      console.log(`ZK chain registered, gas used: ${receipt.gasUsed.toString()} and ${receipt.gasUsed.toString()}`);
      console.log(`ZK chain registration tx hash: ${receipt.transactionHash}`);

      console.log(`CHAIN_ETH_ZKSYNC_NETWORK_ID=${parseInt(chainId, 16)}`);
      console.log(
        `CONTRACTS_CTM_ASSET_INFO=${await bridgehub.ctmAssetId(this.addresses.StateTransition.StateTransitionProxy)}`
      );
      console.log(`CONTRACTS_BASE_TOKEN_ADDR=${baseTokenAddress}`);
    }

    if (!alreadyRegisteredInCTM) {
      const diamondProxyAddress =
        "0x" +
        receipt.logs
          .find((log) => log.topics[0] == chainTypeManager.interface.getEventTopic("NewZKChain"))
          .topics[2].slice(26);
      this.addresses.StateTransition.DiamondProxy = diamondProxyAddress;
      if (this.verbose) {
        console.log(`CONTRACTS_DIAMOND_PROXY_ADDR=${diamondProxyAddress}`);
      }
    }
    const intChainId = parseInt(chainId, 16);
    this.chainId = intChainId;

    const validatorOneAddress = getAddressFromEnv("ETH_SENDER_SENDER_OPERATOR_COMMIT_ETH_ADDR");
    const validatorTwoAddress = getAddressFromEnv("ETH_SENDER_SENDER_OPERATOR_BLOBS_ETH_ADDR");
    const validatorTimelock = this.validatorTimelock(this.deployWallet);
    const txRegisterValidator = await validatorTimelock.addValidator(chainId, validatorOneAddress, {
      gasPrice,
      nonce,
      ...txOptions,
    });
    const receiptRegisterValidator = await txRegisterValidator.wait();
    if (this.verbose) {
      console.log(
        `Validator registered, gas used: ${receiptRegisterValidator.gasUsed.toString()}, tx hash:
         ${txRegisterValidator.hash}`
      );
    }

    nonce++;

    const tx3 = await validatorTimelock.addValidator(chainId, validatorTwoAddress, {
      gasPrice,
      nonce,
      ...txOptions,
    });
    const receipt3 = await tx3.wait();
    if (this.verbose) {
      console.log(`Validator 2 registered, gas used: ${receipt3.gasUsed.toString()}`);
    }

    const diamondProxy = this.stateTransitionContract(this.deployWallet);
    // if we are using governance, the deployer will not be the admin, so we can't call the diamond proxy directly
    if (admin == this.deployWallet.address) {
      const tx4 = await diamondProxy.setTokenMultiplier(1, 1);
      const receipt4 = await tx4.wait();
      if (this.verbose) {
        console.log(`BaseTokenMultiplier set, gas used: ${receipt4.gasUsed.toString()}`);
      }

      if (validiumMode) {
        const tx5 = await diamondProxy.setPubdataPricingMode(PubdataPricingMode.Validium);
        const receipt5 = await tx5.wait();
        if (this.verbose) {
          console.log(`Validium mode set, gas used: ${receipt5.gasUsed.toString()}`);
        }
      }
    } else {
      console.warn(
        "BaseTokenMultiplier and Validium mode can't be set through the governance, please set it separately, using the admin account"
      );
    }

    if (l2LegacySharedBridge) {
      await this.deployL2LegacySharedBridge(inputChainId, gasPrice);
    }
  }

  public async setL2LegacySharedBridgeInL1Nullifier(inputChainId: string) {
    const l1Nullifier = L1NullifierDevFactory.connect(this.addresses.Bridges.L1NullifierProxy, this.deployWallet);
    const l1SharedBridge = this.defaultSharedBridge(this.deployWallet);

    if (isCurrentNetworkLocal()) {
      const l2SharedBridgeImplementationBytecode = L2_SHARED_BRIDGE_IMPLEMENTATION.bytecode;

      const l2SharedBridgeImplAddress = computeL2Create2Address(
        this.deployWallet.address,
        l2SharedBridgeImplementationBytecode,
        "0x",
        ethers.constants.HashZero
      );

      const l2GovernorAddress = applyL1ToL2Alias(this.addresses.Governance);

      const l2SharedBridgeInterface = new Interface(L2_SHARED_BRIDGE_IMPLEMENTATION.abi);
      const proxyInitializationParams = l2SharedBridgeInterface.encodeFunctionData("initialize", [
        l1SharedBridge.address,
        hashL2Bytecode(L2_STANDARD_TOKEN_PROXY.bytecode),
        l2GovernorAddress,
      ]);

      const l2SharedBridgeProxyConstructorData = ethers.utils.arrayify(
        new ethers.utils.AbiCoder().encode(
          ["address", "address", "bytes"],
          [l2SharedBridgeImplAddress, l2GovernorAddress, proxyInitializationParams]
        )
      );

      /// compute L2SharedBridgeProxy address
      const l2SharedBridgeProxyAddress = computeL2Create2Address(
        this.deployWallet.address,
        L2_SHARED_BRIDGE_PROXY.bytecode,
        l2SharedBridgeProxyConstructorData,
        ethers.constants.HashZero
      );

      const tx = await l1Nullifier.setL2LegacySharedBridge(inputChainId, l2SharedBridgeProxyAddress);
      const receipt8 = await tx.wait();
      if (this.verbose) {
        console.log(`L2 legacy shared bridge set in L1 Nullifier, gas used: ${receipt8.gasUsed.toString()}`);
      }
    }
  }

  public async deployL2LegacySharedBridge(inputChainId: string, gasPrice: BigNumberish) {
    if (this.verbose) {
      console.log("Deploying L2 legacy shared bridge");
    }
    await this.deploySharedBridgeImplOnL2ThroughL1(inputChainId, gasPrice);
    await this.deploySharedBridgeProxyOnL2ThroughL1(inputChainId, gasPrice);
  }

  public async deploySharedBridgeImplOnL2ThroughL1(chainId: string, gasPrice: BigNumberish) {
    if (this.verbose) {
      console.log("Deploying L2SharedBridge Implementation");
    }
    const eraChainId = getNumberFromEnv("CONTRACTS_ERA_CHAIN_ID");

    const l2SharedBridgeImplementationBytecode = L2_SHARED_BRIDGE_IMPLEMENTATION.bytecode;
    // localLegacyBridgeTesting
    //   ? L2_DEV_SHARED_BRIDGE_IMPLEMENTATION.bytecode
    //   : L2_SHARED_BRIDGE_IMPLEMENTATION.bytecode;
    if (!l2SharedBridgeImplementationBytecode) {
      throw new Error("l2SharedBridgeImplementationBytecode not found");
    }

    if (this.verbose) {
      console.log("l2SharedBridgeImplementationBytecode loaded");

      console.log("Computing L2SharedBridge Implementation Address");
    }

    const l2SharedBridgeImplAddress = computeL2Create2Address(
      this.deployWallet.address,
      l2SharedBridgeImplementationBytecode,
      "0x",
      ethers.constants.HashZero
    );
    this.addresses.Bridges.L2LegacySharedBridgeImplementation = l2SharedBridgeImplAddress;

    if (this.verbose) {
      console.log(`L2SharedBridge Implementation Address: ${l2SharedBridgeImplAddress}`);

      console.log("Deploying L2SharedBridge Implementation");
    }
    // TODO: request from API how many L2 gas needs for the transaction.
    const tx2 = await create2DeployFromL1(
      chainId,
      this.deployWallet,
      l2SharedBridgeImplementationBytecode,
      ethers.utils.defaultAbiCoder.encode(["uint256"], [eraChainId]),
      ethers.constants.HashZero,
      priorityTxMaxGasLimit,
      gasPrice,
      [L2_STANDARD_TOKEN_PROXY.bytecode],
      this.addresses.Bridgehub.BridgehubProxy,
      this.addresses.Bridges.SharedBridgeProxy
    );
    await tx2.wait();

    if (this.verbose) {
      console.log("Deployed L2SharedBridge Implementation");
      console.log(`CONTRACTS_L2_LEGACY_SHARED_BRIDGE_IMPL_ADDR=${l2SharedBridgeImplAddress}`);
    }
  }

  public async deploySharedBridgeProxyOnL2ThroughL1(chainId: string, gasPrice: BigNumberish) {
    const l1SharedBridge = this.defaultSharedBridge(this.deployWallet);
    if (this.verbose) {
      console.log("Deploying L2SharedBridge Proxy");
    }
    const l2GovernorAddress = applyL1ToL2Alias(this.addresses.Governance);

    const l2SharedBridgeInterface = new Interface(L2_SHARED_BRIDGE_IMPLEMENTATION.abi);
    const proxyInitializationParams = l2SharedBridgeInterface.encodeFunctionData("initialize", [
      l1SharedBridge.address,
      hashL2Bytecode(L2_STANDARD_TOKEN_PROXY.bytecode),
      l2GovernorAddress,
    ]);

    /// prepare constructor data
    const l2SharedBridgeProxyConstructorData = ethers.utils.arrayify(
      new ethers.utils.AbiCoder().encode(
        ["address", "address", "bytes"],
        [this.addresses.Bridges.L2LegacySharedBridgeImplementation, l2GovernorAddress, proxyInitializationParams]
      )
    );

    /// compute L2SharedBridgeProxy address
    const l2SharedBridgeProxyAddress = computeL2Create2Address(
      this.deployWallet.address,
      L2_SHARED_BRIDGE_PROXY.bytecode,
      l2SharedBridgeProxyConstructorData,
      ethers.constants.HashZero
    );
    this.addresses.Bridges.L2LegacySharedBridgeProxy = l2SharedBridgeProxyAddress;

    /// deploy L2SharedBridgeProxy
    // TODO: request from API how many L2 gas needs for the transaction.
    const tx3 = await create2DeployFromL1(
      chainId,
      this.deployWallet,
      L2_SHARED_BRIDGE_PROXY.bytecode,
      l2SharedBridgeProxyConstructorData,
      ethers.constants.HashZero,
      priorityTxMaxGasLimit,
      gasPrice,
      undefined,
      this.addresses.Bridgehub.BridgehubProxy,
      this.addresses.Bridges.SharedBridgeProxy
    );
    await tx3.wait();
    if (this.verbose) {
      console.log(`CONTRACTS_L2_LEGACY_SHARED_BRIDGE_ADDR=${l2SharedBridgeProxyAddress}`);
    }
  }

  public async executeChainAdminMulticall(calls: ChainAdminCall[], requireSuccess: boolean = true) {
    const chainAdmin = ChainAdminFactory.connect(this.addresses.ChainAdmin, this.deployWallet);

    const totalValue = calls.reduce((acc, call) => acc.add(call.value), ethers.BigNumber.from(0));

    const multicallTx = await chainAdmin.multicall(calls, requireSuccess, { value: totalValue });
    return await multicallTx.wait();
  }

  public async setTokenMultiplierSetterAddress(tokenMultiplierSetterAddress: string) {
    const chainAdmin = ChainAdminFactory.connect(this.addresses.ChainAdmin, this.deployWallet);

    const receipt = await (await chainAdmin.setTokenMultiplierSetter(tokenMultiplierSetterAddress)).wait();
    if (this.verbose) {
      console.log(
        `Token multiplier setter set as ${tokenMultiplierSetterAddress}, gas used: ${receipt.gasUsed.toString()}`
      );
    }
  }

  public async enableEvmEmulation() {
    const stm = this.stateTransitionManagerContract(this.deployWallet);
    const diamondProxyAddress = await stm.getHyperchain(this.chainId);
    const hyperchain = IZkSyncHyperchainFactory.connect(diamondProxyAddress, this.deployWallet);

    const receipt = await (await hyperchain.allowEvmEmulation()).wait();
    if (this.verbose) {
      console.log(`EVM emulation allowed, gas used: ${receipt.gasUsed.toString()}`);
    }
  }

  public async transferAdminFromDeployerToChainAdmin() {
    const ctm = this.chainTypeManagerContract(this.deployWallet);
    const diamondProxyAddress = await ctm.getZKChain(this.chainId);
    const zkChain = IZKChainFactory.connect(diamondProxyAddress, this.deployWallet);

    const receipt = await (await zkChain.setPendingAdmin(this.addresses.ChainAdmin)).wait();
    if (this.verbose) {
      console.log(`ChainAdmin set as pending admin, gas used: ${receipt.gasUsed.toString()}`);
    }

    const acceptAdminData = zkChain.interface.encodeFunctionData("acceptAdmin");
    await this.executeChainAdminMulticall([
      {
        target: zkChain.address,
        value: 0,
        data: acceptAdminData,
      },
    ]);

    if (this.verbose) {
      console.log("Pending admin successfully accepted");
    }
  }

  public async deploySharedBridgeContracts(create2Salt: string, gasPrice?: BigNumberish, nonce?) {
    nonce = nonce ? parseInt(nonce) : await this.deployWallet.getTransactionCount();

    await this.deployL1NullifierImplementation(create2Salt, { gasPrice, nonce: nonce });
    await this.deployL1NullifierProxy(create2Salt, { gasPrice, nonce: nonce + 1 });

    nonce = nonce + 2;
    await this.deploySharedBridgeImplementation(create2Salt, { gasPrice, nonce: nonce });
    await this.deploySharedBridgeProxy(create2Salt, { gasPrice, nonce: nonce + 1 });
    nonce = nonce + 2;
    await this.deployBridgedStandardERC20Implementation(create2Salt, { gasPrice, nonce: nonce });
    await this.deployBridgedTokenBeacon(create2Salt, { gasPrice, nonce: nonce + 1 });
    await this.deployNativeTokenVaultImplementation(create2Salt, { gasPrice, nonce: nonce + 3 });
    await this.deployNativeTokenVaultProxy(create2Salt, { gasPrice });
    await this.deployCTMDeploymentTrackerImplementation(create2Salt, { gasPrice });
    await this.deployCTMDeploymentTrackerProxy(create2Salt, { gasPrice });
    await this.registerAddresses();
  }

  public async deployValidatorTimelock(create2Salt: string, ethTxOptions: ethers.providers.TransactionRequest) {
    const executionDelay = getNumberFromEnv("CONTRACTS_VALIDATOR_TIMELOCK_EXECUTION_DELAY");
    const contractAddress = await this.deployViaCreate2(
      "ValidatorTimelock",
      [this.ownerAddress, executionDelay],
      create2Salt,
      ethTxOptions
    );

    if (this.verbose) {
      console.log(`CONTRACTS_VALIDATOR_TIMELOCK_ADDR=${contractAddress}`);
    }
    this.addresses.ValidatorTimeLock = contractAddress;
  }

  public async setChainTypeManagerInValidatorTimelock(ethTxOptions: ethers.providers.TransactionRequest) {
    const validatorTimelock = this.validatorTimelock(this.deployWallet);
    const tx = await validatorTimelock.setChainTypeManager(
      this.addresses.StateTransition.StateTransitionProxy,
      ethTxOptions
    );
    const receipt = await tx.wait();
    if (this.verbose) {
      console.log(`ChainTypeManager was set in ValidatorTimelock, gas used: ${receipt.gasUsed.toString()}`);
    }
  }

  public async deployMulticall3(create2Salt: string, ethTxOptions: ethers.providers.TransactionRequest) {
    const contractAddress = await this.deployViaCreate2("Multicall3", [], create2Salt, ethTxOptions);

    if (this.verbose) {
      console.log(`CONTRACTS_L1_MULTICALL3_ADDR=${contractAddress}`);
    }
  }

  public async deployDAValidators(create2Salt: string, ethTxOptions: ethers.providers.TransactionRequest) {
    ethTxOptions.gasLimit ??= 10_000_000;

    // This address only makes sense on the L1, but we deploy it anyway to keep the script simple
    const rollupValidatorBytecode = await this.loadFromDAFolder("RollupL1DAValidator");
    const rollupDAValidatorAddress = await this.deployViaCreate2(
      "RollupL1DAValidator",
      [],
      create2Salt,
      ethTxOptions,
      undefined,
      rollupValidatorBytecode
    );
    if (this.verbose) {
      console.log(`CONTRACTS_L1_ROLLUP_DA_VALIDATOR=${rollupDAValidatorAddress}`);
    }
    const validiumDAValidatorAddress = await this.deployViaCreate2(
      "ValidiumL1DAValidator",
      [],
      create2Salt,
      ethTxOptions,
      undefined
    );

    if (this.verbose) {
      console.log(`CONTRACTS_L1_VALIDIUM_DA_VALIDATOR=${validiumDAValidatorAddress}`);
    }
    // This address only makes sense on the Sync Layer, but we deploy it anyway to keep the script simple
    const relayedSLDAValidator = await this.deployViaCreate2("RelayedSLDAValidator", [], create2Salt, ethTxOptions);
    if (this.verbose) {
      console.log(`CONTRACTS_L1_RELAYED_SL_DA_VALIDATOR=${relayedSLDAValidator}`);
    }
    this.addresses.RollupL1DAValidator = rollupDAValidatorAddress;
    this.addresses.ValidiumL1DAValidator = validiumDAValidatorAddress;
    this.addresses.RelayedSLDAValidator = relayedSLDAValidator;
  }

  public async updateBlobVersionedHashRetrieverZkMode() {
    if (!this.isZkMode()) {
      throw new Error("`updateBlobVersionedHashRetrieverZk` should be only called when deploying on zkSync network");
    }

    console.log("BlobVersionedHashRetriever is not needed within zkSync network and won't be deployed");

    // 0 is not allowed, we need to some random non-zero value. Let it be 0x1000000000000000000000000000000000000001
    console.log("CONTRACTS_BLOB_VERSIONED_HASH_RETRIEVER_ADDR=0x1000000000000000000000000000000000000001");
    this.addresses.BlobVersionedHashRetriever = "0x1000000000000000000000000000000000000001";
  }

  public async deployBlobVersionedHashRetriever(
    create2Salt: string,
    ethTxOptions: ethers.providers.TransactionRequest
  ) {
    // solc contracts/zksync/utils/blobVersionedHashRetriever.yul --strict-assembly --bin
    const bytecode = "0x600b600b5f39600b5ff3fe5f358049805f5260205ff3";

    const contractAddress = await this.deployBytecodeViaCreate2(
      "BlobVersionedHashRetriever",
      bytecode,
      create2Salt,
      ethTxOptions
    );

    if (this.verbose) {
      console.log(`CONTRACTS_BLOB_VERSIONED_HASH_RETRIEVER_ADDR=${contractAddress}`);
    }

    this.addresses.BlobVersionedHashRetriever = contractAddress;
  }

  public transparentUpgradableProxyContract(address, signerOrProvider: Signer | providers.Provider) {
    return ITransparentUpgradeableProxyFactory.connect(address, signerOrProvider);
  }

  public create2FactoryContract(signerOrProvider: Signer | providers.Provider) {
    return SingletonFactoryFactory.connect(this.addresses.Create2Factory, signerOrProvider);
  }

  public bridgehubContract(signerOrProvider: Signer | providers.Provider) {
    return BridgehubFactory.connect(this.addresses.Bridgehub.BridgehubProxy, signerOrProvider);
  }

  public chainTypeManagerContract(signerOrProvider: Signer | providers.Provider) {
    return ChainTypeManagerFactory.connect(this.addresses.StateTransition.StateTransitionProxy, signerOrProvider);
  }

  public stateTransitionContract(signerOrProvider: Signer | providers.Provider) {
    return IZKChainFactory.connect(this.addresses.StateTransition.DiamondProxy, signerOrProvider);
  }

  public governanceContract(signerOrProvider: Signer | providers.Provider) {
    return IGovernanceFactory.connect(this.addresses.Governance, signerOrProvider);
  }

  public validatorTimelock(signerOrProvider: Signer | providers.Provider) {
    return ValidatorTimelockFactory.connect(this.addresses.ValidatorTimeLock, signerOrProvider);
  }

  public defaultSharedBridge(signerOrProvider: Signer | providers.Provider) {
    return IL1AssetRouterFactory.connect(this.addresses.Bridges.SharedBridgeProxy, signerOrProvider);
  }

  public l1NullifierContract(signerOrProvider: Signer | providers.Provider) {
    return IL1NullifierFactory.connect(this.addresses.Bridges.L1NullifierProxy, signerOrProvider);
  }

  public nativeTokenVault(signerOrProvider: Signer | providers.Provider) {
    return IL1NativeTokenVaultFactory.connect(this.addresses.Bridges.NativeTokenVaultProxy, signerOrProvider);
  }

  public ctmDeploymentTracker(signerOrProvider: Signer | providers.Provider) {
    return ICTMDeploymentTrackerFactory.connect(this.addresses.Bridgehub.CTMDeploymentTrackerProxy, signerOrProvider);
  }

  public baseTokenContract(signerOrProvider: Signer | providers.Provider) {
    return ERC20Factory.connect(this.addresses.BaseToken, signerOrProvider);
  }

  public proxyAdminContract(signerOrProvider: Signer | providers.Provider) {
    return ProxyAdminFactory.connect(this.addresses.TransparentProxyAdmin, signerOrProvider);
  }

  private async getL1ChainId(): Promise<number> {
    const l1ChainId = this.isZkMode() ? getNumberFromEnv("ETH_CLIENT_CHAIN_ID") : await this.deployWallet.getChainId();
    return +l1ChainId;
  }
}<|MERGE_RESOLUTION|>--- conflicted
+++ resolved
@@ -91,13 +91,10 @@
   verbose?: boolean;
   bootloaderBytecodeHash?: string;
   defaultAccountBytecodeHash?: string;
-<<<<<<< HEAD
   deployedLogPrefix?: string;
   l1Deployer?: Deployer;
   l1ChainId?: string;
-=======
   evmEmulatorBytecodeHash?: string;
->>>>>>> 964c78a2
 }
 
 export interface Operation {
@@ -1374,7 +1371,6 @@
     }
 
     const admin = process.env.CHAIN_ADMIN_ADDRESS || this.ownerAddress;
-<<<<<<< HEAD
     const diamondCutData = await this.initialZkSyncZKChainDiamondCut(extraFacets, compareDiamondCutHash);
     const initialDiamondCut = new ethers.utils.AbiCoder().encode([DIAMOND_CUT_DATA_ABI_STRING], [diamondCutData]);
     const forceDeploymentsData = await this.genesisForceDeploymentsData();
@@ -1388,11 +1384,6 @@
       ];
     }
     // note the factory deps are provided at genesis
-=======
-    const diamondCutData = await this.initialZkSyncHyperchainDiamondCut(extraFacets, compareDiamondCutHash);
-    const diamondCutDataEncoded = new ethers.utils.AbiCoder().encode([DIAMOND_CUT_DATA_ABI_STRING], [diamondCutData]);
-
->>>>>>> 964c78a2
     const receipt = await this.executeDirectOrGovernance(
       useGovernance,
       bridgehub,
@@ -1403,12 +1394,8 @@
         baseTokenAssetId,
         Date.now(),
         admin,
-<<<<<<< HEAD
         initData,
         factoryDeps,
-=======
-        diamondCutDataEncoded,
->>>>>>> 964c78a2
       ],
       0,
       {
@@ -1688,9 +1675,9 @@
   }
 
   public async enableEvmEmulation() {
-    const stm = this.stateTransitionManagerContract(this.deployWallet);
+    const stm = this.chainTypeManagerContract(this.deployWallet);
     const diamondProxyAddress = await stm.getHyperchain(this.chainId);
-    const hyperchain = IZkSyncHyperchainFactory.connect(diamondProxyAddress, this.deployWallet);
+    const hyperchain = IZKChainFactory.connect(diamondProxyAddress, this.deployWallet);
 
     const receipt = await (await hyperchain.allowEvmEmulation()).wait();
     if (this.verbose) {
