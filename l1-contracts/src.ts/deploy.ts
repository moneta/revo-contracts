import * as hardhat from "hardhat";
import "@nomiclabs/hardhat-ethers";

import type { BigNumberish, providers, Signer, Wallet } from "ethers";
import { ethers } from "ethers";
import { hexlify, Interface } from "ethers/lib/utils";
import type { DeployedAddresses } from "./deploy-utils";
import { deployedAddressesFromEnv, deployBytecodeViaCreate2, deployViaCreate2 } from "./deploy-utils";
import { readBatchBootloaderBytecode, readSystemContractsBytecode, SYSTEM_CONFIG } from "../scripts/utils";
import { getTokens } from "./deploy-token";
import {
  ADDRESS_ONE,
  getAddressFromEnv,
  getHashFromEnv,
  getNumberFromEnv,
  PubdataPricingMode,
  hashL2Bytecode,
  DIAMOND_CUT_DATA_ABI_STRING,
} from "./utils";
import { IBridgehubFactory } from "../typechain/IBridgehubFactory";
import { IGovernanceFactory } from "../typechain/IGovernanceFactory";
import { IStateTransitionManagerFactory } from "../typechain/IStateTransitionManagerFactory";
import { ITransparentUpgradeableProxyFactory } from "../typechain/ITransparentUpgradeableProxyFactory";
import { ProxyAdminFactory } from "../typechain/ProxyAdminFactory";

import { IZkSyncHyperchainFactory } from "../typechain/IZkSyncHyperchainFactory";
import { L1SharedBridgeFactory } from "../typechain/L1SharedBridgeFactory";

import { SingletonFactoryFactory } from "../typechain/SingletonFactoryFactory";
import { ValidatorTimelockFactory } from "../typechain/ValidatorTimelockFactory";
import type { FacetCut } from "./diamondCut";
import { diamondCut, getCurrentFacetCutsForAdd } from "./diamondCut";

import { ERC20Factory } from "../typechain";

let L2_BOOTLOADER_BYTECODE_HASH: string;
let L2_DEFAULT_ACCOUNT_BYTECODE_HASH: string;

export interface DeployerConfig {
  deployWallet: Wallet;
  addresses?: DeployedAddresses;
  ownerAddress?: string;
  verbose?: boolean;
  bootloaderBytecodeHash?: string;
  defaultAccountBytecodeHash?: string;
}

export class Deployer {
  public addresses: DeployedAddresses;
  public deployWallet: Wallet;
  public verbose: boolean;
  public chainId: number;
  public ownerAddress: string;

  constructor(config: DeployerConfig) {
    this.deployWallet = config.deployWallet;
    this.verbose = config.verbose != null ? config.verbose : false;
    this.addresses = config.addresses ? config.addresses : deployedAddressesFromEnv();
    L2_BOOTLOADER_BYTECODE_HASH = config.bootloaderBytecodeHash
      ? config.bootloaderBytecodeHash
      : hexlify(hashL2Bytecode(readBatchBootloaderBytecode()));
    L2_DEFAULT_ACCOUNT_BYTECODE_HASH = config.defaultAccountBytecodeHash
      ? config.defaultAccountBytecodeHash
      : hexlify(hashL2Bytecode(readSystemContractsBytecode("DefaultAccount")));
    this.ownerAddress = config.ownerAddress != null ? config.ownerAddress : this.deployWallet.address;
    this.chainId = parseInt(process.env.CHAIN_ETH_ZKSYNC_NETWORK_ID!);
  }

  public async initialZkSyncHyperchainDiamondCut(extraFacets?: FacetCut[]) {
    let facetCuts: FacetCut[] = Object.values(
      await getCurrentFacetCutsForAdd(
        this.addresses.StateTransition.AdminFacet,
        this.addresses.StateTransition.GettersFacet,
        this.addresses.StateTransition.MailboxFacet,
        this.addresses.StateTransition.ExecutorFacet
      )
    );
    facetCuts = facetCuts.concat(extraFacets ?? []);

    const verifierParams =
      process.env["CONTRACTS_PROVER_AT_GENESIS"] == "fri"
        ? {
            recursionNodeLevelVkHash: getHashFromEnv("CONTRACTS_FRI_RECURSION_NODE_LEVEL_VK_HASH"),
            recursionLeafLevelVkHash: getHashFromEnv("CONTRACTS_FRI_RECURSION_LEAF_LEVEL_VK_HASH"),
            recursionCircuitsSetVksHash: "0x0000000000000000000000000000000000000000000000000000000000000000",
          }
        : {
            recursionNodeLevelVkHash: getHashFromEnv("CONTRACTS_RECURSION_NODE_LEVEL_VK_HASH"),
            recursionLeafLevelVkHash: getHashFromEnv("CONTRACTS_RECURSION_LEAF_LEVEL_VK_HASH"),
            recursionCircuitsSetVksHash: getHashFromEnv("CONTRACTS_RECURSION_CIRCUITS_SET_VKS_HASH"),
          };
    const priorityTxMaxGasLimit = getNumberFromEnv("CONTRACTS_PRIORITY_TX_MAX_GAS_LIMIT");
    const DiamondInit = new Interface(hardhat.artifacts.readArtifactSync("DiamondInit").abi);

    const feeParams = {
      pubdataPricingMode: PubdataPricingMode.Rollup,
      batchOverheadL1Gas: SYSTEM_CONFIG.priorityTxBatchOverheadL1Gas,
      maxPubdataPerBatch: SYSTEM_CONFIG.priorityTxPubdataPerBatch,
      priorityTxMaxPubdata: SYSTEM_CONFIG.priorityTxMaxPubdata,
      maxL2GasPerBatch: SYSTEM_CONFIG.priorityTxMaxGasPerBatch,
      minimalL2GasPrice: SYSTEM_CONFIG.priorityTxMinimalGasPrice,
    };

    const diamondInitCalldata = DiamondInit.encodeFunctionData("initialize", [
      // these first values are set in the contract
      {
        chainId: "0x0000000000000000000000000000000000000000000000000000000000000001",
        bridgehub: "0x0000000000000000000000000000000000001234",
        stateTransitionManager: "0x0000000000000000000000000000000000002234",
        protocolVersion: "0x0000000000000000000000000000000000002234",
        admin: "0x0000000000000000000000000000000000003234",
        validatorTimelock: "0x0000000000000000000000000000000000004234",
        baseToken: "0x0000000000000000000000000000000000004234",
        baseTokenBridge: "0x0000000000000000000000000000000000004234",
        storedBatchZero: "0x0000000000000000000000000000000000000000000000000000000000005432",
        verifier: this.addresses.StateTransition.Verifier,
        verifierParams,
        l2BootloaderBytecodeHash: L2_BOOTLOADER_BYTECODE_HASH,
        l2DefaultAccountBytecodeHash: L2_DEFAULT_ACCOUNT_BYTECODE_HASH,
        priorityTxMaxGasLimit,
        feeParams,
        blobVersionedHashRetriever: this.addresses.BlobVersionedHashRetriever,
      },
    ]);

    return diamondCut(
      facetCuts,
      this.addresses.StateTransition.DiamondInit,
      "0x" + diamondInitCalldata.slice(2 + (4 + 9 * 32) * 2)
    );
  }

  public async deployCreate2Factory(ethTxOptions?: ethers.providers.TransactionRequest) {
    if (this.verbose) {
      console.log("Deploying Create2 factory");
    }

    const contractFactory = await hardhat.ethers.getContractFactory("SingletonFactory", {
      signer: this.deployWallet,
    });

    const create2Factory = await contractFactory.deploy(...[ethTxOptions]);
    const rec = await create2Factory.deployTransaction.wait();

    if (this.verbose) {
      console.log(`CONTRACTS_CREATE2_FACTORY_ADDR=${create2Factory.address}`);
      console.log(`Create2 factory deployed, gasUsed: ${rec.gasUsed.toString()}`);
    }

    this.addresses.Create2Factory = create2Factory.address;
  }

  public async deployViaCreate2(
    contractName: string,
    // eslint-disable-next-line @typescript-eslint/no-explicit-any
    args: any[],
    create2Salt: string,
    ethTxOptions: ethers.providers.TransactionRequest,
    // eslint-disable-next-line @typescript-eslint/no-explicit-any
    libraries?: any
  ) {
    const result = await deployViaCreate2(
      this.deployWallet,
      contractName,
      args,
      create2Salt,
      ethTxOptions,
      this.addresses.Create2Factory,
      this.verbose,
      libraries
    );
    return result[0];
  }

  private async deployBytecodeViaCreate2(
    contractName: string,
    bytecode: ethers.BytesLike,
    create2Salt: string,
    ethTxOptions: ethers.providers.TransactionRequest
  ): Promise<string> {
    const result = await deployBytecodeViaCreate2(
      this.deployWallet,
      contractName,
      bytecode,
      create2Salt,
      ethTxOptions,
      this.addresses.Create2Factory,
      this.verbose
    );

    return result[0];
  }

  public async deployGovernance(create2Salt: string, ethTxOptions: ethers.providers.TransactionRequest) {
    ethTxOptions.gasLimit ??= 10_000_000;
    const contractAddress = await this.deployViaCreate2(
      "Governance",
      // TODO: load parameters from config
      [this.ownerAddress, ethers.constants.AddressZero, 0],
      create2Salt,
      ethTxOptions
    );

    if (this.verbose) {
      console.log(`CONTRACTS_GOVERNANCE_ADDR=${contractAddress}`);
    }

    this.addresses.Governance = contractAddress;
  }

  public async deployBridgehubImplementation(create2Salt: string, ethTxOptions: ethers.providers.TransactionRequest) {
    ethTxOptions.gasLimit ??= 10_000_000;
    const contractAddress = await this.deployViaCreate2("Bridgehub", [], create2Salt, ethTxOptions);

    if (this.verbose) {
      console.log(`CONTRACTS_BRIDGEHUB_IMPL_ADDR=${contractAddress}`);
    }

    this.addresses.Bridgehub.BridgehubImplementation = contractAddress;
  }

  public async deployTransparentProxyAdmin(create2Salt: string, ethTxOptions: ethers.providers.TransactionRequest) {
    ethTxOptions.gasLimit ??= 10_000_000;
    if (this.verbose) {
      console.log("Deploying Proxy Admin factory");
    }

    const contractFactory = await hardhat.ethers.getContractFactory("ProxyAdmin", {
      signer: this.deployWallet,
    });

    const proxyAdmin = await contractFactory.deploy(...[ethTxOptions]);
    const rec = await proxyAdmin.deployTransaction.wait();

    if (this.verbose) {
      console.log(`CONTRACTS_TRANSPARENT_PROXY_ADMIN_ADDR=${proxyAdmin.address}`);
      console.log(`Proxy admin deployed, gasUsed: ${rec.gasUsed.toString()}`);
    }

    this.addresses.TransparentProxyAdmin = proxyAdmin.address;

    const tx = await proxyAdmin.transferOwnership(this.addresses.Governance);
    const receipt = await tx.wait();

    if (this.verbose) {
      console.log(
        `ProxyAdmin ownership transferred to Governance in tx ${
          receipt.transactionHash
        }, gas used: ${receipt.gasUsed.toString()}`
      );
    }
  }

  public async deployBridgehubProxy(create2Salt: string, ethTxOptions: ethers.providers.TransactionRequest) {
    ethTxOptions.gasLimit ??= 10_000_000;

    const bridgehub = new Interface(hardhat.artifacts.readArtifactSync("Bridgehub").abi);

    const initCalldata = bridgehub.encodeFunctionData("initialize", [this.ownerAddress]);

    const contractAddress = await this.deployViaCreate2(
      "TransparentUpgradeableProxy",
      [this.addresses.Bridgehub.BridgehubImplementation, this.addresses.TransparentProxyAdmin, initCalldata],
      create2Salt,
      ethTxOptions
    );

    if (this.verbose) {
      console.log(`CONTRACTS_BRIDGEHUB_PROXY_ADDR=${contractAddress}`);
    }

    this.addresses.Bridgehub.BridgehubProxy = contractAddress;
  }

  public async deployStateTransitionManagerImplementation(
    create2Salt: string,
    ethTxOptions: ethers.providers.TransactionRequest
  ) {
    ethTxOptions.gasLimit ??= 10_000_000;
    const contractAddress = await this.deployViaCreate2(
      "StateTransitionManager",
      [this.addresses.Bridgehub.BridgehubProxy],
      create2Salt,
      ethTxOptions
    );

    if (this.verbose) {
      console.log(`CONTRACTS_STATE_TRANSITION_IMPL_ADDR=${contractAddress}`);
    }

    this.addresses.StateTransition.StateTransitionImplementation = contractAddress;
  }

  public async deployStateTransitionManagerProxy(
    create2Salt: string,
    ethTxOptions: ethers.providers.TransactionRequest,
    extraFacets?: FacetCut[]
  ) {
    ethTxOptions.gasLimit ??= 10_000_000;
    const genesisBatchHash = getHashFromEnv("CONTRACTS_GENESIS_ROOT"); // TODO: confusing name
    const genesisRollupLeafIndex = getNumberFromEnv("CONTRACTS_GENESIS_ROLLUP_LEAF_INDEX");
    const genesisBatchCommitment = getHashFromEnv("CONTRACTS_GENESIS_BATCH_COMMITMENT");
    const diamondCut = await this.initialZkSyncHyperchainDiamondCut(extraFacets);
    const protocolVersion = getNumberFromEnv("CONTRACTS_GENESIS_PROTOCOL_VERSION");

    const stateTransitionManager = new Interface(hardhat.artifacts.readArtifactSync("StateTransitionManager").abi);

    const initCalldata = stateTransitionManager.encodeFunctionData("initialize", [
      {
        owner: this.addresses.Governance,
        validatorTimelock: this.addresses.ValidatorTimeLock,
        genesisUpgrade: this.addresses.StateTransition.GenesisUpgrade,
        genesisBatchHash,
        genesisIndexRepeatedStorageChanges: genesisRollupLeafIndex,
        genesisBatchCommitment,
        diamondCut,
        protocolVersion,
      },
    ]);

    const contractAddress = await this.deployViaCreate2(
      "TransparentUpgradeableProxy",
      [
        this.addresses.StateTransition.StateTransitionImplementation,
        this.addresses.TransparentProxyAdmin,
        initCalldata,
      ],
      create2Salt,
      ethTxOptions
    );

    if (this.verbose) {
      console.log(`StateTransitionManagerProxy deployed, with protocol version: ${protocolVersion}`);
      console.log(`CONTRACTS_STATE_TRANSITION_PROXY_ADDR=${contractAddress}`);
    }

    this.addresses.StateTransition.StateTransitionProxy = contractAddress;
  }

  public async deployAdminFacet(create2Salt: string, ethTxOptions: ethers.providers.TransactionRequest) {
    ethTxOptions.gasLimit ??= 10_000_000;
    const contractAddress = await this.deployViaCreate2("AdminFacet", [], create2Salt, ethTxOptions);

    if (this.verbose) {
      console.log(`CONTRACTS_ADMIN_FACET_ADDR=${contractAddress}`);
    }

    this.addresses.StateTransition.AdminFacet = contractAddress;
  }

  public async deployMailboxFacet(create2Salt: string, ethTxOptions: ethers.providers.TransactionRequest) {
    ethTxOptions.gasLimit ??= 10_000_000;
    const eraChainId = getNumberFromEnv("CONTRACTS_ERA_CHAIN_ID");
    const contractAddress = await this.deployViaCreate2("MailboxFacet", [eraChainId], create2Salt, ethTxOptions);

    if (this.verbose) {
      console.log(`CONTRACTS_MAILBOX_FACET_ADDR=${contractAddress}`);
    }

    this.addresses.StateTransition.MailboxFacet = contractAddress;
  }

  public async deployExecutorFacet(create2Salt: string, ethTxOptions: ethers.providers.TransactionRequest) {
    ethTxOptions.gasLimit ??= 10_000_000;
    const contractAddress = await this.deployViaCreate2("ExecutorFacet", [], create2Salt, ethTxOptions);

    if (this.verbose) {
      console.log(`CONTRACTS_EXECUTOR_FACET_ADDR=${contractAddress}`);
    }

    this.addresses.StateTransition.ExecutorFacet = contractAddress;
  }

  public async deployGettersFacet(create2Salt: string, ethTxOptions: ethers.providers.TransactionRequest) {
    ethTxOptions.gasLimit ??= 10_000_000;
    const contractAddress = await this.deployViaCreate2("GettersFacet", [], create2Salt, ethTxOptions);

    if (this.verbose) {
      console.log(`CONTRACTS_GETTERS_FACET_ADDR=${contractAddress}`);
    }

    this.addresses.StateTransition.GettersFacet = contractAddress;
  }

  public async deployVerifier(create2Salt: string, ethTxOptions: ethers.providers.TransactionRequest) {
    ethTxOptions.gasLimit ??= 10_000_000;

    let contractAddress: string;

    if (process.env.CHAIN_ETH_NETWORK === "mainnet") {
      contractAddress = await this.deployViaCreate2("Verifier", [], create2Salt, ethTxOptions);
    } else {
      contractAddress = await this.deployViaCreate2("TestnetVerifier", [], create2Salt, ethTxOptions);
    }

    if (this.verbose) {
      console.log(`CONTRACTS_VERIFIER_ADDR=${contractAddress}`);
    }

    this.addresses.StateTransition.Verifier = contractAddress;
  }

  public async deployERC20BridgeImplementation(create2Salt: string, ethTxOptions: ethers.providers.TransactionRequest) {
    ethTxOptions.gasLimit ??= 10_000_000;
    const contractAddress = await this.deployViaCreate2(
      "L1ERC20Bridge",
      [this.addresses.Bridges.SharedBridgeProxy],
      create2Salt,
      ethTxOptions
    );

    if (this.verbose) {
      console.log(`CONTRACTS_L1_ERC20_BRIDGE_IMPL_ADDR=${contractAddress}`);
    }

    this.addresses.Bridges.ERC20BridgeImplementation = contractAddress;
  }

  public async updateSharedBridge() {
    const sharedBridge = L1SharedBridgeFactory.connect(this.addresses.Bridges.SharedBridgeProxy, this.deployWallet);
    await sharedBridge.setL1Erc20Bridge(this.addresses.Bridges.ERC20BridgeProxy);
    if (this.verbose) {
      console.log("Shared bridge updated with ERC20Bridge address");
    }
  }

  public async changeSharedBridgeOwner() {
    const sharedBridge = L1SharedBridgeFactory.connect(this.addresses.Bridges.SharedBridgeProxy, this.deployWallet);
    await sharedBridge.transferOwnership(this.addresses.Governance);
    if (this.verbose) {
      console.log("Shared bridge ownership transferred to Governance");
    }
  }

  public async executeUpgrade(targetAddress: string, value: BigNumberish, callData: string) {
    const governance = IGovernanceFactory.connect(this.addresses.Governance, this.deployWallet);
    const operation = {
      calls: [{ target: targetAddress, value: value, data: callData }],
      predecessor: ethers.constants.HashZero,
      salt: ethers.constants.HashZero,
    };
    const scheduleTx = await governance.scheduleTransparent(operation, 0);
    await scheduleTx.wait();
    if (this.verbose) {
      console.log("Upgrade scheduled");
    }
    const executeTX = await governance.execute(operation, { value: value });
    await executeTX.wait();
    if (this.verbose) {
      console.log(
        "Upgrade with target ",
        targetAddress,
        "executed: ",
        await governance.isOperationDone(await governance.hashOperation(operation))
      );
    }
  }

  // used for testing, mimics original deployment process.
  // we don't use the real implementation, as we need the address to be independent
  public async deployERC20BridgeProxy(create2Salt: string, ethTxOptions: ethers.providers.TransactionRequest) {
    ethTxOptions.gasLimit ??= 10_000_000;
    const initCalldata = new Interface(hardhat.artifacts.readArtifactSync("L1ERC20Bridge").abi).encodeFunctionData(
      "initialize"
    );
    const contractAddress = await this.deployViaCreate2(
      "TransparentUpgradeableProxy",
<<<<<<< HEAD
      [this.addresses.TransparentProxyAdmin, this.addresses.TransparentProxyAdmin, "0x"], // we have to use an  address where a contract is already deployed, so TransparentProxyAdmin
=======
      [this.addresses.Bridges.ERC20BridgeImplementation, this.addresses.TransparentProxyAdmin, initCalldata],
>>>>>>> 8ec3cfaa
      create2Salt,
      ethTxOptions
    );
    if (this.verbose) {
      console.log(`CONTRACTS_L1_ERC20_BRIDGE_PROXY_ADDR=${contractAddress}`);
    }

    this.addresses.Bridges.ERC20BridgeProxy = contractAddress;
  }

  public async deploySharedBridgeImplementation(
    create2Salt: string,
    ethTxOptions: ethers.providers.TransactionRequest
  ) {
    ethTxOptions.gasLimit ??= 10_000_000;
    const tokens = getTokens();
    const l1WethToken = tokens.find((token: { symbol: string }) => token.symbol == "WETH")!.address;
    const eraChainId = getNumberFromEnv("CONTRACTS_ERA_CHAIN_ID");
    const contractAddress = await this.deployViaCreate2(
      "L1SharedBridge",
<<<<<<< HEAD
      [
        l1WethToken,
        this.addresses.Bridgehub.BridgehubProxy,
        // we load from process.env, as normally L1_ERC20 bridge will already be deployed
        process.env.CONTRACTS_L1_ERC20_BRIDGE_PROXY_ADDR,
        eraChainId,
        this.addresses.Bridges.ERC20BridgeImplementation,
        this.addresses.StateTransition.DiamondProxy,
      ],
=======
      [l1WethToken, this.addresses.Bridgehub.BridgehubProxy, this.chainId, this.addresses.StateTransition.DiamondProxy],
>>>>>>> 8ec3cfaa
      create2Salt,
      ethTxOptions
    );

    if (this.verbose) {
      console.log(`CONTRACTS_L1_SHARED_BRIDGE_IMPL_ADDR=${contractAddress}`);
    }

    this.addresses.Bridges.SharedBridgeImplementation = contractAddress;
  }

  public async deploySharedBridgeProxy(create2Salt: string, ethTxOptions: ethers.providers.TransactionRequest) {
    ethTxOptions.gasLimit ??= 10_000_000;
    const initCalldata = new Interface(hardhat.artifacts.readArtifactSync("L1SharedBridge").abi).encodeFunctionData(
      "initialize",
<<<<<<< HEAD
      [this.addresses.Governance]
=======
      [this.deployWallet.address, storageSwitch]
>>>>>>> 8ec3cfaa
    );
    const contractAddress = await this.deployViaCreate2(
      "TransparentUpgradeableProxy",
      [this.addresses.Bridges.SharedBridgeImplementation, this.addresses.TransparentProxyAdmin, initCalldata],
      create2Salt,
      ethTxOptions
    );

    if (this.verbose) {
      console.log(`CONTRACTS_L1_SHARED_BRIDGE_PROXY_ADDR=${contractAddress}`);
    }

    this.addresses.Bridges.SharedBridgeProxy = contractAddress;
  }

  public async sharedBridgeSetEraFirstPostUpgradeBatch(ethTxOptions: ethers.providers.TransactionRequest) {
    ethTxOptions.gasLimit ??= 10_000_000;
    const sharedBridge = L1SharedBridgeFactory.connect(this.addresses.Bridges.SharedBridgeProxy, this.deployWallet);
    const storageSwitch = getNumberFromEnv("CONTRACTS_SHARED_BRIDGE_UPGRADE_STORAGE_SWITCH");
    const tx = await sharedBridge.setEraFirstPostUpgradeBatch(storageSwitch);
    const receipt = await tx.wait();
    if (this.verbose) {
      console.log(`Era first post upgrade batch set, gas used: ${receipt.gasUsed.toString()}`);
    }
  }

  public async registerSharedBridge(ethTxOptions: ethers.providers.TransactionRequest) {
    ethTxOptions.gasLimit ??= 10_000_000;
    const bridgehub = this.bridgehubContract(this.deployWallet);

    /// registering ETH as a valid token, with address 1.
    const tx2 = await bridgehub.addToken(ADDRESS_ONE);
    const receipt2 = await tx2.wait();

    const tx3 = await bridgehub.setSharedBridge(this.addresses.Bridges.SharedBridgeProxy);
    const receipt3 = await tx3.wait();
    if (this.verbose) {
      console.log(
        `Shared bridge was registered, gas used: ${receipt3.gasUsed.toString()} and ${receipt2.gasUsed.toString()}`
      );
    }
  }

  public async deployStateTransitionDiamondInit(
    create2Salt: string,
    ethTxOptions: ethers.providers.TransactionRequest
  ) {
    ethTxOptions.gasLimit ??= 10_000_000;
    const contractAddress = await this.deployViaCreate2("DiamondInit", [], create2Salt, ethTxOptions);

    if (this.verbose) {
      console.log(`CONTRACTS_DIAMOND_INIT_ADDR=${contractAddress}`);
    }

    this.addresses.StateTransition.DiamondInit = contractAddress;
  }

  public async deployDefaultUpgrade(create2Salt: string, ethTxOptions: ethers.providers.TransactionRequest) {
    ethTxOptions.gasLimit ??= 10_000_000;
    const contractAddress = await this.deployViaCreate2("DefaultUpgrade", [], create2Salt, ethTxOptions);

    if (this.verbose) {
      console.log(`CONTRACTS_DEFAULT_UPGRADE_ADDR=${contractAddress}`);
    }

    this.addresses.StateTransition.DefaultUpgrade = contractAddress;
  }

  public async deployHyperchainsUpgrade(create2Salt: string, ethTxOptions: ethers.providers.TransactionRequest) {
    ethTxOptions.gasLimit ??= 10_000_000;
    const contractAddress = await this.deployViaCreate2("UpgradeHyperchains", [], create2Salt, ethTxOptions);

    if (this.verbose) {
      console.log(`CONTRACTS_HYPERCHAIN_UPGRADE_ADDR=${contractAddress}`);
    }

    this.addresses.StateTransition.DefaultUpgrade = contractAddress;
  }

  public async deployGenesisUpgrade(create2Salt: string, ethTxOptions: ethers.providers.TransactionRequest) {
    ethTxOptions.gasLimit ??= 10_000_000;
    const contractAddress = await this.deployViaCreate2("GenesisUpgrade", [], create2Salt, ethTxOptions);

    if (this.verbose) {
      console.log(`CONTRACTS_GENESIS_UPGRADE_ADDR=${contractAddress}`);
    }

    this.addresses.StateTransition.GenesisUpgrade = contractAddress;
  }

  public async deployBridgehubContract(create2Salt: string, gasPrice?: BigNumberish, nonce?) {
    nonce = nonce ? parseInt(nonce) : await this.deployWallet.getTransactionCount();

    await this.deployBridgehubImplementation(create2Salt, { gasPrice, nonce });
    await this.deployBridgehubProxy(create2Salt, { gasPrice });
  }

  public async deployStateTransitionManagerContract(
    create2Salt: string,
    extraFacets?: FacetCut[],
    gasPrice?: BigNumberish,
    nonce?
  ) {
    nonce = nonce ? parseInt(nonce) : await this.deployWallet.getTransactionCount();

    await this.deployStateTransitionDiamondFacets(create2Salt, gasPrice, nonce);
    await this.deployStateTransitionManagerImplementation(create2Salt, { gasPrice });
    await this.deployStateTransitionManagerProxy(create2Salt, { gasPrice }, extraFacets);
    await this.registerStateTransitionManager();
  }

  public async deployStateTransitionDiamondFacets(create2Salt: string, gasPrice?: BigNumberish, nonce?) {
    nonce = nonce ? parseInt(nonce) : await this.deployWallet.getTransactionCount();

    await this.deployExecutorFacet(create2Salt, { gasPrice, nonce: nonce });
    await this.deployAdminFacet(create2Salt, { gasPrice, nonce: nonce + 1 });
    await this.deployMailboxFacet(create2Salt, { gasPrice, nonce: nonce + 2 });
    await this.deployGettersFacet(create2Salt, { gasPrice, nonce: nonce + 3 });
    await this.deployStateTransitionDiamondInit(create2Salt, { gasPrice, nonce: nonce + 4 });
  }

  public async registerStateTransitionManager() {
    const bridgehub = this.bridgehubContract(this.deployWallet);

    const tx = await bridgehub.addStateTransitionManager(this.addresses.StateTransition.StateTransitionProxy);

    const receipt = await tx.wait();
    if (this.verbose) {
      console.log(`StateTransition System registered, gas used: ${receipt.gasUsed.toString()}`);
    }
  }

  public async registerHyperchain(
    baseTokenAddress: string,
    validiumMode: boolean,
    extraFacets?: FacetCut[],
    gasPrice?: BigNumberish,
    nonce?,
    predefinedChainId?: string
  ) {
    const gasLimit = 10_000_000;

    nonce = nonce ? parseInt(nonce) : await this.deployWallet.getTransactionCount();

    const bridgehub = this.bridgehubContract(this.deployWallet);
    const stateTransitionManager = this.stateTransitionManagerContract(this.deployWallet);

    const inputChainId = predefinedChainId || getNumberFromEnv("CHAIN_ETH_ZKSYNC_NETWORK_ID");
    const admin = process.env.CHAIN_ADMIN_ADDRESS || this.ownerAddress;
    const diamondCutData = await this.initialZkSyncHyperchainDiamondCut(extraFacets);
    const initialDiamondCut = new ethers.utils.AbiCoder().encode([DIAMOND_CUT_DATA_ABI_STRING], [diamondCutData]);

    const tx = await bridgehub.createNewChain(
      inputChainId,
      this.addresses.StateTransition.StateTransitionProxy,
      baseTokenAddress,
      Date.now(),
      admin,
      initialDiamondCut,
      {
        gasPrice,
        nonce,
        gasLimit,
      }
    );
    const receipt = await tx.wait();
    const chainId = receipt.logs.find((log) => log.topics[0] == bridgehub.interface.getEventTopic("NewChain"))
      .topics[1];

    nonce++;

    this.addresses.BaseToken = baseTokenAddress;

    if (this.verbose) {
      console.log(`Hyperchain registered, gas used: ${receipt.gasUsed.toString()} and ${receipt.gasUsed.toString()}`);
      console.log(`Hyperchain registration tx hash: ${receipt.transactionHash}`);

      console.log(`CHAIN_ETH_ZKSYNC_NETWORK_ID=${parseInt(chainId, 16)}`);

      console.log(`CONTRACTS_BASE_TOKEN_ADDR=${baseTokenAddress}`);
    }
    if (!predefinedChainId) {
      const diamondProxyAddress =
        "0x" +
        receipt.logs
          .find((log) => log.topics[0] == stateTransitionManager.interface.getEventTopic("NewHyperchain"))
          .topics[2].slice(26);
      this.addresses.StateTransition.DiamondProxy = diamondProxyAddress;
      if (this.verbose) {
        console.log(`CONTRACTS_DIAMOND_PROXY_ADDR=${diamondProxyAddress}`);
      }
    }
    this.chainId = parseInt(chainId, 16);

    const validatorOneAddress = getAddressFromEnv("ETH_SENDER_SENDER_OPERATOR_COMMIT_ETH_ADDR");
    const validatorTwoAddress = getAddressFromEnv("ETH_SENDER_SENDER_OPERATOR_BLOBS_ETH_ADDR");
    const validatorTimelock = this.validatorTimelock(this.deployWallet);
    const txRegisterValidator = await validatorTimelock.addValidator(chainId, validatorOneAddress, {
      gasPrice,
      nonce,
      gasLimit,
    });
    const receiptRegisterValidator = await txRegisterValidator.wait();
    if (this.verbose) {
      console.log(
        `Validator registered, gas used: ${receiptRegisterValidator.gasUsed.toString()}, tx hash: ${
          txRegisterValidator.hash
        }`
      );
    }

    nonce++;

    const tx3 = await validatorTimelock.addValidator(chainId, validatorTwoAddress, {
      gasPrice,
      nonce,
      gasLimit,
    });
    const receipt3 = await tx3.wait();
    if (this.verbose) {
      console.log(`Validator 2 registered, gas used: ${receipt3.gasUsed.toString()}`);
    }

    const diamondProxy = this.stateTransitionContract(this.deployWallet);
    const tx4 = await diamondProxy.setTokenMultiplier(1, 1);
    const receipt4 = await tx4.wait();
    if (this.verbose) {
      console.log(`BaseTokenMultiplier set, gas used: ${receipt4.gasUsed.toString()}`);
    }

    if (validiumMode) {
      const tx5 = await diamondProxy.setValidiumMode(PubdataPricingMode.Validium);
      const receipt5 = await tx5.wait();
      if (this.verbose) {
        console.log(`Validium mode set, gas used: ${receipt5.gasUsed.toString()}`);
      }
    }
  }

  public async registerToken(tokenAddress: string) {
    const bridgehub = this.bridgehubContract(this.deployWallet);
    // kl todo change 1 to general variable.
    const tx = await bridgehub.addToken(tokenAddress);

    const receipt = await tx.wait();
    if (this.verbose) {
      console.log(`Token ${tokenAddress} was registered, gas used: ${receipt.gasUsed.toString()}`);
    }
  }

  public async deploySharedBridgeContracts(create2Salt: string, gasPrice?: BigNumberish, nonce?) {
    nonce = nonce ? parseInt(nonce) : await this.deployWallet.getTransactionCount();

    await this.deploySharedBridgeImplementation(create2Salt, { gasPrice, nonce: nonce });
    await this.deploySharedBridgeProxy(create2Salt, { gasPrice, nonce: nonce + 1 });
    await this.registerSharedBridge({ gasPrice, nonce: nonce + 2 });
  }

  public async deployValidatorTimelock(create2Salt: string, ethTxOptions: ethers.providers.TransactionRequest) {
    ethTxOptions.gasLimit ??= 10_000_000;
    const executionDelay = getNumberFromEnv("CONTRACTS_VALIDATOR_TIMELOCK_EXECUTION_DELAY");
    const eraChainId = getNumberFromEnv("CONTRACTS_ERA_CHAIN_ID");
    const contractAddress = await this.deployViaCreate2(
      "ValidatorTimelock",
      [this.ownerAddress, executionDelay, eraChainId],
      create2Salt,
      ethTxOptions
    );

    if (this.verbose) {
      console.log(`CONTRACTS_VALIDATOR_TIMELOCK_ADDR=${contractAddress}`);
    }
    this.addresses.ValidatorTimeLock = contractAddress;
  }

  public async setStateTransitionManagerInValidatorTimelock(ethTxOptions: ethers.providers.TransactionRequest) {
    const validatorTimelock = this.validatorTimelock(this.deployWallet);
    const tx = await validatorTimelock.setStateTransitionManager(
      this.addresses.StateTransition.StateTransitionProxy,
      ethTxOptions
    );
    const receipt = await tx.wait();
    if (this.verbose) {
      console.log(`StateTransitionManager was set in ValidatorTimelock, gas used: ${receipt.gasUsed.toString()}`);
    }
  }

  public async deployMulticall3(create2Salt: string, ethTxOptions: ethers.providers.TransactionRequest) {
    ethTxOptions.gasLimit ??= 10_000_000;
    const contractAddress = await this.deployViaCreate2("Multicall3", [], create2Salt, ethTxOptions);

    if (this.verbose) {
      console.log(`CONTRACTS_L1_MULTICALL3_ADDR=${contractAddress}`);
    }
  }

  public async deployBlobVersionedHashRetriever(
    create2Salt: string,
    ethTxOptions: ethers.providers.TransactionRequest
  ) {
    ethTxOptions.gasLimit ??= 10_000_000;
    // solc contracts/zksync/utils/blobVersionedHashRetriever.yul --strict-assembly --bin
    const bytecode = "0x600b600b5f39600b5ff3fe5f358049805f5260205ff3";

    const contractAddress = await this.deployBytecodeViaCreate2(
      "BlobVersionedHashRetriever",
      bytecode,
      create2Salt,
      ethTxOptions
    );

    if (this.verbose) {
      console.log(`CONTRACTS_BLOB_VERSIONED_HASH_RETRIEVER_ADDR=${contractAddress}`);
    }

    this.addresses.BlobVersionedHashRetriever = contractAddress;
  }

  public transparentUpgradableProxyContract(address, signerOrProvider: Signer | providers.Provider) {
    return ITransparentUpgradeableProxyFactory.connect(address, signerOrProvider);
  }

  public create2FactoryContract(signerOrProvider: Signer | providers.Provider) {
    return SingletonFactoryFactory.connect(this.addresses.Create2Factory, signerOrProvider);
  }

  public bridgehubContract(signerOrProvider: Signer | providers.Provider) {
    return IBridgehubFactory.connect(this.addresses.Bridgehub.BridgehubProxy, signerOrProvider);
  }

  public stateTransitionManagerContract(signerOrProvider: Signer | providers.Provider) {
    return IStateTransitionManagerFactory.connect(
      this.addresses.StateTransition.StateTransitionProxy,
      signerOrProvider
    );
  }

  public stateTransitionContract(signerOrProvider: Signer | providers.Provider) {
    return IZkSyncHyperchainFactory.connect(this.addresses.StateTransition.DiamondProxy, signerOrProvider);
  }

  public governanceContract(signerOrProvider: Signer | providers.Provider) {
    return IGovernanceFactory.connect(this.addresses.Governance, signerOrProvider);
  }

  public validatorTimelock(signerOrProvider: Signer | providers.Provider) {
    return ValidatorTimelockFactory.connect(this.addresses.ValidatorTimeLock, signerOrProvider);
  }

  public defaultSharedBridge(signerOrProvider: Signer | providers.Provider) {
    return L1SharedBridgeFactory.connect(this.addresses.Bridges.SharedBridgeProxy, signerOrProvider);
  }

  public baseTokenContract(signerOrProvider: Signer | providers.Provider) {
    return ERC20Factory.connect(this.addresses.BaseToken, signerOrProvider);
  }

  public proxyAdminContract(signerOrProvider: Signer | providers.Provider) {
    return ProxyAdminFactory.connect(this.addresses.TransparentProxyAdmin, signerOrProvider);
  }
}<|MERGE_RESOLUTION|>--- conflicted
+++ resolved
@@ -465,11 +465,7 @@
     );
     const contractAddress = await this.deployViaCreate2(
       "TransparentUpgradeableProxy",
-<<<<<<< HEAD
-      [this.addresses.TransparentProxyAdmin, this.addresses.TransparentProxyAdmin, "0x"], // we have to use an  address where a contract is already deployed, so TransparentProxyAdmin
-=======
       [this.addresses.Bridges.ERC20BridgeImplementation, this.addresses.TransparentProxyAdmin, initCalldata],
->>>>>>> 8ec3cfaa
       create2Salt,
       ethTxOptions
     );
@@ -488,21 +484,10 @@
     const tokens = getTokens();
     const l1WethToken = tokens.find((token: { symbol: string }) => token.symbol == "WETH")!.address;
     const eraChainId = getNumberFromEnv("CONTRACTS_ERA_CHAIN_ID");
+    const eraDiamondProxy = getNumberFromEnv("CONTRACTS_ERA_DIAMOND_PROXY");
     const contractAddress = await this.deployViaCreate2(
       "L1SharedBridge",
-<<<<<<< HEAD
-      [
-        l1WethToken,
-        this.addresses.Bridgehub.BridgehubProxy,
-        // we load from process.env, as normally L1_ERC20 bridge will already be deployed
-        process.env.CONTRACTS_L1_ERC20_BRIDGE_PROXY_ADDR,
-        eraChainId,
-        this.addresses.Bridges.ERC20BridgeImplementation,
-        this.addresses.StateTransition.DiamondProxy,
-      ],
-=======
-      [l1WethToken, this.addresses.Bridgehub.BridgehubProxy, this.chainId, this.addresses.StateTransition.DiamondProxy],
->>>>>>> 8ec3cfaa
+      [l1WethToken, this.addresses.Bridgehub.BridgehubProxy, eraChainId, eraDiamondProxy],
       create2Salt,
       ethTxOptions
     );
@@ -518,11 +503,7 @@
     ethTxOptions.gasLimit ??= 10_000_000;
     const initCalldata = new Interface(hardhat.artifacts.readArtifactSync("L1SharedBridge").abi).encodeFunctionData(
       "initialize",
-<<<<<<< HEAD
       [this.addresses.Governance]
-=======
-      [this.deployWallet.address, storageSwitch]
->>>>>>> 8ec3cfaa
     );
     const contractAddress = await this.deployViaCreate2(
       "TransparentUpgradeableProxy",
