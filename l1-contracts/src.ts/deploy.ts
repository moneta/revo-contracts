--- conflicted
+++ resolved
@@ -7,11 +7,7 @@
 import type { Wallet as ZkWallet } from "zksync-ethers";
 
 import type { DeployedAddresses } from "./deploy-utils";
-import {
-  deployedAddressesFromEnv,
-  deployBytecodeViaCreate2 as deployBytecodeViaCreate2EVM,
-  deployViaCreate2 as deployViaCreate2EVM,
-} from "./deploy-utils";
+import { deployedAddressesFromEnv, deployBytecodeViaCreate2, deployViaCreate2 } from "./deploy-utils";
 import {
   packSemver,
   readBatchBootloaderBytecode,
@@ -183,11 +179,7 @@
   ) {
     // For L1 deployments we try to use constant gas limit
     ethTxOptions.gasLimit ??= 10_000_000;
-<<<<<<< HEAD
     const result = await deployViaCreate2(
-=======
-    const result = await deployViaCreate2EVM(
->>>>>>> e036987c
       this.deployWallet,
       contractName,
       args,
@@ -208,11 +200,7 @@
   ): Promise<string> {
     ethTxOptions.gasLimit ??= 10_000_000;
 
-<<<<<<< HEAD
     const result = await deployBytecodeViaCreate2(
-=======
-    const result = await deployBytecodeViaCreate2EVM(
->>>>>>> e036987c
       this.deployWallet,
       contractName,
       bytecode,
