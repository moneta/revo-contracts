--- conflicted
+++ resolved
@@ -41,30 +41,22 @@
   getNumberFromEnv,
   PubdataPricingMode,
   hashL2Bytecode,
-<<<<<<< HEAD
-=======
-  DIAMOND_CUT_DATA_ABI_STRING,
-  FIXED_FORCE_DEPLOYMENTS_DATA_ABI_STRING,
-  REQUIRED_L2_GAS_PRICE_PER_PUBDATA,
->>>>>>> 6b1f483f
   compileInitialCutHash,
   readBytecode,
   applyL1ToL2Alias,
-  BRIDGEHUB_CTM_ASSET_DATA_ABI_STRING,
   encodeNTVAssetId,
-<<<<<<< HEAD
-=======
   computeL2Create2Address,
   priorityTxMaxGasLimit,
   isCurrentNetworkLocal,
->>>>>>> 6b1f483f
 } from "./utils";
 import {
   DIAMOND_CUT_DATA_ABI_STRING,
   FORCE_DEPLOYMENT_ABI_STRING,
   L2_NATIVE_TOKEN_VAULT_ADDRESS,
   L2_ASSET_ROUTER_ADDRESS,
+  BRIDGEHUB_CTM_ASSET_DATA_ABI_STRING,
   REQUIRED_L2_GAS_PRICE_PER_PUBDATA,
+  FIXED_FORCE_DEPLOYMENTS_DATA_ABI_STRING,
   ADDRESS_ONE,
   L2_BRIDGEHUB_ADDRESS,
   // L2_MESSAGE_ROOT_ADDRESS,
