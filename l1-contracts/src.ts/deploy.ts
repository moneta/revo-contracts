--- conflicted
+++ resolved
@@ -7,15 +7,11 @@
 import type { Wallet as ZkWallet } from "zksync-ethers";
 
 import type { DeployedAddresses } from "./deploy-utils";
-<<<<<<< HEAD
 import {
   deployedAddressesFromEnv,
   deployBytecodeViaCreate2 as deployBytecodeViaCreate2EVM,
   deployViaCreate2 as deployViaCreate2EVM,
 } from "./deploy-utils";
-import { readBatchBootloaderBytecode, readSystemContractsBytecode, SYSTEM_CONFIG } from "../scripts/utils";
-=======
-import { deployedAddressesFromEnv, deployBytecodeViaCreate2, deployViaCreate2 } from "./deploy-utils";
 import {
   packSemver,
   readBatchBootloaderBytecode,
@@ -23,7 +19,6 @@
   SYSTEM_CONFIG,
   unpackStringSemVer,
 } from "../scripts/utils";
->>>>>>> 16ae7658
 import { getTokens } from "./deploy-token";
 import {
   ADDRESS_ONE,
@@ -333,12 +328,7 @@
     const genesisRollupLeafIndex = getNumberFromEnv("CONTRACTS_GENESIS_ROLLUP_LEAF_INDEX");
     const genesisBatchCommitment = getHashFromEnv("CONTRACTS_GENESIS_BATCH_COMMITMENT");
     const diamondCut = await this.initialZkSyncHyperchainDiamondCut(extraFacets);
-<<<<<<< HEAD
-    // console.log("correct initial diamond cut", diamondCut);
-    const protocolVersion = getNumberFromEnv("CONTRACTS_GENESIS_PROTOCOL_VERSION");
-=======
     const protocolVersion = packSemver(...unpackStringSemVer(process.env.CONTRACTS_GENESIS_PROTOCOL_SEMANTIC_VERSION));
->>>>>>> 16ae7658
 
     const stateTransitionManager = new Interface(hardhat.artifacts.readArtifactSync("StateTransitionManager").abi);
 
@@ -949,9 +939,6 @@
     }
   }
 
-<<<<<<< HEAD
-  public async registerTokenBridgehub(tokenAddress: string, useGovernance: boolean = false) {
-=======
   public async transferAdminFromDeployerToGovernance() {
     const stm = this.stateTransitionManagerContract(this.deployWallet);
     const diamondProxyAddress = await stm.getHyperchain(this.chainId);
@@ -962,15 +949,14 @@
       console.log(`Governance set as pending admin, gas used: ${receipt.gasUsed.toString()}`);
     }
 
-    await this.executeUpgrade(hyperchain.address, 0, hyperchain.interface.encodeFunctionData("acceptAdmin"), false);
+    await this.executeUpgrade(hyperchain.address, 0, hyperchain.interface.encodeFunctionData("acceptAdmin"),null, false);
 
     if (this.verbose) {
       console.log("Pending admin successfully accepted");
     }
   }
 
-  public async registerToken(tokenAddress: string, useGovernance: boolean = false) {
->>>>>>> 16ae7658
+  public async registerTokenBridgehub(tokenAddress: string, useGovernance: boolean = false) {
     const bridgehub = this.bridgehubContract(this.deployWallet);
 
     const receipt = await this.executeDirectOrGovernance(useGovernance, bridgehub, "addToken", [tokenAddress], 0);
