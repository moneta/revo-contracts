import * as hardhat from "hardhat";
import "@nomiclabs/hardhat-ethers";

import type { BigNumberish, providers, Signer, Wallet } from "ethers";
import { ethers } from "ethers";
import { hexlify, Interface } from "ethers/lib/utils";
import type { DeployedAddresses } from "./deploy-utils";
import { deployedAddressesFromEnv, deployBytecodeViaCreate2, deployViaCreate2 } from "./deploy-utils";
import { readBatchBootloaderBytecode, readSystemContractsBytecode, SYSTEM_CONFIG } from "../scripts/utils";
import { getTokens } from "./deploy-token";
import {
  ADDRESS_ONE,
  getAddressFromEnv,
  getHashFromEnv,
  getNumberFromEnv,
  PubdataPricingMode,
  hashL2Bytecode,
  DIAMOND_CUT_DATA_ABI_STRING,
} from "./utils";
import { IBridgehubFactory } from "../typechain/IBridgehubFactory";
import { IGovernanceFactory } from "../typechain/IGovernanceFactory";
<<<<<<< HEAD
import type { PubdataPricingMode } from "../test/unit_tests/utils";
=======
import { IStateTransitionManagerFactory } from "../typechain/IStateTransitionManagerFactory";
import { ITransparentUpgradeableProxyFactory } from "../typechain/ITransparentUpgradeableProxyFactory";
import { ProxyAdminFactory } from "../typechain/ProxyAdminFactory";

import { IZkSyncStateTransitionFactory } from "../typechain/IZkSyncStateTransitionFactory";
import { L1SharedBridgeFactory } from "../typechain/L1SharedBridgeFactory";

import { SingletonFactoryFactory } from "../typechain/SingletonFactoryFactory";
import { ValidatorTimelockFactory } from "../typechain/ValidatorTimelockFactory";
import type { FacetCut } from "./diamondCut";
import { diamondCut, getCurrentFacetCutsForAdd } from "./diamondCut";

import { ERC20Factory } from "../typechain";
>>>>>>> 2c0dc4af

let L2_BOOTLOADER_BYTECODE_HASH: string;
let L2_DEFAULT_ACCOUNT_BYTECODE_HASH: string;
export const EraLegacyChainId = 324;
export const EraLegacyDiamondProxyAddress = "0x32400084C286CF3E17e7B677ea9583e60a000324";

export interface DeployerConfig {
  deployWallet: Wallet;
  addresses?: DeployedAddresses;
  ownerAddress?: string;
  verbose?: boolean;
  bootloaderBytecodeHash?: string;
  defaultAccountBytecodeHash?: string;
}

export class Deployer {
  public addresses: DeployedAddresses;
  public deployWallet: Wallet;
  public verbose: boolean;
  public chainId: number;
  public ownerAddress: string;

  constructor(config: DeployerConfig) {
    this.deployWallet = config.deployWallet;
    this.verbose = config.verbose != null ? config.verbose : false;
    this.addresses = config.addresses ? config.addresses : deployedAddressesFromEnv();
    L2_BOOTLOADER_BYTECODE_HASH = config.bootloaderBytecodeHash
      ? config.bootloaderBytecodeHash
      : hexlify(hashL2Bytecode(readBatchBootloaderBytecode()));
    L2_DEFAULT_ACCOUNT_BYTECODE_HASH = config.defaultAccountBytecodeHash
      ? config.defaultAccountBytecodeHash
      : hexlify(hashL2Bytecode(readSystemContractsBytecode("DefaultAccount")));
    this.ownerAddress = config.ownerAddress != null ? config.ownerAddress : this.deployWallet.address;
  }

<<<<<<< HEAD
  public async initialProxyDiamondCut(pubdataPricingMode: PubdataPricingMode) {
    const facetCuts = Object.values(
=======
  public async initialZkSyncStateTransitionDiamondCut(extraFacets?: FacetCut[]) {
    let facetCuts: FacetCut[] = Object.values(
>>>>>>> 2c0dc4af
      await getCurrentFacetCutsForAdd(
        this.addresses.StateTransition.AdminFacet,
        this.addresses.StateTransition.GettersFacet,
        this.addresses.StateTransition.MailboxFacet,
        this.addresses.StateTransition.ExecutorFacet
      )
    );
    facetCuts = facetCuts.concat(extraFacets ?? []);

    const verifierParams =
      process.env["CONTRACTS_PROVER_AT_GENESIS"] == "fri"
        ? {
            recursionNodeLevelVkHash: getHashFromEnv("CONTRACTS_FRI_RECURSION_NODE_LEVEL_VK_HASH"),
            recursionLeafLevelVkHash: getHashFromEnv("CONTRACTS_FRI_RECURSION_LEAF_LEVEL_VK_HASH"),
            recursionCircuitsSetVksHash: "0x0000000000000000000000000000000000000000000000000000000000000000",
          }
        : {
            recursionNodeLevelVkHash: getHashFromEnv("CONTRACTS_RECURSION_NODE_LEVEL_VK_HASH"),
            recursionLeafLevelVkHash: getHashFromEnv("CONTRACTS_RECURSION_LEAF_LEVEL_VK_HASH"),
            recursionCircuitsSetVksHash: getHashFromEnv("CONTRACTS_RECURSION_CIRCUITS_SET_VKS_HASH"),
          };
    const priorityTxMaxGasLimit = getNumberFromEnv("CONTRACTS_PRIORITY_TX_MAX_GAS_LIMIT");
    const DiamondInit = new Interface(hardhat.artifacts.readArtifactSync("DiamondInit").abi);

    const feeParams = {
      pubdataPricingMode,
      batchOverheadL1Gas: SYSTEM_CONFIG.priorityTxBatchOverheadL1Gas,
      maxPubdataPerBatch: SYSTEM_CONFIG.priorityTxPubdataPerBatch,
      priorityTxMaxPubdata: SYSTEM_CONFIG.priorityTxMaxPubdata,
      maxL2GasPerBatch: SYSTEM_CONFIG.priorityTxMaxGasPerBatch,
      minimalL2GasPrice: SYSTEM_CONFIG.priorityTxMinimalGasPrice,
    };

    const diamondInitCalldata = DiamondInit.encodeFunctionData("initialize", [
      // these first values are set in the contract
      {
        chainId: "0x0000000000000000000000000000000000000000000000000000000000000001",
        bridgehub: "0x0000000000000000000000000000000000001234",
        stateTransitionManager: "0x0000000000000000000000000000000000002234",
        protocolVersion: "0x0000000000000000000000000000000000002234",
        admin: "0x0000000000000000000000000000000000003234",
        validatorTimelock: "0x0000000000000000000000000000000000004234",
        baseToken: "0x0000000000000000000000000000000000004234",
        baseTokenBridge: "0x0000000000000000000000000000000000004234",
        storedBatchZero: "0x0000000000000000000000000000000000000000000000000000000000005432",
        verifier: this.addresses.StateTransition.Verifier,
        verifierParams,
        l2BootloaderBytecodeHash: L2_BOOTLOADER_BYTECODE_HASH,
        l2DefaultAccountBytecodeHash: L2_DEFAULT_ACCOUNT_BYTECODE_HASH,
        priorityTxMaxGasLimit,
        feeParams,
        blobVersionedHashRetriever: this.addresses.BlobVersionedHashRetriever,
      },
    ]);

    return diamondCut(
      facetCuts,
      this.addresses.StateTransition.DiamondInit,
      "0x" + diamondInitCalldata.slice(2 + (4 + 9 * 32) * 2)
    );
  }

  public async deployCreate2Factory(ethTxOptions?: ethers.providers.TransactionRequest) {
    if (this.verbose) {
      console.log("Deploying Create2 factory");
    }

    const contractFactory = await hardhat.ethers.getContractFactory("SingletonFactory", {
      signer: this.deployWallet,
    });

    const create2Factory = await contractFactory.deploy(...[ethTxOptions]);
    const rec = await create2Factory.deployTransaction.wait();

    if (this.verbose) {
      console.log(`CONTRACTS_CREATE2_FACTORY_ADDR=${create2Factory.address}`);
      console.log(`Create2 factory deployed, gasUsed: ${rec.gasUsed.toString()}`);
    }

    this.addresses.Create2Factory = create2Factory.address;
  }

  public async deployViaCreate2(
    contractName: string,
    // eslint-disable-next-line @typescript-eslint/no-explicit-any
    args: any[],
    create2Salt: string,
    ethTxOptions: ethers.providers.TransactionRequest,
    // eslint-disable-next-line @typescript-eslint/no-explicit-any
    libraries?: any
  ) {
    const result = await deployViaCreate2(
      this.deployWallet,
      contractName,
      args,
      create2Salt,
      ethTxOptions,
      this.addresses.Create2Factory,
      this.verbose,
      libraries
    );
    return result[0];
  }

  private async deployBytecodeViaCreate2(
    contractName: string,
    bytecode: ethers.BytesLike,
    create2Salt: string,
    ethTxOptions: ethers.providers.TransactionRequest
  ): Promise<string> {
    const result = await deployBytecodeViaCreate2(
      this.deployWallet,
      contractName,
      bytecode,
      create2Salt,
      ethTxOptions,
      this.addresses.Create2Factory,
      this.verbose
    );

    return result[0];
  }

  public async deployGovernance(create2Salt: string, ethTxOptions: ethers.providers.TransactionRequest) {
    ethTxOptions.gasLimit ??= 10_000_000;
    const contractAddress = await this.deployViaCreate2(
      "Governance",
      // TODO: load parameters from config
      [this.ownerAddress, ethers.constants.AddressZero, 0],
      create2Salt,
      ethTxOptions
    );

    if (this.verbose) {
      console.log(`CONTRACTS_GOVERNANCE_ADDR=${contractAddress}`);
    }

    this.addresses.Governance = contractAddress;
  }

  public async deployBridgehubImplementation(create2Salt: string, ethTxOptions: ethers.providers.TransactionRequest) {
    ethTxOptions.gasLimit ??= 10_000_000;
    const contractAddress = await this.deployViaCreate2("Bridgehub", [], create2Salt, ethTxOptions);

    if (this.verbose) {
      console.log(`CONTRACTS_BRIDGEHUB_IMPL_ADDR=${contractAddress}`);
    }

    this.addresses.Bridgehub.BridgehubImplementation = contractAddress;
  }

  public async deployTransparentProxyAdmin(create2Salt: string, ethTxOptions: ethers.providers.TransactionRequest) {
    ethTxOptions.gasLimit ??= 10_000_000;
    if (this.verbose) {
      console.log("Deploying Proxy Admin factory");
    }

    const contractFactory = await hardhat.ethers.getContractFactory("ProxyAdmin", {
      signer: this.deployWallet,
    });

    const proxyAdmin = await contractFactory.deploy(...[ethTxOptions]);
    const rec = await proxyAdmin.deployTransaction.wait();

    if (this.verbose) {
      console.log(`CONTRACTS_TRANSPARENT_PROXY_ADMIN_ADDR=${proxyAdmin.address}`);
      console.log(`Proxy admin deployed, gasUsed: ${rec.gasUsed.toString()}`);
    }

    this.addresses.TransparentProxyAdmin = proxyAdmin.address;

    const tx = await proxyAdmin.transferOwnership(this.addresses.Governance);
    const receipt = await tx.wait();

    if (this.verbose) {
      console.log(
        `ProxyAdmin ownership transferred to Governance in tx ${
          receipt.transactionHash
        }, gas used: ${receipt.gasUsed.toString()}`
      );
    }
  }

  public async deployBridgehubProxy(create2Salt: string, ethTxOptions: ethers.providers.TransactionRequest) {
    ethTxOptions.gasLimit ??= 10_000_000;

    const bridgehub = new Interface(hardhat.artifacts.readArtifactSync("Bridgehub").abi);

    const initCalldata = bridgehub.encodeFunctionData("initialize", [this.ownerAddress]);

    const contractAddress = await this.deployViaCreate2(
      "TransparentUpgradeableProxy",
      [this.addresses.Bridgehub.BridgehubImplementation, this.addresses.TransparentProxyAdmin, initCalldata],
      create2Salt,
      ethTxOptions
    );

    if (this.verbose) {
      console.log(`CONTRACTS_BRIDGEHUB_PROXY_ADDR=${contractAddress}`);
    }

    this.addresses.Bridgehub.BridgehubProxy = contractAddress;
  }

  public async deployStateTransitionManagerImplementation(
    create2Salt: string,
    ethTxOptions: ethers.providers.TransactionRequest
  ) {
    ethTxOptions.gasLimit ??= 10_000_000;
    const contractAddress = await this.deployViaCreate2(
      "StateTransitionManager",
      [this.addresses.Bridgehub.BridgehubProxy],
      create2Salt,
      ethTxOptions
    );

    if (this.verbose) {
      console.log(`CONTRACTS_STATE_TRANSITION_IMPL_ADDR=${contractAddress}`);
    }

    this.addresses.StateTransition.StateTransitionImplementation = contractAddress;
  }

  public async deployStateTransitionManagerProxy(
    create2Salt: string,
    ethTxOptions: ethers.providers.TransactionRequest,
    extraFacets?: FacetCut[]
  ) {
    ethTxOptions.gasLimit ??= 10_000_000;
    const genesisBatchHash = getHashFromEnv("CONTRACTS_GENESIS_ROOT"); // TODO: confusing name
    const genesisRollupLeafIndex = getNumberFromEnv("CONTRACTS_GENESIS_ROLLUP_LEAF_INDEX");
    const genesisBatchCommitment = getHashFromEnv("CONTRACTS_GENESIS_BATCH_COMMITMENT");
    const diamondCut = await this.initialZkSyncStateTransitionDiamondCut(extraFacets);
    const protocolVersion = getNumberFromEnv("CONTRACTS_LATEST_PROTOCOL_VERSION");

    const stateTransitionManager = new Interface(hardhat.artifacts.readArtifactSync("StateTransitionManager").abi);

    const initCalldata = stateTransitionManager.encodeFunctionData("initialize", [
      {
        governor: this.ownerAddress,
        validatorTimelock: this.addresses.ValidatorTimeLock,
        genesisUpgrade: this.addresses.StateTransition.GenesisUpgrade,
        genesisBatchHash,
        genesisIndexRepeatedStorageChanges: genesisRollupLeafIndex,
        genesisBatchCommitment,
        diamondCut,
        protocolVersion,
      },
    ]);

    const contractAddress = await this.deployViaCreate2(
      "TransparentUpgradeableProxy",
      [
        this.addresses.StateTransition.StateTransitionImplementation,
        this.addresses.TransparentProxyAdmin,
        initCalldata,
      ],
      create2Salt,
      ethTxOptions
    );

    if (this.verbose) {
      console.log(`StateTransitionManagerProxy deployed, with protocol version: ${protocolVersion}`);
      console.log(`CONTRACTS_STATE_TRANSITION_PROXY_ADDR=${contractAddress}`);
    }

    this.addresses.StateTransition.StateTransitionProxy = contractAddress;
  }

  public async deployAdminFacet(create2Salt: string, ethTxOptions: ethers.providers.TransactionRequest) {
    ethTxOptions.gasLimit ??= 10_000_000;
    const contractAddress = await this.deployViaCreate2("AdminFacet", [], create2Salt, ethTxOptions);

    if (this.verbose) {
      console.log(`CONTRACTS_ADMIN_FACET_ADDR=${contractAddress}`);
    }

    this.addresses.StateTransition.AdminFacet = contractAddress;
  }

  public async deployMailboxFacet(create2Salt: string, ethTxOptions: ethers.providers.TransactionRequest) {
    ethTxOptions.gasLimit ??= 10_000_000;
    const contractAddress = await this.deployViaCreate2("MailboxFacet", [], create2Salt, ethTxOptions);

    if (this.verbose) {
      console.log(`CONTRACTS_MAILBOX_FACET_ADDR=${contractAddress}`);
    }

    this.addresses.StateTransition.MailboxFacet = contractAddress;
  }

  public async deployExecutorFacet(create2Salt: string, ethTxOptions: ethers.providers.TransactionRequest) {
    ethTxOptions.gasLimit ??= 10_000_000;
    const contractAddress = await this.deployViaCreate2("ExecutorFacet", [], create2Salt, ethTxOptions);

    if (this.verbose) {
      console.log(`CONTRACTS_EXECUTOR_FACET_ADDR=${contractAddress}`);
    }

    this.addresses.StateTransition.ExecutorFacet = contractAddress;
  }

  public async deployGettersFacet(create2Salt: string, ethTxOptions: ethers.providers.TransactionRequest) {
    ethTxOptions.gasLimit ??= 10_000_000;
    const contractAddress = await this.deployViaCreate2("GettersFacet", [], create2Salt, ethTxOptions);

    if (this.verbose) {
      console.log(`CONTRACTS_GETTERS_FACET_ADDR=${contractAddress}`);
    }

    this.addresses.StateTransition.GettersFacet = contractAddress;
  }

  public async deployVerifier(create2Salt: string, ethTxOptions: ethers.providers.TransactionRequest) {
    ethTxOptions.gasLimit ??= 10_000_000;
    const contractAddress = await this.deployViaCreate2("Verifier", [], create2Salt, ethTxOptions);

    if (this.verbose) {
      console.log(`CONTRACTS_VERIFIER_ADDR=${contractAddress}`);
    }

    this.addresses.StateTransition.Verifier = contractAddress;
  }

  public async deployERC20BridgeImplementation(create2Salt: string, ethTxOptions: ethers.providers.TransactionRequest) {
    ethTxOptions.gasLimit ??= 10_000_000;
    const contractAddress = await this.deployViaCreate2(
      "L1ERC20Bridge",
      [this.addresses.Bridges.SharedBridgeProxy],
      create2Salt,
      ethTxOptions
    );

    if (this.verbose) {
      console.log(`CONTRACTS_L1_ERC20_BRIDGE_IMPL_ADDR=${contractAddress}`);
    }

    this.addresses.Bridges.ERC20BridgeImplementation = contractAddress;
  }

  public async upgradeL1ERC20Bridge(alreadyInitialized: boolean = false) {
    if (process.env.CHAIN_ETH_NETWORK === "localhost") {
      // we need to wait here for a new block
      await new Promise((resolve) => setTimeout(resolve, 5000));
    }
    const proxyAdminInterface = new Interface(hardhat.artifacts.readArtifactSync("ProxyAdmin").abi);
    const l1ERC20BridgeInterface = new Interface(hardhat.artifacts.readArtifactSync("L1ERC20Bridge").abi);
    const calldata = alreadyInitialized
      ? proxyAdminInterface.encodeFunctionData("upgrade(address,address)", [
          this.addresses.Bridges.ERC20BridgeProxy,
          this.addresses.Bridges.ERC20BridgeImplementation,
        ])
      : proxyAdminInterface.encodeFunctionData("upgradeAndCall(address,address,bytes)", [
          this.addresses.Bridges.ERC20BridgeProxy,
          this.addresses.Bridges.ERC20BridgeImplementation,
          l1ERC20BridgeInterface.encodeFunctionData("initialize()", []),
        ]);

    await this.executeUpgrade(this.addresses.TransparentProxyAdmin, 0, calldata);
    if (this.verbose) {
      console.log("L1ERC20Bridge upgrade sent");
    }
  }

  public async executeUpgrade(targetAddress: string, value: BigNumberish, callData: string) {
    const governance = IGovernanceFactory.connect(this.addresses.Governance, this.deployWallet);
    const operation = {
      calls: [{ target: targetAddress, value: value, data: callData }],
      predecessor: ethers.constants.HashZero,
      salt: ethers.constants.HashZero,
    };
    const scheduleTx = await governance.scheduleTransparent(operation, 0);
    await scheduleTx.wait();
    if (this.verbose) {
      console.log("Upgrade scheduled");
    }
    const executeTX = await governance.execute(operation);
    await executeTX.wait();
    if (this.verbose) {
      console.log(
        "Upgrade with target ",
        targetAddress,
        "executed: ",
        await governance.isOperationDone(await governance.hashOperation(operation))
      );
    }
  }

  // used for testing, mimics deployment process.
  public async deployERC20BridgeProxy(create2Salt: string, ethTxOptions: ethers.providers.TransactionRequest) {
    ethTxOptions.gasLimit ??= 10_000_000;
    const contractAddress = await this.deployViaCreate2(
      "TransparentUpgradeableProxy",
      [this.addresses.Bridgehub.BridgehubProxy, this.addresses.TransparentProxyAdmin, "0x"], // we have to use an  address where a contract is already deployed
      create2Salt,
      ethTxOptions
    );
    process.env.CONTRACTS_L1_ERC20_BRIDGE_PROXY_ADDR = contractAddress; // we set this for process, so we can read from process in deploySharedBridgeImplementation
    if (this.verbose) {
      console.log(`CONTRACTS_L1_ERC20_BRIDGE_PROXY_ADDR=${contractAddress}`);
    }

    this.addresses.Bridges.ERC20BridgeProxy = contractAddress;
  }

  public async deploySharedBridgeImplementation(
    create2Salt: string,
    ethTxOptions: ethers.providers.TransactionRequest
  ) {
    ethTxOptions.gasLimit ??= 10_000_000;
    const tokens = getTokens();
    const l1WethToken = tokens.find((token: { symbol: string }) => token.symbol == "WETH")!.address;
    const contractAddress = await this.deployViaCreate2(
      "L1SharedBridge",
      [l1WethToken, this.addresses.Bridgehub.BridgehubProxy, process.env.CONTRACTS_L1_ERC20_BRIDGE_PROXY_ADDR], // we load from process.env, as normally L1_ERC20 bridge will already be deployed
      create2Salt,
      ethTxOptions
    );

    if (this.verbose) {
      console.log(`CONTRACTS_L1_SHARED_BRIDGE_IMPL_ADDR=${contractAddress}`);
    }

    this.addresses.Bridges.SharedBridgeImplementation = contractAddress;
  }

  public async deploySharedBridgeProxy(create2Salt: string, ethTxOptions: ethers.providers.TransactionRequest) {
    ethTxOptions.gasLimit ??= 10_000_000;
    const storageSwitch = getNumberFromEnv("CONTRACTS_SHARED_BRIDGE_UPGRADE_STORAGE_SWITCH");
    const initCalldata = new Interface(hardhat.artifacts.readArtifactSync("L1SharedBridge").abi).encodeFunctionData(
      "initialize",
      [this.addresses.Governance, storageSwitch]
    );
    const contractAddress = await this.deployViaCreate2(
      "TransparentUpgradeableProxy",
      [this.addresses.Bridges.SharedBridgeImplementation, this.addresses.TransparentProxyAdmin, initCalldata],
      create2Salt,
      ethTxOptions
    );

    if (this.verbose) {
      console.log(`CONTRACTS_L1_SHARED_BRIDGE_PROXY_ADDR=${contractAddress}`);
    }

    this.addresses.Bridges.SharedBridgeProxy = contractAddress;
  }

  public async registerSharedBridge(ethTxOptions: ethers.providers.TransactionRequest) {
    ethTxOptions.gasLimit ??= 10_000_000;
    const bridgehub = this.bridgehubContract(this.deployWallet);

    /// registering ETH as a valid token, with address 1.
    const tx2 = await bridgehub.addToken(ADDRESS_ONE);
    const receipt2 = await tx2.wait();

    const tx3 = await bridgehub.setSharedBridge(this.addresses.Bridges.SharedBridgeProxy);
    const receipt3 = await tx3.wait();
    if (this.verbose) {
      console.log(
        `Shared bridge was registered, gas used: ${receipt3.gasUsed.toString()} and ${receipt2.gasUsed.toString()}`
      );
    }
  }

  public async deployStateTransitionDiamondInit(
    create2Salt: string,
    ethTxOptions: ethers.providers.TransactionRequest
  ) {
    ethTxOptions.gasLimit ??= 10_000_000;
    const contractAddress = await this.deployViaCreate2("DiamondInit", [], create2Salt, ethTxOptions);

    if (this.verbose) {
      console.log(`CONTRACTS_DIAMOND_INIT_ADDR=${contractAddress}`);
    }

    this.addresses.StateTransition.DiamondInit = contractAddress;
  }

  public async deployDiamondUpgradeInit(
    create2Salt: string,
    contractVersion: number,
    ethTxOptions: ethers.providers.TransactionRequest
  ) {
    ethTxOptions.gasLimit ??= 10_000_000;
    const contractAddress = await this.deployViaCreate2(
      `DiamondUpgradeInit${contractVersion}`,
      [],
      create2Salt,
      ethTxOptions
    );

    if (this.verbose) {
      console.log(`CONTRACTS_DIAMOND_UPGRADE_INIT_ADDR=${contractAddress}`);
    }

    this.addresses.StateTransition.DiamondUpgradeInit = contractAddress;
  }

  public async deployDefaultUpgrade(create2Salt: string, ethTxOptions: ethers.providers.TransactionRequest) {
    ethTxOptions.gasLimit ??= 10_000_000;
    const contractAddress = await this.deployViaCreate2("DefaultUpgrade", [], create2Salt, ethTxOptions);

    if (this.verbose) {
      console.log(`CONTRACTS_DEFAULT_UPGRADE_ADDR=${contractAddress}`);
    }

    this.addresses.StateTransition.DefaultUpgrade = contractAddress;
  }

<<<<<<< HEAD
  public async deployDiamondProxy(
    pubdataPricingMode: PubdataPricingMode,
    create2Salt: string,
    ethTxOptions: ethers.providers.TransactionRequest
  ) {
    ethTxOptions.gasLimit ??= 10_000_000;

    const chainId = getNumberFromEnv("ETH_CLIENT_CHAIN_ID");
    const initialDiamondCut = await this.initialProxyDiamondCut(pubdataPricingMode);
    const contractAddress = await this.deployViaCreate2(
      "DiamondProxy",
      [chainId, initialDiamondCut],
      create2Salt,
      ethTxOptions
    );
=======
  public async deployGenesisUpgrade(create2Salt: string, ethTxOptions: ethers.providers.TransactionRequest) {
    ethTxOptions.gasLimit ??= 10_000_000;
    const contractAddress = await this.deployViaCreate2("GenesisUpgrade", [], create2Salt, ethTxOptions);
>>>>>>> 2c0dc4af

    if (this.verbose) {
      console.log(`CONTRACTS_GENESIS_UPGRADE_ADDR=${contractAddress}`);
    }

    this.addresses.StateTransition.GenesisUpgrade = contractAddress;
  }

<<<<<<< HEAD
  public async deployZkSyncContract(
    pubdataPricingMode: PubdataPricingMode,
    create2Salt: string,
    gasPrice?: BigNumberish,
    nonce?
  ) {
=======
  public async deployBridgehubContract(create2Salt: string, gasPrice?: BigNumberish, nonce?) {
>>>>>>> 2c0dc4af
    nonce = nonce ? parseInt(nonce) : await this.deployWallet.getTransactionCount();

    await this.deployBridgehubImplementation(create2Salt, { gasPrice, nonce });
    await this.deployBridgehubProxy(create2Salt, { gasPrice });
  }

  public async deployStateTransitionManagerContract(
    create2Salt: string,
    extraFacets?: FacetCut[],
    gasPrice?: BigNumberish,
    nonce?
  ) {
    nonce = nonce ? parseInt(nonce) : await this.deployWallet.getTransactionCount();

<<<<<<< HEAD
    await this.deployDiamondProxy(pubdataPricingMode, create2Salt, { gasPrice, nonce });
=======
    await this.deployStateTransitionDiamondFacets(create2Salt, gasPrice, nonce);
    await this.deployStateTransitionManagerImplementation(create2Salt, { gasPrice });
    await this.deployStateTransitionManagerProxy(create2Salt, { gasPrice }, extraFacets);
    await this.registerStateTransitionManager();
>>>>>>> 2c0dc4af
  }

  public async deployStateTransitionDiamondFacets(create2Salt: string, gasPrice?: BigNumberish, nonce?) {
    nonce = nonce ? parseInt(nonce) : await this.deployWallet.getTransactionCount();

    await this.deployExecutorFacet(create2Salt, { gasPrice, nonce: nonce });
    await this.deployAdminFacet(create2Salt, { gasPrice, nonce: nonce + 1 });
    await this.deployMailboxFacet(create2Salt, { gasPrice, nonce: nonce + 2 });
    await this.deployGettersFacet(create2Salt, { gasPrice, nonce: nonce + 3 });
    await this.deployStateTransitionDiamondInit(create2Salt, { gasPrice, nonce: nonce + 4 });
  }

  public async registerStateTransitionManager() {
    const bridgehub = this.bridgehubContract(this.deployWallet);

    const tx = await bridgehub.addStateTransitionManager(this.addresses.StateTransition.StateTransitionProxy);

    const receipt = await tx.wait();
    if (this.verbose) {
      console.log(`StateTransition System registered, gas used: ${receipt.gasUsed.toString()}`);
    }
  }

  public async registerHyperchain(
    baseTokenAddress: string,
    extraFacets?: FacetCut[],
    gasPrice?: BigNumberish,
    nonce?,
    predefinedChainId?: string
  ) {
    const gasLimit = 10_000_000;

    nonce = nonce ? parseInt(nonce) : await this.deployWallet.getTransactionCount();

    const bridgehub = this.bridgehubContract(this.deployWallet);
    const stateTransitionManager = this.stateTransitionManagerContract(this.deployWallet);

    const inputChainId = predefinedChainId || getNumberFromEnv("CHAIN_ETH_ZKSYNC_NETWORK_ID");
    const admin = process.env.CHAIN_ADMIN_ADDRESS || this.ownerAddress;
    const diamondCutData = await this.initialZkSyncStateTransitionDiamondCut(extraFacets);
    const initialDiamondCut = new ethers.utils.AbiCoder().encode([DIAMOND_CUT_DATA_ABI_STRING], [diamondCutData]);

    const tx = await bridgehub.createNewChain(
      inputChainId,
      this.addresses.StateTransition.StateTransitionProxy,
      baseTokenAddress,
      Date.now(),
      admin,
      initialDiamondCut,
      {
        gasPrice,
        nonce,
        gasLimit,
      }
    );
    const receipt = await tx.wait();
    const chainId = receipt.logs.find((log) => log.topics[0] == bridgehub.interface.getEventTopic("NewChain"))
      .topics[1];

    nonce++;

    this.addresses.BaseToken = baseTokenAddress;

    if (this.verbose) {
      console.log(`Hyperchain registered, gas used: ${receipt.gasUsed.toString()} and ${receipt.gasUsed.toString()}`);
      console.log(`Hyperchain registration tx hash: ${receipt.transactionHash}`);

      console.log(`CHAIN_ETH_ZKSYNC_NETWORK_ID=${parseInt(chainId, 16)}`);

      console.log(`CONTRACTS_BASE_TOKEN_ADDR=${baseTokenAddress}`);
    }
    if (!predefinedChainId) {
      const diamondProxyAddress =
        "0x" +
        receipt.logs
          .find((log) => log.topics[0] == stateTransitionManager.interface.getEventTopic("StateTransitionNewChain"))
          .topics[2].slice(26);
      this.addresses.StateTransition.DiamondProxy = diamondProxyAddress;
      if (this.verbose) {
        console.log(`CONTRACTS_DIAMOND_PROXY_ADDR=${diamondProxyAddress}`);
      }
    }
    this.chainId = parseInt(chainId, 16);

    const validatorAddress = getAddressFromEnv("ETH_SENDER_SENDER_OPERATOR_COMMIT_ETH_ADDR");
    const validatorTimelock = this.validatorTimelock(this.deployWallet);
    const tx2 = await validatorTimelock.addValidator(chainId, validatorAddress, {
      gasPrice,
      nonce,
      gasLimit,
    });
    const receipt2 = await tx2.wait();
    if (this.verbose) {
      console.log(`Validator registered, gas used: ${receipt2.gasUsed.toString()}`);
    }

    const diamondProxy = this.stateTransitionContract(this.deployWallet);
    const tx3 = await diamondProxy.setTokenMultiplier(1, 1);
    const receipt3 = await tx3.wait();
    if (this.verbose) {
      console.log(`BaseTokenMultiplier set, gas used: ${receipt3.gasUsed.toString()}`);
    }
  }

  public async registerToken(tokenAddress: string) {
    const bridgehub = this.bridgehubContract(this.deployWallet);
    // kl todo change 1 to general variable.
    const tx = await bridgehub.addToken(tokenAddress);

    const receipt = await tx.wait();
    if (this.verbose) {
      console.log(`Token ${tokenAddress} was registered, gas used: ${receipt.gasUsed.toString()}`);
    }
  }

  public async deploySharedBridgeContracts(create2Salt: string, gasPrice?: BigNumberish, nonce?) {
    nonce = nonce ? parseInt(nonce) : await this.deployWallet.getTransactionCount();

    await this.deploySharedBridgeImplementation(create2Salt, { gasPrice, nonce: nonce });
    await this.deploySharedBridgeProxy(create2Salt, { gasPrice, nonce: nonce + 1 });
    await this.registerSharedBridge({ gasPrice, nonce: nonce + 2 });
  }

  public async deployValidatorTimelock(create2Salt: string, ethTxOptions: ethers.providers.TransactionRequest) {
    ethTxOptions.gasLimit ??= 10_000_000;
    const executionDelay = getNumberFromEnv("CONTRACTS_VALIDATOR_TIMELOCK_EXECUTION_DELAY");
    const contractAddress = await this.deployViaCreate2(
      "ValidatorTimelock",
      [this.ownerAddress, executionDelay],
      create2Salt,
      ethTxOptions
    );

    if (this.verbose) {
      console.log(`CONTRACTS_VALIDATOR_TIMELOCK_ADDR=${contractAddress}`);
    }
    this.addresses.ValidatorTimeLock = contractAddress;
  }

  public async setStateTransitionManagerInValidatorTimelock(ethTxOptions: ethers.providers.TransactionRequest) {
    const validatorTimelock = this.validatorTimelock(this.deployWallet);
    const tx = await validatorTimelock.setStateTransitionManager(
      this.addresses.StateTransition.StateTransitionProxy,
      ethTxOptions
    );
    const receipt = await tx.wait();
    if (this.verbose) {
      console.log(`StateTransitionManager was set in ValidatorTimelock, gas used: ${receipt.gasUsed.toString()}`);
    }
  }

  public async deployMulticall3(create2Salt: string, ethTxOptions: ethers.providers.TransactionRequest) {
    ethTxOptions.gasLimit ??= 10_000_000;
    const contractAddress = await this.deployViaCreate2("Multicall3", [], create2Salt, ethTxOptions);

    if (this.verbose) {
      console.log(`CONTRACTS_L1_MULTICALL3_ADDR=${contractAddress}`);
    }
  }

  public async deployBlobVersionedHashRetriever(
    create2Salt: string,
    ethTxOptions: ethers.providers.TransactionRequest
  ) {
    ethTxOptions.gasLimit ??= 10_000_000;
    // solc contracts/zksync/utils/blobVersionedHashRetriever.yul --strict-assembly --bin
    const bytecode = "0x600b600b5f39600b5ff3fe5f358049805f5260205ff3";

    const contractAddress = await this.deployBytecodeViaCreate2(
      "BlobVersionedHashRetriever",
      bytecode,
      create2Salt,
      ethTxOptions
    );

    if (this.verbose) {
      console.log(`CONTRACTS_BLOB_VERSIONED_HASH_RETRIEVER_ADDR=${contractAddress}`);
    }

    this.addresses.BlobVersionedHashRetriever = contractAddress;
  }

  public transparentUpgradableProxyContract(address, signerOrProvider: Signer | providers.Provider) {
    return ITransparentUpgradeableProxyFactory.connect(address, signerOrProvider);
  }

  public create2FactoryContract(signerOrProvider: Signer | providers.Provider) {
    return SingletonFactoryFactory.connect(this.addresses.Create2Factory, signerOrProvider);
  }

  public bridgehubContract(signerOrProvider: Signer | providers.Provider) {
    return IBridgehubFactory.connect(this.addresses.Bridgehub.BridgehubProxy, signerOrProvider);
  }

  public stateTransitionManagerContract(signerOrProvider: Signer | providers.Provider) {
    return IStateTransitionManagerFactory.connect(
      this.addresses.StateTransition.StateTransitionProxy,
      signerOrProvider
    );
  }

  public stateTransitionContract(signerOrProvider: Signer | providers.Provider) {
    return IZkSyncStateTransitionFactory.connect(this.addresses.StateTransition.DiamondProxy, signerOrProvider);
  }

  public governanceContract(signerOrProvider: Signer | providers.Provider) {
    return IGovernanceFactory.connect(this.addresses.Governance, signerOrProvider);
  }

  public validatorTimelock(signerOrProvider: Signer | providers.Provider) {
    return ValidatorTimelockFactory.connect(this.addresses.ValidatorTimeLock, signerOrProvider);
  }

  public defaultSharedBridge(signerOrProvider: Signer | providers.Provider) {
    return L1SharedBridgeFactory.connect(this.addresses.Bridges.SharedBridgeProxy, signerOrProvider);
  }

  public baseTokenContract(signerOrProvider: Signer | providers.Provider) {
    return ERC20Factory.connect(this.addresses.BaseToken, signerOrProvider);
  }

  public proxyAdminContract(signerOrProvider: Signer | providers.Provider) {
    return ProxyAdminFactory.connect(this.addresses.TransparentProxyAdmin, signerOrProvider);
  }
}<|MERGE_RESOLUTION|>--- conflicted
+++ resolved
@@ -19,9 +19,6 @@
 } from "./utils";
 import { IBridgehubFactory } from "../typechain/IBridgehubFactory";
 import { IGovernanceFactory } from "../typechain/IGovernanceFactory";
-<<<<<<< HEAD
-import type { PubdataPricingMode } from "../test/unit_tests/utils";
-=======
 import { IStateTransitionManagerFactory } from "../typechain/IStateTransitionManagerFactory";
 import { ITransparentUpgradeableProxyFactory } from "../typechain/ITransparentUpgradeableProxyFactory";
 import { ProxyAdminFactory } from "../typechain/ProxyAdminFactory";
@@ -35,7 +32,6 @@
 import { diamondCut, getCurrentFacetCutsForAdd } from "./diamondCut";
 
 import { ERC20Factory } from "../typechain";
->>>>>>> 2c0dc4af
 
 let L2_BOOTLOADER_BYTECODE_HASH: string;
 let L2_DEFAULT_ACCOUNT_BYTECODE_HASH: string;
@@ -71,13 +67,8 @@
     this.ownerAddress = config.ownerAddress != null ? config.ownerAddress : this.deployWallet.address;
   }
 
-<<<<<<< HEAD
-  public async initialProxyDiamondCut(pubdataPricingMode: PubdataPricingMode) {
-    const facetCuts = Object.values(
-=======
   public async initialZkSyncStateTransitionDiamondCut(extraFacets?: FacetCut[]) {
     let facetCuts: FacetCut[] = Object.values(
->>>>>>> 2c0dc4af
       await getCurrentFacetCutsForAdd(
         this.addresses.StateTransition.AdminFacet,
         this.addresses.StateTransition.GettersFacet,
@@ -587,27 +578,9 @@
     this.addresses.StateTransition.DefaultUpgrade = contractAddress;
   }
 
-<<<<<<< HEAD
-  public async deployDiamondProxy(
-    pubdataPricingMode: PubdataPricingMode,
-    create2Salt: string,
-    ethTxOptions: ethers.providers.TransactionRequest
-  ) {
-    ethTxOptions.gasLimit ??= 10_000_000;
-
-    const chainId = getNumberFromEnv("ETH_CLIENT_CHAIN_ID");
-    const initialDiamondCut = await this.initialProxyDiamondCut(pubdataPricingMode);
-    const contractAddress = await this.deployViaCreate2(
-      "DiamondProxy",
-      [chainId, initialDiamondCut],
-      create2Salt,
-      ethTxOptions
-    );
-=======
   public async deployGenesisUpgrade(create2Salt: string, ethTxOptions: ethers.providers.TransactionRequest) {
     ethTxOptions.gasLimit ??= 10_000_000;
     const contractAddress = await this.deployViaCreate2("GenesisUpgrade", [], create2Salt, ethTxOptions);
->>>>>>> 2c0dc4af
 
     if (this.verbose) {
       console.log(`CONTRACTS_GENESIS_UPGRADE_ADDR=${contractAddress}`);
@@ -616,16 +589,7 @@
     this.addresses.StateTransition.GenesisUpgrade = contractAddress;
   }
 
-<<<<<<< HEAD
-  public async deployZkSyncContract(
-    pubdataPricingMode: PubdataPricingMode,
-    create2Salt: string,
-    gasPrice?: BigNumberish,
-    nonce?
-  ) {
-=======
   public async deployBridgehubContract(create2Salt: string, gasPrice?: BigNumberish, nonce?) {
->>>>>>> 2c0dc4af
     nonce = nonce ? parseInt(nonce) : await this.deployWallet.getTransactionCount();
 
     await this.deployBridgehubImplementation(create2Salt, { gasPrice, nonce });
@@ -640,14 +604,10 @@
   ) {
     nonce = nonce ? parseInt(nonce) : await this.deployWallet.getTransactionCount();
 
-<<<<<<< HEAD
-    await this.deployDiamondProxy(pubdataPricingMode, create2Salt, { gasPrice, nonce });
-=======
     await this.deployStateTransitionDiamondFacets(create2Salt, gasPrice, nonce);
     await this.deployStateTransitionManagerImplementation(create2Salt, { gasPrice });
     await this.deployStateTransitionManagerProxy(create2Salt, { gasPrice }, extraFacets);
     await this.registerStateTransitionManager();
->>>>>>> 2c0dc4af
   }
 
   public async deployStateTransitionDiamondFacets(create2Salt: string, gasPrice?: BigNumberish, nonce?) {
