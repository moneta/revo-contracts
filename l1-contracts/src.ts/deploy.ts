--- conflicted
+++ resolved
@@ -5,7 +5,7 @@
 import { ethers } from "ethers";
 import { hexlify, Interface } from "ethers/lib/utils";
 import type { DeployedAddresses } from "./deploy-utils";
-import { deployedAddressesFromEnv, deployViaCreate2 } from "./deploy-utils";
+import { deployedAddressesFromEnv, deployBytecodeViaCreate2, deployViaCreate2 } from "./deploy-utils";
 import { readBatchBootloaderBytecode, readSystemContractsBytecode, SYSTEM_CONFIG } from "../scripts/utils";
 import { getTokens } from "./deploy-token";
 import {
@@ -13,19 +13,10 @@
   getAddressFromEnv,
   getHashFromEnv,
   getNumberFromEnv,
-<<<<<<< HEAD
   PubdataPricingMode,
   hashL2Bytecode,
 } from "./utils";
 import { IBridgehubFactory } from "../typechain/IBridgehubFactory";
-=======
-  readBatchBootloaderBytecode,
-  getTokens,
-  deployedAddressesFromEnv,
-  SYSTEM_CONFIG,
-} from "../scripts/utils";
-import { deployBytecodeViaCreate2, deployViaCreate2 } from "./deploy-utils";
->>>>>>> 340884df
 import { IGovernanceFactory } from "../typechain/IGovernanceFactory";
 import { IStateTransitionManagerFactory } from "../typechain/IStateTransitionManagerFactory";
 import { ITransparentUpgradeableProxyFactory } from "../typechain/ITransparentUpgradeableProxyFactory";
@@ -735,11 +726,7 @@
     const executionDelay = getNumberFromEnv("CONTRACTS_VALIDATOR_TIMELOCK_EXECUTION_DELAY");
     const contractAddress = await this.deployViaCreate2(
       "ValidatorTimelock",
-<<<<<<< HEAD
       [this.ownerAddress, executionDelay],
-=======
-      [this.ownerAddress, this.addresses.ZkSync.DiamondProxy, executionDelay, [validatorAddress]],
->>>>>>> 340884df
       create2Salt,
       ethTxOptions
     );
