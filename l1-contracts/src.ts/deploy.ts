--- conflicted
+++ resolved
@@ -6,20 +6,6 @@
 import { ethers } from "ethers";
 import { hexlify, Interface } from "ethers/lib/utils";
 import type { DeployedAddresses } from "./deploy-utils";
-<<<<<<< HEAD
-import {
-  deployedAddressesFromEnv,
-  deployBytecodeViaCreate2 as deployBytecodeViaCreate2EVM,
-  deployViaCreate2 as deployViaCreate2EVM,
-} from "./deploy-utils";
-import {
-  deployBytecodeViaCreate2 as deployBytecodeViaCreate2Zk,
-  deployViaCreate2 as deployViaCreate2Zk,
-  BUILT_IN_ZKSYNC_CREATE2_FACTORY,
-} from "./deploy-utils-zk";
-import { readBatchBootloaderBytecode, readSystemContractsBytecode, SYSTEM_CONFIG } from "../scripts/utils";
-import { utils as zkUtils, ContractFactory as ZkContractFactory } from "zksync-ethers";
-=======
 import { deployedAddressesFromEnv, deployBytecodeViaCreate2, deployViaCreate2 } from "./deploy-utils";
 import {
   packSemver,
@@ -27,7 +13,6 @@
   readSystemContractsBytecode,
   unpackStringSemVer,
 } from "../scripts/utils";
->>>>>>> 311b82ed
 import { getTokens } from "./deploy-token";
 import {
   ADDRESS_ONE,
@@ -37,11 +22,7 @@
   PubdataPricingMode,
   hashL2Bytecode,
   DIAMOND_CUT_DATA_ABI_STRING,
-<<<<<<< HEAD
-  ethersWalletToZkWallet,
-=======
   compileInitialCutHash,
->>>>>>> 311b82ed
 } from "./utils";
 import { IBridgehubFactory } from "../typechain/IBridgehubFactory";
 import { IGovernanceFactory } from "../typechain/IGovernanceFactory";
@@ -57,14 +38,8 @@
 import type { FacetCut } from "./diamondCut";
 import { getCurrentFacetCutsForAdd } from "./diamondCut";
 
-<<<<<<< HEAD
-import { ERC20Factory, StateTransitionManagerFactory } from "../typechain";
-
-import { Wallet as ZkWallet } from "zksync-ethers";
-=======
 import { ERC20Factory } from "../typechain";
 import type { Contract, Overrides } from "@ethersproject/contracts";
->>>>>>> 311b82ed
 
 let L2_BOOTLOADER_BYTECODE_HASH: string;
 let L2_DEFAULT_ACCOUNT_BYTECODE_HASH: string;
@@ -131,43 +106,6 @@
       recursionCircuitsSetVksHash: "0x0000000000000000000000000000000000000000000000000000000000000000",
     };
     const priorityTxMaxGasLimit = getNumberFromEnv("CONTRACTS_PRIORITY_TX_MAX_GAS_LIMIT");
-<<<<<<< HEAD
-    const DiamondInit = new Interface(hardhat.artifacts.readArtifactSync("DiamondInit").abi);
-
-    const feeParams = {
-      pubdataPricingMode: PubdataPricingMode.Rollup,
-      batchOverheadL1Gas: SYSTEM_CONFIG.priorityTxBatchOverheadL1Gas,
-      maxPubdataPerBatch: SYSTEM_CONFIG.priorityTxPubdataPerBatch,
-      priorityTxMaxPubdata: SYSTEM_CONFIG.priorityTxMaxPubdata,
-      maxL2GasPerBatch: SYSTEM_CONFIG.priorityTxMaxGasPerBatch,
-      minimalL2GasPrice: SYSTEM_CONFIG.priorityTxMinimalGasPrice,
-    };
-
-    const diamondInitCalldata = DiamondInit.encodeFunctionData("initialize", [
-      // these first values are set in the contract
-      {
-        chainId: "0x0000000000000000000000000000000000000000000000000000000000000001",
-        bridgehub: "0x0000000000000000000000000000000000001234",
-        stateTransitionManager: "0x0000000000000000000000000000000000002234",
-        protocolVersion: "0x0000000000000000000000000000000000002234",
-        admin: "0x0000000000000000000000000000000000003234",
-        validatorTimelock: "0x0000000000000000000000000000000000004234",
-        baseToken: "0x0000000000000000000000000000000000004234",
-        baseTokenBridge: "0x0000000000000000000000000000000000004234",
-        storedBatchZero: "0x0000000000000000000000000000000000000000000000000000000000005432",
-        // The exact value is not important as it will be overriden by the STM
-        syncLayerState: 0,
-        verifier: this.addresses.StateTransition.Verifier,
-        verifierParams,
-        l2BootloaderBytecodeHash: L2_BOOTLOADER_BYTECODE_HASH,
-        l2DefaultAccountBytecodeHash: L2_DEFAULT_ACCOUNT_BYTECODE_HASH,
-        priorityTxMaxGasLimit,
-        feeParams,
-        blobVersionedHashRetriever: this.addresses.BlobVersionedHashRetriever,
-      },
-    ]);
-=======
->>>>>>> 311b82ed
 
     return compileInitialCutHash(
       facetCuts,
@@ -178,11 +116,7 @@
       this.addresses.BlobVersionedHashRetriever,
       +priorityTxMaxGasLimit,
       this.addresses.StateTransition.DiamondInit,
-<<<<<<< HEAD
-      "0x" + diamondInitCalldata.slice(2 + (4 + 10 * 32) * 2)
-=======
       false
->>>>>>> 311b82ed
     );
   }
 
@@ -404,12 +338,7 @@
     const genesisRollupLeafIndex = getNumberFromEnv("CONTRACTS_GENESIS_ROLLUP_LEAF_INDEX");
     const genesisBatchCommitment = getHashFromEnv("CONTRACTS_GENESIS_BATCH_COMMITMENT");
     const diamondCut = await this.initialZkSyncHyperchainDiamondCut(extraFacets);
-<<<<<<< HEAD
-    console.log("correct initial diamond cut", diamondCut);
-    const protocolVersion = getNumberFromEnv("CONTRACTS_GENESIS_PROTOCOL_VERSION");
-=======
     const protocolVersion = packSemver(...unpackStringSemVer(process.env.CONTRACTS_GENESIS_PROTOCOL_SEMANTIC_VERSION));
->>>>>>> 311b82ed
 
     const stateTransitionManager = new Interface(hardhat.artifacts.readArtifactSync("StateTransitionManager").abi);
 
