import * as hardhat from "hardhat";
import "@nomiclabs/hardhat-ethers";
import { ethers } from "ethers";
import { SingletonFactoryFactory } from "../typechain";

import { getAddressFromEnv } from "./utils";

export async function deployViaCreate2(
  deployWallet: ethers.Wallet,
  contractName: string,
  // eslint-disable-next-line @typescript-eslint/no-explicit-any
  args: any[],
  create2Salt: string,
  ethTxOptions: ethers.providers.TransactionRequest,
  create2FactoryAddress: string,
  verbose: boolean = true,
  // eslint-disable-next-line @typescript-eslint/no-explicit-any
  libraries?: any
): Promise<[string, string]> {
  // [address, txHash]

  const contractFactory = await hardhat.ethers.getContractFactory(contractName, {
    signer: deployWallet,
    libraries,
  });
  const bytecode = contractFactory.getDeployTransaction(...[...args, ethTxOptions]).data;

  return await deployBytecodeViaCreate2(
    deployWallet,
    contractName,
    bytecode,
    create2Salt,
    ethTxOptions,
    create2FactoryAddress,
    verbose
  );
}

export async function deployBytecodeViaCreate2(
  deployWallet: ethers.Wallet,
  contractName: string,
  bytecode: ethers.BytesLike,
  create2Salt: string,
  ethTxOptions: ethers.providers.TransactionRequest,
  create2FactoryAddress: string,
  verbose: boolean = true
): Promise<[string, string]> {
  // [address, txHash]

  const log = (msg: string) => {
    if (verbose) {
      console.log(msg);
    }
  };
  log(`Deploying ${contractName}`);

  const create2Factory = SingletonFactoryFactory.connect(create2FactoryAddress, deployWallet);
  const expectedAddress = ethers.utils.getCreate2Address(
    create2Factory.address,
    create2Salt,
    ethers.utils.keccak256(bytecode)
  );

  const deployedBytecodeBefore = await deployWallet.provider.getCode(expectedAddress);
  if (ethers.utils.hexDataLength(deployedBytecodeBefore) > 0) {
    log(`Contract ${contractName} already deployed`);
    return [expectedAddress, ethers.constants.HashZero];
  }

  const tx = await create2Factory.deploy(bytecode, create2Salt, ethTxOptions);
<<<<<<< HEAD
=======
  const receipt = await tx.wait();
>>>>>>> 340884df

  const waitBlocks = (await deployWallet.provider.getNetwork()).chainId == 31337 ? 1 : 2; //hardhat chainId
  const receipt = await tx.wait(waitBlocks);
  const gasUsed = receipt.gasUsed;
  log(`${contractName} deployed, gasUsed: ${gasUsed.toString()}`);

  const deployedBytecodeAfter = await deployWallet.provider.getCode(expectedAddress);
  if (ethers.utils.hexDataLength(deployedBytecodeAfter) == 0) {
    throw new Error(`Failed to deploy ${contractName} bytecode via create2 factory`);
  }

  return [expectedAddress, tx.hash];
}

export interface DeployedAddresses {
  Bridgehub: {
    BridgehubProxy: string;
    BridgehubImplementation: string;
  };
  StateTransition: {
    StateTransitionProxy: string;
    StateTransitionImplementation: string;
    Verifier: string;
    AdminFacet: string;
    MailboxFacet: string;
    ExecutorFacet: string;
    GettersFacet: string;
    DiamondInit: string;
    GenesisUpgrade: string;
    DiamondUpgradeInit: string;
    DefaultUpgrade: string;
    DiamondProxy: string;
  };
  Bridges: {
    ERC20BridgeImplementation: string;
    ERC20BridgeProxy: string;
    SharedBridgeImplementation: string;
    SharedBridgeProxy: string;
  };
  BaseToken: string;
  TransparentProxyAdmin: string;
  Governance: string;
  ValidatorTimeLock: string;
  Create2Factory: string;
}

export function deployedAddressesFromEnv(): DeployedAddresses {
  return {
    Bridgehub: {
      BridgehubProxy: getAddressFromEnv("CONTRACTS_BRIDGEHUB_PROXY_ADDR"),
      BridgehubImplementation: getAddressFromEnv("CONTRACTS_BRIDGEHUB_IMPL_ADDR"),
    },
    StateTransition: {
      StateTransitionProxy: getAddressFromEnv("CONTRACTS_STATE_TRANSITION_PROXY_ADDR"),
      StateTransitionImplementation: getAddressFromEnv("CONTRACTS_STATE_TRANSITION_IMPL_ADDR"),
      Verifier: getAddressFromEnv("CONTRACTS_VERIFIER_ADDR"),
      AdminFacet: getAddressFromEnv("CONTRACTS_ADMIN_FACET_ADDR"),
      MailboxFacet: getAddressFromEnv("CONTRACTS_MAILBOX_FACET_ADDR"),
      ExecutorFacet: getAddressFromEnv("CONTRACTS_EXECUTOR_FACET_ADDR"),
      GettersFacet: getAddressFromEnv("CONTRACTS_GETTERS_FACET_ADDR"),
      DiamondInit: getAddressFromEnv("CONTRACTS_DIAMOND_INIT_ADDR"),
      GenesisUpgrade: getAddressFromEnv("CONTRACTS_GENESIS_UPGRADE_ADDR"),
      DiamondUpgradeInit: getAddressFromEnv("CONTRACTS_DIAMOND_UPGRADE_INIT_ADDR"),
      DefaultUpgrade: getAddressFromEnv("CONTRACTS_DEFAULT_UPGRADE_ADDR"),
      DiamondProxy: getAddressFromEnv("CONTRACTS_DIAMOND_PROXY_ADDR"),
    },
    Bridges: {
      ERC20BridgeImplementation: getAddressFromEnv("CONTRACTS_L1_ERC20_BRIDGE_IMPL_ADDR"),
      ERC20BridgeProxy: getAddressFromEnv("CONTRACTS_L1_ERC20_BRIDGE_PROXY_ADDR"),
      SharedBridgeImplementation: getAddressFromEnv("CONTRACTS_L1_SHARED_BRIDGE_IMPL_ADDR"),
      SharedBridgeProxy: getAddressFromEnv("CONTRACTS_L1_SHARED_BRIDGE_PROXY_ADDR"),
    },
    BaseToken: getAddressFromEnv("CONTRACTS_BASE_TOKEN_ADDR"),
    TransparentProxyAdmin: getAddressFromEnv("CONTRACTS_TRANSPARENT_PROXY_ADMIN_ADDR"),
    Create2Factory: getAddressFromEnv("CONTRACTS_CREATE2_FACTORY_ADDR"),
    ValidatorTimeLock: getAddressFromEnv("CONTRACTS_VALIDATOR_TIMELOCK_ADDR"),
    Governance: getAddressFromEnv("CONTRACTS_GOVERNANCE_ADDR"),
  };
}<|MERGE_RESOLUTION|>--- conflicted
+++ resolved
@@ -68,13 +68,8 @@
   }
 
   const tx = await create2Factory.deploy(bytecode, create2Salt, ethTxOptions);
-<<<<<<< HEAD
-=======
   const receipt = await tx.wait();
->>>>>>> 340884df
-
-  const waitBlocks = (await deployWallet.provider.getNetwork()).chainId == 31337 ? 1 : 2; //hardhat chainId
-  const receipt = await tx.wait(waitBlocks);
+  
   const gasUsed = receipt.gasUsed;
   log(`${contractName} deployed, gasUsed: ${gasUsed.toString()}`);
 
