// hardhat import should be the first import in the file
// eslint-disable-next-line @typescript-eslint/no-unused-vars
import * as hardhat from "hardhat";
import * as path from "path";

import "@nomiclabs/hardhat-ethers";

import type { BigNumberish } from "ethers";
import { ethers } from "ethers";

import type { Deployer } from "./deploy";

import type { ITransparentUpgradeableProxy } from "../typechain/ITransparentUpgradeableProxy";
import { ITransparentUpgradeableProxyFactory } from "../typechain/ITransparentUpgradeableProxyFactory";
import { StateTransitionManagerFactory, L1SharedBridgeFactory, ValidatorTimelockFactory } from "../typechain";

import { Interface } from "ethers/lib/utils";
<<<<<<< HEAD
import { ADDRESS_ONE, getAddressFromEnv, isCurrentNetworkLocal } from "./utils";
import type { L2CanonicalTransaction, ProposedUpgrade, VerifierParams } from "./utils";
=======
import { ADDRESS_ONE, getAddressFromEnv, readBytecode } from "./utils";
>>>>>>> c64d4489

import {
  REQUIRED_L2_GAS_PRICE_PER_PUBDATA,
  priorityTxMaxGasLimit,
  applyL1ToL2Alias,
  hashL2Bytecode,
} from "../../l2-contracts/src/utils";
import { ETH_ADDRESS_IN_CONTRACTS } from "zksync-ethers/build/src/utils";

const contractArtifactsPath = path.join(process.env.ZKSYNC_HOME as string, "contracts/l2-contracts/artifacts-zk/");
const openzeppelinBeaconProxyArtifactsPath = path.join(contractArtifactsPath, "@openzeppelin/contracts/proxy/beacon");
export const BEACON_PROXY_BYTECODE = readBytecode(openzeppelinBeaconProxyArtifactsPath, "BeaconProxy");

/// In the hardhat tests we do the upgrade all at once.
/// On localhost/stage/.. we will call the components and send the calldata to Governance manually
export async function upgradeToHyperchains(
  deployer: Deployer,
  gasPrice: BigNumberish,
  printFileName?: string,
  create2Salt?: string,
  nonce?: number
) {
  await upgradeToHyperchains1(deployer, gasPrice, create2Salt, nonce);
  await upgradeToHyperchains2(deployer, gasPrice, printFileName);
  await upgradeToHyperchains3(deployer, printFileName);
}

/// this just deploys the contract ( we do it here instead of using the protocol-upgrade tool, since we are deploying more than just facets, the Bridgehub, STM, etc.)
export async function upgradeToHyperchains1(
  deployer: Deployer,
  gasPrice: BigNumberish,
  create2Salt?: string,
  nonce?: number
) {
  /// we manually override the governance address so that we can set the variables
  deployer.addresses.Governance = deployer.deployWallet.address;
  // does not interfere with existing system
  // note other contract were already deployed
  if (deployer.verbose) {
    console.log("Deploying new contracts");
  }
  await deployNewContracts(deployer, gasPrice, create2Salt, nonce);

  // register Era in Bridgehub, STM
  const stateTransitionManager = deployer.stateTransitionManagerContract(deployer.deployWallet);

  if (deployer.verbose) {
    console.log("Registering Era in stateTransitionManager");
  }
  const txRegister = await stateTransitionManager.registerAlreadyDeployedHyperchain(
    deployer.chainId,
    deployer.addresses.StateTransition.DiamondProxy
  );

  await txRegister.wait();

  const bridgehub = deployer.bridgehubContract(deployer.deployWallet);
  if (deployer.verbose) {
    console.log("Registering Era in Bridgehub");
  }

  const tx = await bridgehub.createNewChain(
    deployer.chainId,
    deployer.addresses.StateTransition.StateTransitionProxy,
    ETH_ADDRESS_IN_CONTRACTS,
    ethers.constants.HashZero,
    deployer.addresses.Governance,
    ethers.constants.HashZero,
    { gasPrice }
  );
  await tx.wait();

  if (deployer.verbose) {
    console.log("Setting L1Erc20Bridge data in shared bridge");
  }
  const sharedBridge = L1SharedBridgeFactory.connect(
    deployer.addresses.Bridges.SharedBridgeProxy,
    deployer.deployWallet
  );
  const tx1 = await sharedBridge.setL1Erc20Bridge(deployer.addresses.Bridges.ERC20BridgeProxy);
  await tx1.wait();

  if (deployer.verbose) {
    console.log("Initializing l2 bridge in shared bridge", deployer.addresses.Bridges.L2SharedBridgeProxy);
  }
  const tx2 = await sharedBridge.initializeChainGovernance(
    deployer.chainId,
    deployer.addresses.Bridges.L2SharedBridgeProxy
  );
  await tx2.wait();

  if (deployer.verbose) {
    console.log("Setting Validator timelock in STM");
  }
  const stm = StateTransitionManagerFactory.connect(
    deployer.addresses.StateTransition.StateTransitionProxy,
    deployer.deployWallet
  );
  const tx3 = await stm.setValidatorTimelock(deployer.addresses.ValidatorTimeLock);
  await tx3.wait();

  if (deployer.verbose) {
    console.log("Setting dummy STM in Validator timelock");
  }

  const ethTxOptions: ethers.providers.TransactionRequest = {};
  ethTxOptions.gasLimit ??= 10_000_000;
  const migrationSTMAddress = await deployer.deployViaCreate2(
    "MigrationSTM",
    [deployer.deployWallet.address],
    create2Salt,
    ethTxOptions
  );
  console.log("Migration STM address", migrationSTMAddress);

  const validatorTimelock = ValidatorTimelockFactory.connect(
    deployer.addresses.ValidatorTimeLock,
    deployer.deployWallet
  );
  const tx4 = await validatorTimelock.setStateTransitionManager(migrationSTMAddress);
  await tx4.wait();

  const validatorOneAddress = getAddressFromEnv("ETH_SENDER_SENDER_OPERATOR_COMMIT_ETH_ADDR");
  const validatorTwoAddress = getAddressFromEnv("ETH_SENDER_SENDER_OPERATOR_BLOBS_ETH_ADDR");
  const tx5 = await validatorTimelock.addValidator(deployer.chainId, validatorOneAddress, { gasPrice });
  const receipt5 = await tx5.wait();
  const tx6 = await validatorTimelock.addValidator(deployer.chainId, validatorTwoAddress, { gasPrice });
  const receipt6 = await tx6.wait();

  const tx7 = await validatorTimelock.setStateTransitionManager(
    deployer.addresses.StateTransition.StateTransitionProxy
  );
  const receipt7 = await tx7.wait();
  if (deployer.verbose) {
    console.log(
      "Validators added, stm transferred back",
      receipt5.transactionHash,
      receipt6.transactionHash,
      receipt7.transactionHash
    );
  }
}

// this should be called after the diamond cut has been proposed and executed
// this simulates the main part of the upgrade, registration into the Bridgehub and STM, and the bridge upgrade
export async function upgradeToHyperchains2(deployer: Deployer, gasPrice: BigNumberish, printFileName?: string) {
  // upgrading system contracts on Era only adds setChainId in systemContext, does not interfere with anything
  // we first upgrade the DiamondProxy. the Mailbox is backwards compatible, so the L1ERC20 and other bridges should still work.
  // this requires the sharedBridge to be deployed.
  // In theory, the L1SharedBridge deposits should be disabled until the L2Bridge is upgraded.
  // However, without the Portal, UI being upgraded it does not matter (nobody will call it, they will call the legacy bridge)

  // the L2Bridge and L1ERC20Bridge should be updated relatively in sync, as new messages might not be parsed correctly by the old bridge.
  // however new bridges can parse old messages. L1->L2 messages are faster, so L2 side is upgraded first.
  if (deployer.verbose) {
    console.log("Upgrading L2 bridge");
  }
  await upgradeL2Bridge(deployer, gasPrice, printFileName);

  if (deployer.verbose) {
    console.log("Transferring L1 ERC20 bridge to proxy admin");
  }
  await transferERC20BridgeToProxyAdmin(deployer, gasPrice, printFileName);

<<<<<<< HEAD
  if (isCurrentNetworkLocal()) {
=======
  if (process.env.CHAIN_ETH_NETWORK != "hardhat") {
>>>>>>> c64d4489
    if (deployer.verbose) {
      console.log("Upgrading L1 ERC20 bridge");
    }
    await upgradeL1ERC20Bridge(deployer, gasPrice, printFileName);
  }
}

// This sets the Shared Bridge parameters. We need to do this separately, as these params will be known after the upgrade
export async function upgradeToHyperchains3(deployer: Deployer, printFileName?: string) {
  const sharedBridge = L1SharedBridgeFactory.connect(
    deployer.addresses.Bridges.SharedBridgeProxy,
    deployer.deployWallet
  );
  const data2 = sharedBridge.interface.encodeFunctionData("setEraPostDiamondUpgradeFirstBatch", [
    process.env.CONTRACTS_ERA_POST_DIAMOND_UPGRADE_FIRST_BATCH,
  ]);
  const data3 = sharedBridge.interface.encodeFunctionData("setEraPostLegacyBridgeUpgradeFirstBatch", [
    process.env.CONTRACTS_ERA_POST_LEGACY_BRIDGE_UPGRADE_FIRST_BATCH,
  ]);
  const data4 = sharedBridge.interface.encodeFunctionData("setEraLegacyBridgeLastDepositTime", [
    process.env.CONTRACTS_ERA_LEGACY_UPGRADE_LAST_DEPOSIT_BATCH,
    process.env.CONTRACTS_ERA_LEGACY_UPGRADE_LAST_DEPOSIT_TX_NUMBER,
  ]);
  await deployer.executeUpgrade(deployer.addresses.Bridges.SharedBridgeProxy, 0, data2, printFileName);
  await deployer.executeUpgrade(deployer.addresses.Bridges.SharedBridgeProxy, 0, data3, printFileName);
  await deployer.executeUpgrade(deployer.addresses.Bridges.SharedBridgeProxy, 0, data4, printFileName);
}

async function deployNewContracts(deployer: Deployer, gasPrice: BigNumberish, create2Salt?: string, nonce?: number) {
  nonce = nonce || (await deployer.deployWallet.getTransactionCount());
  create2Salt = create2Salt || ethers.utils.hexlify(ethers.utils.randomBytes(32));

  // Create2 factory already deployed

  await deployer.deployGenesisUpgrade(create2Salt, {
    gasPrice,
    nonce,
  });

  await deployer.deployValidatorTimelock(create2Salt, { gasPrice });

  await deployer.deployHyperchainsUpgrade(create2Salt, {
    gasPrice,
  });
  await deployer.deployVerifier(create2Salt, { gasPrice });

  if (process.env.CHAIN_ETH_NETWORK != "hardhat") {
    await deployer.deployTransparentProxyAdmin(create2Salt, { gasPrice });
  }
  // console.log("Proxy admin is already deployed (not via Create2)", deployer.addresses.TransparentProxyAdmin);
  // console.log("CONTRACTS_TRANSPARENT_PROXY_ADMIN_ADDR=0xf2c1d17441074FFb18E9A918db81A17dB1752146");
  await deployer.deployBridgehubContract(create2Salt, gasPrice);

  await deployer.deployStateTransitionManagerContract(create2Salt, [], gasPrice);
  await deployer.setStateTransitionManagerInValidatorTimelock({ gasPrice });

  await deployer.deploySharedBridgeContracts(create2Salt, gasPrice);
  await deployer.deployERC20BridgeImplementation(create2Salt, { gasPrice });
}

async function upgradeL2Bridge(deployer: Deployer, gasPrice: BigNumberish, printFileName?: string) {
  const l2BridgeImplementationAddress = process.env.CONTRACTS_L2_SHARED_BRIDGE_IMPL_ADDR!;

  // upgrade from L1 governance. This has to come from governacne on L1.
  const l2BridgeAbi = ["function initialize(address, address, bytes32, address)"];
  const l2BridgeContract = new ethers.Contract(ADDRESS_ONE, l2BridgeAbi, deployer.deployWallet);
  const l2Bridge = l2BridgeContract.interface; //L2_SHARED_BRIDGE_INTERFACE;

  const l2BridgeCalldata = l2Bridge.encodeFunctionData("initialize", [
    deployer.addresses.Bridges.SharedBridgeProxy,
    deployer.addresses.Bridges.ERC20BridgeProxy,
    hashL2Bytecode(BEACON_PROXY_BYTECODE),
    applyL1ToL2Alias(deployer.addresses.Governance),
  ]);

  const bridgeProxy: ITransparentUpgradeableProxy = ITransparentUpgradeableProxyFactory.connect(
    ADDRESS_ONE,
    deployer.deployWallet
  ); // we just need the interface, so wrong address

  const l2ProxyCalldata = bridgeProxy.interface.encodeFunctionData("upgradeToAndCall", [
    l2BridgeImplementationAddress,
    l2BridgeCalldata,
  ]);
  // console.log("kl todo", l2BridgeImplementationAddress, l2BridgeCalldata)
  const factoryDeps = [];
  const requiredValueForL2Tx = await deployer
    .bridgehubContract(deployer.deployWallet)
    .l2TransactionBaseCost(deployer.chainId, gasPrice, priorityTxMaxGasLimit, REQUIRED_L2_GAS_PRICE_PER_PUBDATA); //"1000000000000000000";

<<<<<<< HEAD
  if (isCurrentNetworkLocal()) {
    // on the main branch the l2SharedBridge governor is incorrectly set to deploy wallet, so we can just make the call
    const hyperchain = deployer.stateTransitionContract(deployer.deployWallet);
    const tx = await hyperchain.requestL2Transaction(
      process.env.CONTRACTS_L2_ERC20_BRIDGE_ADDR,
      0,
      l2ProxyCalldata,
      priorityTxMaxGasLimit,
      REQUIRED_L2_GAS_PRICE_PER_PUBDATA,
      factoryDeps,
      deployer.deployWallet.address,
      { value: requiredValueForL2Tx.mul(10) }
    );
    await tx.wait();
  } else {
    const mailboxFacet = new Interface(hardhat.artifacts.readArtifactSync("MailboxFacet").abi);
    const mailboxCalldata = mailboxFacet.encodeFunctionData("requestL2Transaction", [
      process.env.CONTRACTS_L2_ERC20_BRIDGE_ADDR,
      0,
      l2ProxyCalldata,
      priorityTxMaxGasLimit,
      REQUIRED_L2_GAS_PRICE_PER_PUBDATA,
      factoryDeps,
      deployer.deployWallet.address,
    ]);
=======
  const mailboxFacet = new Interface(hardhat.artifacts.readArtifactSync("MailboxFacet").abi);
  const mailboxCalldata = mailboxFacet.encodeFunctionData("requestL2Transaction", [
    process.env.CONTRACTS_L2_ERC20_BRIDGE_ADDR,
    0,
    l2ProxyCalldata,
    priorityTxMaxGasLimit,
    REQUIRED_L2_GAS_PRICE_PER_PUBDATA,
    factoryDeps,
    deployer.deployWallet.address,
  ]);
>>>>>>> c64d4489

  await deployer.executeUpgrade(
    deployer.addresses.StateTransition.DiamondProxy,
    requiredValueForL2Tx,
    mailboxCalldata,
    printFileName
  );
}

<<<<<<< HEAD
async function upgradeL1ERC20Bridge(deployer: Deployer) {
  if (isCurrentNetworkLocal()) {
=======
async function upgradeL1ERC20Bridge(deployer: Deployer, gasPrice: BigNumberish, printFileName?: string) {
  if (process.env.CHAIN_ETH_NETWORK != "hardhat") {
>>>>>>> c64d4489
    // we need to wait here for a new block
    await new Promise((resolve) => setTimeout(resolve, 5000));
    // upgrade ERC20.
    const proxyAdminAbi = ["function upgrade(address, address)"];
    const proxyAdmin = new ethers.Contract(
      deployer.addresses.TransparentProxyAdmin,
      proxyAdminAbi,
      deployer.deployWallet
    );
    const data1 = await proxyAdmin.interface.encodeFunctionData("upgrade", [
      deployer.addresses.Bridges.ERC20BridgeProxy,
      deployer.addresses.Bridges.ERC20BridgeImplementation,
    ]);

    await deployer.executeUpgrade(deployer.addresses.TransparentProxyAdmin, 0, data1, printFileName);

    if (deployer.verbose) {
      console.log("L1ERC20Bridge upgrade sent");
    }
  }
}

export async function transferERC20BridgeToProxyAdmin(
  deployer: Deployer,
  gasPrice: BigNumberish,
  printFileName?: string
) {
  const bridgeProxy: ITransparentUpgradeableProxy = ITransparentUpgradeableProxyFactory.connect(
    deployer.addresses.Bridges.ERC20BridgeProxy,
    deployer.deployWallet
  );
  const data1 = await bridgeProxy.interface.encodeFunctionData("changeAdmin", [
    deployer.addresses.TransparentProxyAdmin,
  ]);

  await deployer.executeUpgrade(deployer.addresses.Bridges.ERC20BridgeProxy, 0, data1, printFileName);

  if (deployer.verbose) {
    console.log("ERC20Bridge ownership transfer sent");
  }
}

export async function transferTokens(deployer: Deployer, token: string) {
  const sharedBridge = deployer.defaultSharedBridge(deployer.deployWallet);
  const tx = await sharedBridge.safeTransferFundsFromLegacy(
    token,
    deployer.addresses.Bridges.ERC20BridgeProxy,
    "324",
    "300000",
    { gasLimit: 25_000_000 }
  );
  await tx.wait();
  console.log("Receipt", tx.hash);
}<|MERGE_RESOLUTION|>--- conflicted
+++ resolved
@@ -15,12 +15,8 @@
 import { StateTransitionManagerFactory, L1SharedBridgeFactory, ValidatorTimelockFactory } from "../typechain";
 
 import { Interface } from "ethers/lib/utils";
-<<<<<<< HEAD
-import { ADDRESS_ONE, getAddressFromEnv, isCurrentNetworkLocal } from "./utils";
+import { ADDRESS_ONE, getAddressFromEnv, readBytecode, isCurrentNetworkLocal } from "./utils";
 import type { L2CanonicalTransaction, ProposedUpgrade, VerifierParams } from "./utils";
-=======
-import { ADDRESS_ONE, getAddressFromEnv, readBytecode } from "./utils";
->>>>>>> c64d4489
 
 import {
   REQUIRED_L2_GAS_PRICE_PER_PUBDATA,
@@ -185,11 +181,7 @@
   }
   await transferERC20BridgeToProxyAdmin(deployer, gasPrice, printFileName);
 
-<<<<<<< HEAD
   if (isCurrentNetworkLocal()) {
-=======
-  if (process.env.CHAIN_ETH_NETWORK != "hardhat") {
->>>>>>> c64d4489
     if (deployer.verbose) {
       console.log("Upgrading L1 ERC20 bridge");
     }
@@ -280,33 +272,6 @@
     .bridgehubContract(deployer.deployWallet)
     .l2TransactionBaseCost(deployer.chainId, gasPrice, priorityTxMaxGasLimit, REQUIRED_L2_GAS_PRICE_PER_PUBDATA); //"1000000000000000000";
 
-<<<<<<< HEAD
-  if (isCurrentNetworkLocal()) {
-    // on the main branch the l2SharedBridge governor is incorrectly set to deploy wallet, so we can just make the call
-    const hyperchain = deployer.stateTransitionContract(deployer.deployWallet);
-    const tx = await hyperchain.requestL2Transaction(
-      process.env.CONTRACTS_L2_ERC20_BRIDGE_ADDR,
-      0,
-      l2ProxyCalldata,
-      priorityTxMaxGasLimit,
-      REQUIRED_L2_GAS_PRICE_PER_PUBDATA,
-      factoryDeps,
-      deployer.deployWallet.address,
-      { value: requiredValueForL2Tx.mul(10) }
-    );
-    await tx.wait();
-  } else {
-    const mailboxFacet = new Interface(hardhat.artifacts.readArtifactSync("MailboxFacet").abi);
-    const mailboxCalldata = mailboxFacet.encodeFunctionData("requestL2Transaction", [
-      process.env.CONTRACTS_L2_ERC20_BRIDGE_ADDR,
-      0,
-      l2ProxyCalldata,
-      priorityTxMaxGasLimit,
-      REQUIRED_L2_GAS_PRICE_PER_PUBDATA,
-      factoryDeps,
-      deployer.deployWallet.address,
-    ]);
-=======
   const mailboxFacet = new Interface(hardhat.artifacts.readArtifactSync("MailboxFacet").abi);
   const mailboxCalldata = mailboxFacet.encodeFunctionData("requestL2Transaction", [
     process.env.CONTRACTS_L2_ERC20_BRIDGE_ADDR,
@@ -317,7 +282,6 @@
     factoryDeps,
     deployer.deployWallet.address,
   ]);
->>>>>>> c64d4489
 
   await deployer.executeUpgrade(
     deployer.addresses.StateTransition.DiamondProxy,
@@ -327,13 +291,8 @@
   );
 }
 
-<<<<<<< HEAD
-async function upgradeL1ERC20Bridge(deployer: Deployer) {
-  if (isCurrentNetworkLocal()) {
-=======
 async function upgradeL1ERC20Bridge(deployer: Deployer, gasPrice: BigNumberish, printFileName?: string) {
-  if (process.env.CHAIN_ETH_NETWORK != "hardhat") {
->>>>>>> c64d4489
+  if  (isCurrentNetworkLocal())  {
     // we need to wait here for a new block
     await new Promise((resolve) => setTimeout(resolve, 5000));
     // upgrade ERC20.
