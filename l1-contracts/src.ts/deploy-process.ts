// hardhat import should be the first import in the file
// eslint-disable-next-line @typescript-eslint/no-unused-vars
import * as hardhat from "hardhat";

import "@nomiclabs/hardhat-ethers";

import type { BigNumberish } from "ethers";
import { ethers } from "ethers";

import type { FacetCut } from "./diamondCut";

import type { Deployer } from "./deploy";
import { getTokens } from "./deploy-token";

import {
  ADDRESS_ONE,
  L2_BRIDGEHUB_ADDRESS,
  L2_MESSAGE_ROOT_ADDRESS,
  isCurrentNetworkLocal,
  encodeNTVAssetId,
} from "../src.ts/utils";

export const L2_BOOTLOADER_BYTECODE_HASH = "0x1000100000000000000000000000000000000000000000000000000000000000";
export const L2_DEFAULT_ACCOUNT_BYTECODE_HASH = "0x1001000000000000000000000000000000000000000000000000000000000000";

export async function initialBridgehubDeployment(
  deployer: Deployer,
  extraFacets: FacetCut[],
  gasPrice: BigNumberish,
  onlyVerifier: boolean,
  create2Salt?: string,
  nonce?: number
) {
  create2Salt = create2Salt || ethers.utils.hexlify(ethers.utils.randomBytes(32));

  // Create2 factory already deployed on the public networks, only deploy it on local node
  if (isCurrentNetworkLocal()) {
    if (!deployer.isZkMode()) {
      await deployer.deployCreate2Factory({ gasPrice, nonce });
      nonce = nonce || nonce == 0 ? ++nonce : nonce;
    } else {
      await deployer.updateCreate2FactoryZkMode();
    }

    await deployer.deployMulticall3(create2Salt, { gasPrice, nonce });
    nonce = nonce || nonce == 0 ? ++nonce : nonce;
  }

  if (onlyVerifier) {
    await deployer.deployVerifier(create2Salt, { gasPrice, nonce });
    return;
  }

  await deployer.deployDefaultUpgrade(create2Salt, {
    gasPrice,
  });
  nonce = nonce ? ++nonce : nonce;

  await deployer.deployGenesisUpgrade(create2Salt, {
    gasPrice,
  });
  nonce = nonce ? ++nonce : nonce;

  await deployer.deployDAValidators(create2Salt, { gasPrice });
  // Governance will be L1 governance, but we want to deploy it here for the init process.
  await deployer.deployGovernance(create2Salt, { gasPrice });
  await deployer.deployChainAdmin(create2Salt, { gasPrice });
  await deployer.deployValidatorTimelock(create2Salt, { gasPrice });

  if (!deployer.isZkMode()) {
    // proxy admin is already deployed when SL's L2SharedBridge is registered
    await deployer.deployTransparentProxyAdmin(create2Salt, { gasPrice });
    await deployer.deployBridgehubContract(create2Salt, gasPrice);
  } else {
    deployer.addresses.Bridgehub.BridgehubProxy = L2_BRIDGEHUB_ADDRESS;
    deployer.addresses.Bridgehub.MessageRootProxy = L2_MESSAGE_ROOT_ADDRESS;

    console.log(`CONTRACTS_BRIDGEHUB_IMPL_ADDR=${L2_BRIDGEHUB_ADDRESS}`);
    console.log(`CONTRACTS_BRIDGEHUB_PROXY_ADDR=${L2_BRIDGEHUB_ADDRESS}`);
    console.log(`CONTRACTS_MESSAGE_ROOT_IMPL_ADDR=${L2_MESSAGE_ROOT_ADDRESS}`);
    console.log(`CONTRACTS_MESSAGE_ROOT_PROXY_ADDR=${L2_MESSAGE_ROOT_ADDRESS}`);
  }

  // L2 Asset Router Bridge already deployed
  if (!deployer.isZkMode()) {
    await deployer.deploySharedBridgeContracts(create2Salt, gasPrice);
    await deployer.deployERC20BridgeImplementation(create2Salt, { gasPrice });
    await deployer.deployERC20BridgeProxy(create2Salt, { gasPrice });
    await deployer.setParametersSharedBridge();
  }

  if (deployer.isZkMode()) {
    await deployer.updateBlobVersionedHashRetrieverZkMode();
  } else {
    await deployer.deployBlobVersionedHashRetriever(create2Salt, { gasPrice });
  }
  await deployer.deployChainTypeManagerContract(create2Salt, extraFacets, gasPrice);
  await deployer.setChainTypeManagerInValidatorTimelock({ gasPrice });
}

export async function registerZKChain(
  deployer: Deployer,
  validiumMode: boolean,
  extraFacets: FacetCut[],
  gasPrice: BigNumberish,
  baseTokenName?: string,
  chainId?: string,
  useGovernance: boolean = false
) {
  const testnetTokens = getTokens();

  const baseTokenAddress = baseTokenName
    ? testnetTokens.find((token: { symbol: string }) => token.symbol == baseTokenName).address
    : ADDRESS_ONE;

  const baseTokenAssetId = encodeNTVAssetId(deployer.l1ChainId, ethers.utils.hexZeroPad(baseTokenAddress, 32));
  if (!(await deployer.bridgehubContract(deployer.deployWallet).assetIdIsRegistered(baseTokenAssetId))) {
    await deployer.registerTokenBridgehub(baseTokenAddress, useGovernance);
  }
<<<<<<< HEAD
  await deployer.registerTokenInNativeTokenVault(baseTokenAddress);
  await deployer.registerHyperchain(
    baseTokenAssetId,
=======
  if (baseTokenAddress !== ADDRESS_ONE) {
    await deployer.registerTokenInNativeTokenVault(baseTokenAddress);
  }
  await deployer.registerZKChain(
    encodeNTVAssetId(deployer.l1ChainId, ethers.utils.hexZeroPad(baseTokenAddress, 32)),
>>>>>>> 6b1f483f
    validiumMode,
    extraFacets,
    gasPrice,
    false,
    null,
    chainId,
    useGovernance,
    true
  );
}<|MERGE_RESOLUTION|>--- conflicted
+++ resolved
@@ -117,17 +117,12 @@
   if (!(await deployer.bridgehubContract(deployer.deployWallet).assetIdIsRegistered(baseTokenAssetId))) {
     await deployer.registerTokenBridgehub(baseTokenAddress, useGovernance);
   }
-<<<<<<< HEAD
-  await deployer.registerTokenInNativeTokenVault(baseTokenAddress);
-  await deployer.registerHyperchain(
-    baseTokenAssetId,
-=======
+
   if (baseTokenAddress !== ADDRESS_ONE) {
     await deployer.registerTokenInNativeTokenVault(baseTokenAddress);
   }
   await deployer.registerZKChain(
     encodeNTVAssetId(deployer.l1ChainId, ethers.utils.hexZeroPad(baseTokenAddress, 32)),
->>>>>>> 6b1f483f
     validiumMode,
     extraFacets,
     gasPrice,
