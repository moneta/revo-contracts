--- conflicted
+++ resolved
@@ -66,25 +66,7 @@
   }
   await deployer.deployBridgehubContract(create2Salt, gasPrice);
 
-<<<<<<< HEAD
-  await deployer.deploySharedBridgeContracts(create2Salt, gasPrice);
-  await deployer.deployERC20BridgeImplementation(create2Salt, { gasPrice });
-  await deployer.deployERC20BridgeProxy(create2Salt, { gasPrice });
-  await deployer.setParametersSharedBridge();
-
-  await deployer.deployBlobVersionedHashRetriever(create2Salt, { gasPrice });
-  await deployer.deployStateTransitionManagerContract(create2Salt, extraFacets, gasPrice);
-  await deployer.setStateTransitionManagerInValidatorTimelock({ gasPrice });
-=======
-  if (deployer.isZkMode()) {
-    await deployer.updateBlobVersionedHashRetrieverZkMode();
-  } else {
-    await deployer.deployBlobVersionedHashRetriever(create2Salt, { gasPrice });
-  }
-  await deployer.deployStateTransitionManagerContract(create2Salt, extraFacets, gasPrice);
-  await deployer.setStateTransitionManagerInValidatorTimelock({ gasPrice });
-
-  // L2 Shared Bridge already deployed via L1 forced tx
+  // L2 Shared Bridge already deployed 
   if (deployer.isZkMode()) {
     await deployer.registerAddresses();
   } else {
@@ -93,7 +75,14 @@
     await deployer.deployERC20BridgeProxy(create2Salt, { gasPrice });
     await deployer.setParametersSharedBridge();
   }
->>>>>>> 43f72325
+
+  if (deployer.isZkMode()) {
+    await deployer.updateBlobVersionedHashRetrieverZkMode();
+  } else {
+    await deployer.deployBlobVersionedHashRetriever(create2Salt, { gasPrice });
+  }
+  await deployer.deployStateTransitionManagerContract(create2Salt, extraFacets, gasPrice);
+  await deployer.setStateTransitionManagerInValidatorTimelock({ gasPrice });
 }
 
 export async function registerHyperchain(
