--- conflicted
+++ resolved
@@ -70,11 +70,8 @@
     addresses: addressConfig,
     bootloaderBytecodeHash: L2_BOOTLOADER_BYTECODE_HASH,
     defaultAccountBytecodeHash: L2_DEFAULT_ACCOUNT_BYTECODE_HASH,
-<<<<<<< HEAD
     l1ChainId: process.env.CONTRACTS_L1_CHAIN_ID,
-=======
     evmEmulatorBytecodeHash: L2_EVM_EMULATOR_BYTECODE_HASH,
->>>>>>> 964c78a2
   });
 }
 
@@ -86,11 +83,8 @@
     addresses: addressConfig,
     bootloaderBytecodeHash: L2_BOOTLOADER_BYTECODE_HASH,
     defaultAccountBytecodeHash: L2_DEFAULT_ACCOUNT_BYTECODE_HASH,
-<<<<<<< HEAD
     l1ChainId: process.env.CONTRACTS_L1_CHAIN_ID,
-=======
     evmEmulatorBytecodeHash: L2_EVM_EMULATOR_BYTECODE_HASH,
->>>>>>> 964c78a2
   });
   const l2_rpc_addr = "http://localhost:3050";
   const web3Provider = new zkethers.Provider(l2_rpc_addr);
