{
  "name": "l1-contracts",
  "version": "0.1.0",
  "license": "MIT",
  "engines": {
    "node": ">=16"
  },
  "devDependencies": {
    "@nomiclabs/hardhat-ethers": "^2.0.0",
    "@nomiclabs/hardhat-etherscan": "^3.1.0",
    "@nomiclabs/hardhat-waffle": "^2.0.0",
    "@openzeppelin/contracts-upgradeable-v4": "npm:@openzeppelin/contracts-upgradeable@4.9.5",
    "@openzeppelin/contracts-v4": "npm:@openzeppelin/contracts@4.9.5",
    "@typechain/ethers-v5": "^2.0.0",
    "@types/argparse": "^1.0.36",
    "@types/chai": "^4.2.21",
    "@types/chai-as-promised": "^7.1.4",
    "@types/mocha": "^8.2.3",
    "argparse": "^1.0.10",
    "axios": "^0.21.1",
    "chai": "^4.3.10",
    "chai-as-promised": "^7.1.1",
    "chalk": "^4.1.0",
    "collections": "^5.1.12",
    "commander": "^8.3.0",
    "eslint": "^8.51.0",
    "eslint-import-resolver-typescript": "^3.6.1",
    "eslint-plugin-import": "^2.29.0",
    "eslint-plugin-prettier": "^5.0.1",
    "ethereum-waffle": "^4.0.10",
    "ethereumjs-abi": "^0.6.8",
    "ethers": "^5.7.0",
    "ethjs": "^0.4.0",
    "fs": "^0.0.1-security",
    "handlebars": "^4.7.6",
    "hardhat": "=2.22.2",
    "hardhat-contract-sizer": "^2.0.2",
    "hardhat-gas-reporter": "^1.0.9",
    "hardhat-typechain": "^0.3.3",
    "jsonwebtoken": "^8.5.1",
    "markdownlint-cli": "^0.33.0",
    "merkletreejs": "^0.3.11",
    "mocha": "^9.0.2",
    "path": "^0.12.7",
    "querystring": "^0.2.0",
    "solc": "0.8.17",
    "solhint": "^3.6.2",
    "solidity-coverage": "^0.8.5",
    "toml": "^3.0.0",
    "ts-generator": "^0.1.1",
    "ts-node": "^10.1.0",
    "typechain": "^4.0.0",
    "typescript": "^4.6.4",
    "yaml": "^2.7.0",
    "zksync-ethers": "^5.9.0"
  },
  "scripts": {
    "build": "hardhat compile && CONTRACTS_BASE_NETWORK_ZKSYNC=true hardhat compile ",
    "build-l1": "hardhat compile",
    "build:foundry": "forge build && forge build --zksync --skip '*/l1-contracts/test/*'",
    "clean": "hardhat clean && CONTRACTS_BASE_NETWORK_ZKSYNC=true hardhat clean",
    "clean:foundry": "forge clean",
    "test": "yarn workspace da-contracts build && hardhat test test/unit_tests/*.spec.ts --network hardhat",
<<<<<<< HEAD
    "test:foundry": "forge script --sig 0x2dd0ebe3 DeployL1Script --ffi && forge test --ffi --match-path 'test/foundry/l1/*' --no-match-test 'test_MainnetFork'",
    "test:zkfoundry": "forge script --sig 0x2dd0ebe3 DeployL1Script --ffi && forge test --zksync --match-path 'test/foundry/l2/*' --gas-limit 20000000000",
    "test:mainnet-upgrade-fork": "forge test --match-test test_MainnetFork --ffi --rpc-url $INFURA_MAINNET --gas-limit 2000000000",
=======
    "test:foundry": "forge test --ffi --match-path 'test/foundry/l1/*' --no-match-test 'test_StageProofsForkScriptBased|test_StageProofsForkFileBased'",
    "test:zkfoundry": "forge script --sig 0x2dd0ebe3 DeployL1Script --ffi && forge test --zksync --match-path 'test/foundry/l2/*' --gas-limit 2000000000",
    "test:stage-proofs-upgrade-fork": "ECOSYSTEM_INPUT=/upgrade-envs/v0.26.1-gateway-patch/stage-proofs.toml CHAIN_INPUT=/upgrade-envs/v0.26.1-gateway-patch/stage-proofs-era.toml forge test --match-test test_StageProofsForkScriptBased --ffi --rpc-url $SEPOLIA --gas-limit 20000000000",
>>>>>>> 17dc4fe4
    "test:fork": "TEST_CONTRACTS_FORK=1 yarn run hardhat test test/unit_tests/*.fork.ts --network hardhat",
    "test:invariant:l1-context": "WHERE=L1 scripts/run-invariant-tests",
    "test:invariant:l2-context": "WHERE=L2 scripts/run-invariant-tests",
    "coverage:foundry": "forge coverage --ffi --match-path 'test/foundry/l1/*' --no-match-coverage 'contracts/(bridge/.*L2.*\\.sol|governance/L2AdminFactory\\.sol|state-transition/L2TestnetVerifier\\.sol|state-transition/L2Verifier\\.sol)' --no-match-test 'test_StageProofsForkScriptBased|test_StageProofsForkFileBased'",
    "deploy-no-build": "ts-node scripts/deploy.ts",
    "register-zk-chain": "ts-node scripts/register-zk-chain.ts",
    "deploy-weth-bridges": "ts-node scripts/deploy-weth-bridges.ts",
    "initialize-l2-weth-token": "ts-node scripts/initialize-l2-weth-token.ts",
    "deploy-erc20": "ts-node scripts/deploy-erc20.ts",
    "token-info": "ts-node scripts/token-info.ts",
    "deploy-testkit": "ts-node scripts/deploy-testkit.ts",
    "verify": "hardhat run --network env scripts/verify.ts",
    "read-variable": "ts-node scripts/read-variable.ts",
    "initialize-bridges": "ts-node scripts/initialize-bridges.ts",
    "initialize-validator": "ts-node scripts/initialize-validator.ts",
    "initialize-governance": "ts-node scripts/initialize-governance.ts",
    "migrate-governance": "ts-node scripts/migrate-governance.ts",
    "display-governance": "ts-node scripts/display-governance.ts",
    "upgrade-system": "ts-node upgrade-system/index.ts",
    "token-migration": "ts-node scripts/token-migration.ts",
    "setup-legacy-bridge-era": "ts-node scripts/setup-legacy-bridge-era.ts",
    "upgrade-consistency-checker": "ts-node scripts/upgrade-consistency-checker.ts",
    "upgrade-yaml-output-generator": "ts-node scripts/upgrade-yaml-output-generator.ts",
    "governance-accept-ownership": "ts-node scripts/governance-accept-ownership.ts",
    "sync-layer": "ts-node scripts/sync-layer.ts",
    "size": "hardhat size-contracts",
    "errors-lint": "ts-node scripts/errors-lint.ts"
  },
  "dependencies": {
    "dotenv": "^16.0.3",
    "solhint-plugin-prettier": "^0.0.5"
  }
}<|MERGE_RESOLUTION|>--- conflicted
+++ resolved
@@ -61,15 +61,9 @@
     "clean": "hardhat clean && CONTRACTS_BASE_NETWORK_ZKSYNC=true hardhat clean",
     "clean:foundry": "forge clean",
     "test": "yarn workspace da-contracts build && hardhat test test/unit_tests/*.spec.ts --network hardhat",
-<<<<<<< HEAD
     "test:foundry": "forge script --sig 0x2dd0ebe3 DeployL1Script --ffi && forge test --ffi --match-path 'test/foundry/l1/*' --no-match-test 'test_MainnetFork'",
     "test:zkfoundry": "forge script --sig 0x2dd0ebe3 DeployL1Script --ffi && forge test --zksync --match-path 'test/foundry/l2/*' --gas-limit 20000000000",
     "test:mainnet-upgrade-fork": "forge test --match-test test_MainnetFork --ffi --rpc-url $INFURA_MAINNET --gas-limit 2000000000",
-=======
-    "test:foundry": "forge test --ffi --match-path 'test/foundry/l1/*' --no-match-test 'test_StageProofsForkScriptBased|test_StageProofsForkFileBased'",
-    "test:zkfoundry": "forge script --sig 0x2dd0ebe3 DeployL1Script --ffi && forge test --zksync --match-path 'test/foundry/l2/*' --gas-limit 2000000000",
-    "test:stage-proofs-upgrade-fork": "ECOSYSTEM_INPUT=/upgrade-envs/v0.26.1-gateway-patch/stage-proofs.toml CHAIN_INPUT=/upgrade-envs/v0.26.1-gateway-patch/stage-proofs-era.toml forge test --match-test test_StageProofsForkScriptBased --ffi --rpc-url $SEPOLIA --gas-limit 20000000000",
->>>>>>> 17dc4fe4
     "test:fork": "TEST_CONTRACTS_FORK=1 yarn run hardhat test test/unit_tests/*.fork.ts --network hardhat",
     "test:invariant:l1-context": "WHERE=L1 scripts/run-invariant-tests",
     "test:invariant:l2-context": "WHERE=L2 scripts/run-invariant-tests",
