import { expect } from "chai";
import { ethers, Wallet } from "ethers";
import * as hardhat from "hardhat";
import type { L1SharedBridge, Bridgehub, L1NativeTokenVault } from "../../typechain";
import { L1SharedBridgeFactory, BridgehubFactory, TestnetERC20TokenFactory } from "../../typechain";
import { L1NativeTokenVaultFactory } from "../../typechain/L1NativeTokenVaultFactory";

import { getTokens } from "../../src.ts/deploy-token";
import { Action, facetCut } from "../../src.ts/diamondCut";
import { ethTestConfig } from "../../src.ts/utils";
import type { Deployer } from "../../src.ts/deploy";
import { initialTestnetDeploymentProcess } from "../../src.ts/deploy-test-process";

import { getCallRevertReason, REQUIRED_L2_GAS_PRICE_PER_PUBDATA } from "./utils";

describe("Shared Bridge tests", () => {
  let owner: ethers.Signer;
  let randomSigner: ethers.Signer;
  let deployWallet: Wallet;
  let deployer: Deployer;
  let bridgehub: Bridgehub;
  let l1NativeTokenVault: L1NativeTokenVault;
  let l1SharedBridge: L1SharedBridge;
  let erc20TestToken: ethers.Contract;
  const functionSignature = "0x6c0960f9";
  const ERC20functionSignature = "0x11a2ccc1";

  let chainId = process.env.CHAIN_ETH_ZKSYNC_NETWORK_ID || 270;

  before(async () => {
    [owner, randomSigner] = await hardhat.ethers.getSigners();

    deployWallet = Wallet.fromMnemonic(ethTestConfig.test_mnemonic4, "m/44'/60'/0'/0/1").connect(owner.provider);
    const ownerAddress = await deployWallet.getAddress();

    const gasPrice = await owner.provider.getGasPrice();

    const tx = {
      from: owner.getAddress(),
      to: deployWallet.address,
      value: ethers.utils.parseEther("1000"),
      nonce: owner.getTransactionCount(),
      gasLimit: 100000,
      gasPrice: gasPrice,
    };

    await owner.sendTransaction(tx);

    const mockExecutorFactory = await hardhat.ethers.getContractFactory("MockExecutorFacet");
    const mockExecutorContract = await mockExecutorFactory.deploy();
    const extraFacet = facetCut(mockExecutorContract.address, mockExecutorContract.interface, Action.Add, true);

    // note we can use initialTestnetDeploymentProcess so we don't go into deployment details here
    deployer = await initialTestnetDeploymentProcess(deployWallet, ownerAddress, gasPrice, [extraFacet]);

    chainId = deployer.chainId;
    // prepare the bridge

    l1SharedBridge = L1SharedBridgeFactory.connect(deployer.addresses.Bridges.SharedBridgeProxy, deployWallet);
    bridgehub = BridgehubFactory.connect(deployer.addresses.Bridgehub.BridgehubProxy, deployWallet);
    l1NativeTokenVault = L1NativeTokenVaultFactory.connect(
      deployer.addresses.Bridges.NativeTokenVaultProxy,
      deployWallet
    );

    const tokens = getTokens();

    const tokenAddress = tokens.find((token: { symbol: string }) => token.symbol == "DAI")!.address;
    erc20TestToken = TestnetERC20TokenFactory.connect(tokenAddress, owner);

    await erc20TestToken.mint(await randomSigner.getAddress(), ethers.utils.parseUnits("10000", 18));
    await erc20TestToken
      .connect(randomSigner)
      .approve(l1NativeTokenVault.address, ethers.utils.parseUnits("10000", 18));

    await l1NativeTokenVault.registerToken(erc20TestToken.address);
  });

  it("Should not allow depositing zero erc20 amount", async () => {
    const mintValue = ethers.utils.parseEther("0.01");
    await (await erc20TestToken.connect(randomSigner).approve(l1NativeTokenVault.address, mintValue.mul(10))).wait();

    const revertReason = await getCallRevertReason(
      bridgehub.connect(randomSigner).requestL2TransactionTwoBridges(
        {
          chainId,
          mintValue,
          l2Value: 0,
          l2GasLimit: 0,
          l2GasPerPubdataByteLimit: 0,
          refundRecipient: ethers.constants.AddressZero,
          secondBridgeAddress: l1SharedBridge.address,
          secondBridgeValue: 0,
          secondBridgeCalldata: new ethers.utils.AbiCoder().encode(
            ["bytes32", "bytes"],
            [
              await l1NativeTokenVault.getAssetId(erc20TestToken.address),
              new ethers.utils.AbiCoder().encode(["uint256", "address"], [0, await randomSigner.getAddress()]),
            ]
          ),
        },
        { value: mintValue }
      )
    );
    expect(revertReason).equal("6T");
  });

  it("Should deposit successfully", async () => {
    const amount = ethers.utils.parseEther("1");
    const mintValue = ethers.utils.parseEther("2");

    await erc20TestToken.connect(randomSigner).mint(await randomSigner.getAddress(), amount.mul(10));

    const balanceBefore = await erc20TestToken.balanceOf(await randomSigner.getAddress());
    const balanceNTVBefore = await erc20TestToken.balanceOf(l1NativeTokenVault.address);

<<<<<<< HEAD
    await l1NativeTokenVault.getAssetInfoFromLegacy(erc20TestToken.address);
=======
    const assetId = await l1NativeTokenVault.getAssetId(erc20TestToken.address);
>>>>>>> 0c55af6e
    await (await erc20TestToken.connect(randomSigner).approve(l1NativeTokenVault.address, amount.mul(10))).wait();
    await bridgehub.connect(randomSigner).requestL2TransactionTwoBridges(
      {
        chainId,
        mintValue,
        l2Value: amount,
        l2GasLimit: 1000000,
        l2GasPerPubdataByteLimit: REQUIRED_L2_GAS_PRICE_PER_PUBDATA,
        refundRecipient: ethers.constants.AddressZero,
        secondBridgeAddress: l1SharedBridge.address,
        secondBridgeValue: 0,
        secondBridgeCalldata: new ethers.utils.AbiCoder().encode(
          ["bytes32", "bytes"],
          [
            assetId,
            new ethers.utils.AbiCoder().encode(["uint256", "address"], [amount, await randomSigner.getAddress()]),
          ]
        ),
      },
      { value: mintValue }
    );
    const balanceAfter = await erc20TestToken.balanceOf(await randomSigner.getAddress());
    expect(balanceAfter).equal(balanceBefore.sub(amount));
    const balanceNTVAfter = await erc20TestToken.balanceOf(l1NativeTokenVault.address);
    expect(balanceNTVAfter).equal(balanceNTVBefore.add(amount));
  });

  it("Should deposit successfully legacy encoding", async () => {
    const amount = ethers.utils.parseEther("1");
    const mintValue = ethers.utils.parseEther("2");

    await erc20TestToken.connect(randomSigner).mint(await randomSigner.getAddress(), amount.mul(10));

    const balanceBefore = await erc20TestToken.balanceOf(await randomSigner.getAddress());
    const balanceNTVBefore = await erc20TestToken.balanceOf(l1NativeTokenVault.address);

<<<<<<< HEAD
    await l1NativeTokenVault.getAssetInfoFromLegacy(erc20TestToken.address);
=======
>>>>>>> 0c55af6e
    await (await erc20TestToken.connect(randomSigner).approve(l1NativeTokenVault.address, amount.mul(10))).wait();
    await bridgehub.connect(randomSigner).requestL2TransactionTwoBridges(
      {
        chainId,
        mintValue,
        l2Value: amount,
        l2GasLimit: 1000000,
        l2GasPerPubdataByteLimit: REQUIRED_L2_GAS_PRICE_PER_PUBDATA,
        refundRecipient: ethers.constants.AddressZero,
        secondBridgeAddress: l1SharedBridge.address,
        secondBridgeValue: 0,
        secondBridgeCalldata: new ethers.utils.AbiCoder().encode(
          ["address", "uint256", "address"],
          [erc20TestToken.address, amount, await randomSigner.getAddress()]
        ),
      },
      { value: mintValue }
    );
    const balanceAfter = await erc20TestToken.balanceOf(await randomSigner.getAddress());
    expect(balanceAfter).equal(balanceBefore.sub(amount));
    const balanceNTVAfter = await erc20TestToken.balanceOf(l1NativeTokenVault.address);
    expect(balanceNTVAfter).equal(balanceNTVBefore.add(amount));
  });

  it("Should revert on finalizing a withdrawal with short message length", async () => {
    const revertReason = await getCallRevertReason(
      l1SharedBridge.connect(randomSigner).finalizeWithdrawal(chainId, 0, 0, 0, "0x", [ethers.constants.HashZero])
    );
    expect(revertReason).equal("ShB wrong msg len");
  });

  it("Should revert on finalizing a withdrawal with wrong message length", async () => {
    const revertReason = await getCallRevertReason(
      l1SharedBridge
        .connect(randomSigner)
        .finalizeWithdrawal(
          chainId,
          0,
          0,
          0,
          ethers.utils.hexConcat([ERC20functionSignature, l1SharedBridge.address, ethers.utils.randomBytes(72)]),
          [ethers.constants.HashZero]
        )
    );
    expect(revertReason).equal("ShB withd w proof");
  });

  it("Should revert on finalizing a withdrawal with wrong function selector", async () => {
    const revertReason = await getCallRevertReason(
      l1SharedBridge.connect(randomSigner).finalizeWithdrawal(chainId, 0, 0, 0, ethers.utils.randomBytes(96), [])
    );
    expect(revertReason).equal("ShB Incorrect message function selector");
  });

  it("Should revert on finalizing a withdrawal with wrong message length", async () => {
    const revertReason = await getCallRevertReason(
      l1SharedBridge.connect(randomSigner).finalizeWithdrawal(chainId, 0, 0, 0, "0x", [ethers.constants.HashZero])
    );
    expect(revertReason).equal("ShB wrong msg len");
  });

  it("Should revert on finalizing a withdrawal with wrong function signature", async () => {
    const revertReason = await getCallRevertReason(
      l1SharedBridge
        .connect(randomSigner)
        .finalizeWithdrawal(chainId, 0, 0, 0, ethers.utils.randomBytes(76), [ethers.constants.HashZero])
    );
    expect(revertReason).equal("ShB Incorrect message function selector");
  });

  it("Should revert on finalizing a withdrawal with wrong batch number", async () => {
    const l1Receiver = await randomSigner.getAddress();
    const l2ToL1message = ethers.utils.hexConcat([
      functionSignature,
      l1Receiver,
      erc20TestToken.address,
      ethers.constants.HashZero,
    ]);
    const revertReason = await getCallRevertReason(
      l1SharedBridge.connect(randomSigner).finalizeWithdrawal(chainId, 10, 0, 0, l2ToL1message, [])
    );
    expect(revertReason).equal("xx");
  });

  it("Should revert on finalizing a withdrawal with wrong length of proof", async () => {
    const l1Receiver = await randomSigner.getAddress();
    const l2ToL1message = ethers.utils.hexConcat([
      functionSignature,
      l1Receiver,
      erc20TestToken.address,
      ethers.constants.HashZero,
    ]);
    const revertReason = await getCallRevertReason(
      l1SharedBridge.connect(randomSigner).finalizeWithdrawal(chainId, 0, 0, 0, l2ToL1message, [])
    );
    expect(revertReason).equal("xc");
  });

  it("Should revert on finalizing a withdrawal with wrong proof", async () => {
    const l1Receiver = await randomSigner.getAddress();
    const l2ToL1message = ethers.utils.hexConcat([
      functionSignature,
      l1Receiver,
      erc20TestToken.address,
      ethers.constants.HashZero,
    ]);
    const revertReason = await getCallRevertReason(
      l1SharedBridge
        .connect(randomSigner)
        .finalizeWithdrawal(chainId, 0, 0, 0, l2ToL1message, Array(9).fill(ethers.constants.HashZero))
    );
    expect(revertReason).equal("ShB withd w proof");
  });
});<|MERGE_RESOLUTION|>--- conflicted
+++ resolved
@@ -114,11 +114,7 @@
     const balanceBefore = await erc20TestToken.balanceOf(await randomSigner.getAddress());
     const balanceNTVBefore = await erc20TestToken.balanceOf(l1NativeTokenVault.address);
 
-<<<<<<< HEAD
-    await l1NativeTokenVault.getAssetInfoFromLegacy(erc20TestToken.address);
-=======
     const assetId = await l1NativeTokenVault.getAssetId(erc20TestToken.address);
->>>>>>> 0c55af6e
     await (await erc20TestToken.connect(randomSigner).approve(l1NativeTokenVault.address, amount.mul(10))).wait();
     await bridgehub.connect(randomSigner).requestL2TransactionTwoBridges(
       {
@@ -155,10 +151,6 @@
     const balanceBefore = await erc20TestToken.balanceOf(await randomSigner.getAddress());
     const balanceNTVBefore = await erc20TestToken.balanceOf(l1NativeTokenVault.address);
 
-<<<<<<< HEAD
-    await l1NativeTokenVault.getAssetInfoFromLegacy(erc20TestToken.address);
-=======
->>>>>>> 0c55af6e
     await (await erc20TestToken.connect(randomSigner).approve(l1NativeTokenVault.address, amount.mul(10))).wait();
     await bridgehub.connect(randomSigner).requestL2TransactionTwoBridges(
       {
