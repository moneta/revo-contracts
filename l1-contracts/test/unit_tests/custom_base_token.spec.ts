--- conflicted
+++ resolved
@@ -93,11 +93,7 @@
         )
     );
 
-<<<<<<< HEAD
-    expect(revertReason).equal("L1AR: not legacy bridge");
-=======
     expect(revertReason).contains("Unauthorized");
->>>>>>> 7b488e67
   });
 
   it("Should deposit base token successfully direct via bridgehub", async () => {
@@ -153,21 +149,13 @@
     const revertReason = await getCallRevertReason(
       l1SharedBridge.connect(randomSigner).finalizeWithdrawal(chainId, 0, 0, 0, mailboxFunctionSignature, [])
     );
-<<<<<<< HEAD
-    expect(revertReason).equal("L1AR: wrong msg len");
-=======
     expect(revertReason).contains("MalformedMessage");
->>>>>>> 7b488e67
   });
 
   it("Should revert on finalizing a withdrawal with wrong function selector", async () => {
     const revertReason = await getCallRevertReason(
       l1SharedBridge.connect(randomSigner).finalizeWithdrawal(chainId, 0, 0, 0, ethers.utils.randomBytes(96), [])
     );
-<<<<<<< HEAD
-    expect(revertReason).equal("L1AR: Incorrect message function selector");
-=======
     expect(revertReason).contains("InvalidSelector");
->>>>>>> 7b488e67
   });
 });