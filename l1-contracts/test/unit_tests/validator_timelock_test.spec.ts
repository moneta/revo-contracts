--- conflicted
+++ resolved
@@ -54,20 +54,11 @@
     const dummyExecutorContract = await dummyExecutorFactory.deploy();
     dummyExecutor = DummyExecutorFactory.connect(dummyExecutorContract.address, dummyExecutorContract.signer);
 
-<<<<<<< HEAD
     const dummyStateTransitionManagerFactory = await hardhat.ethers.getContractFactory("DummyStateTransitionManager");
     const dummyStateTransitionManagerContract = await dummyStateTransitionManagerFactory.deploy();
     dummyStateTransitionManager = DummyStateTransitionManagerFactory.connect(
       dummyStateTransitionManagerContract.address,
       dummyStateTransitionManagerContract.signer
-=======
-    const validatorTimelockFactory = await hardhat.ethers.getContractFactory("ValidatorTimelock");
-    const validatorTimelockContract = await validatorTimelockFactory.deploy(
-      await owner.getAddress(),
-      dummyExecutor.address,
-      0,
-      [ethers.constants.AddressZero]
->>>>>>> 340884df
     );
 
     const setSTtx = await dummyStateTransitionManager.setStateTransition(chainId, dummyExecutor.address);
@@ -127,11 +118,7 @@
 
   it("Should revert if not chain governor sets validator", async () => {
     const revertReason = await getCallRevertReason(
-<<<<<<< HEAD
-      validatorTimelock.connect(randomSigner).setValidator(chainId, await randomSigner.getAddress())
-=======
-      validatorTimelock.connect(randomSigner).addValidator(await randomSigner.getAddress())
->>>>>>> 340884df
+      validatorTimelock.connect(randomSigner).addValidator(chainId, await randomSigner.getAddress())
     );
 
     expect(revertReason).equal("9h");
@@ -145,15 +132,9 @@
 
   it("Should successfully set the validator", async () => {
     const validatorAddress = await validator.getAddress();
-<<<<<<< HEAD
-    await validatorTimelock.connect(owner).setValidator(chainId, validatorAddress);
-
-    expect(await validatorTimelock.validator(chainId)).equal(validatorAddress);
-=======
-    await validatorTimelock.connect(owner).addValidator(validatorAddress);
-
-    expect(await validatorTimelock.validators(validatorAddress)).equal(true);
->>>>>>> 340884df
+    await validatorTimelock.connect(owner).addValidator(chainId, validatorAddress);
+
+    expect(await validatorTimelock.validators(chainId, validatorAddress)).equal(true);
   });
 
   it("Should successfully set the execution delay", async () => {
