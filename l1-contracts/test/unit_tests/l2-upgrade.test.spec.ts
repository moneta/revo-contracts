--- conflicted
+++ resolved
@@ -76,27 +76,6 @@
       gasLimit: 100000,
       gasPrice: gasPrice,
     };
-<<<<<<< HEAD
-=======
-    const diamondInitData = diamondInit.interface.encodeFunctionData("initialize", [
-      {
-        verifier,
-        governor: await owner.getAddress(),
-        admin: await owner.getAddress(),
-        genesisBatchHash: ethers.constants.HashZero,
-        genesisIndexRepeatedStorageChanges: 0,
-        genesisBatchCommitment: ethers.constants.HashZero,
-        verifierParams,
-        zkPorterIsAvailable: false,
-        l2BootloaderBytecodeHash: dummyHash,
-        l2DefaultAccountBytecodeHash: dummyHash,
-        priorityTxMaxGasLimit: 10000000,
-        initialProtocolVersion: 0,
-        feeParams: defaultFeeParams(),
-        blobVersionedHashRetriever: ethers.constants.AddressZero,
-      },
-    ]);
->>>>>>> 340884df
 
     await owner.sendTransaction(tx);
 
@@ -810,7 +789,7 @@
     numberOfLayer1Txs: 0,
     priorityOperationsHash: EMPTY_STRING_KECCAK,
     systemLogs: ethers.utils.hexConcat(systemLogs),
-    totalL2ToL1Pubdata: ethers.constants.HashZero,
+    pubdataCommitments: `${ethers.constants.HashZero}00`,
     bootloaderHeapInitialContentsHash: ethers.utils.randomBytes(32),
     eventsQueueStateHash: ethers.utils.randomBytes(32),
     ...info,
