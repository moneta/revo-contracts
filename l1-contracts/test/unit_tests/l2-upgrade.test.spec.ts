--- conflicted
+++ resolved
@@ -3,11 +3,7 @@
 import { Wallet } from "ethers";
 import * as ethers from "ethers";
 import * as hardhat from "hardhat";
-<<<<<<< HEAD
-import { REQUIRED_L1_TO_L2_GAS_PER_PUBDATA_LIMIT, hashBytecode } from "zksync-ethers/build/src/utils";
-=======
 import { hashBytecode } from "zksync-ethers/build/src/utils";
->>>>>>> b12d31f8
 
 import type { AdminFacet, ExecutorFacet, GettersFacet, StateTransitionManager } from "../../typechain";
 import {
@@ -23,19 +19,11 @@
 import { L2_BOOTLOADER_BYTECODE_HASH, L2_DEFAULT_ACCOUNT_BYTECODE_HASH } from "../../src.ts/deploy-process";
 import { initialTestnetDeploymentProcess } from "../../src.ts/deploy-test-process";
 
-<<<<<<< HEAD
-import type { ProposedUpgrade, VerifierParams, L2CanonicalTransaction } from "../../src.ts/utils";
-import { ethTestConfig } from "../../src.ts/utils";
-import { diamondCut, Action, facetCut } from "../../src.ts/diamondCut";
-
-import type { CommitBatchInfo, StoredBatchInfo } from "./utils";
-=======
 import type { ProposedUpgrade, VerifierParams } from "../../src.ts/utils";
 import { ethTestConfig } from "../../src.ts/utils";
 import { diamondCut, Action, facetCut } from "../../src.ts/diamondCut";
 
 import type { CommitBatchInfo, StoredBatchInfo, CommitBatchInfoWithTimestamp } from "./utils";
->>>>>>> b12d31f8
 import {
   EMPTY_STRING_KECCAK,
   L2_BOOTLOADER_ADDRESS,
@@ -43,13 +31,6 @@
   SYSTEM_LOG_KEYS,
   constructL2Log,
   createSystemLogs,
-<<<<<<< HEAD
-  createSystemLogsWithUpgrade,
-  genesisStoredBatchInfo,
-  getCallRevertReason,
-  packBatchTimestampAndBatchTimestamp,
-  SYSTEM_UPGRADE_TX_TYPE,
-=======
   genesisStoredBatchInfo,
   getCallRevertReason,
   packBatchTimestampAndBatchTimestamp,
@@ -57,7 +38,6 @@
   buildCommitBatchInfoWithUpgrade,
   makeExecutedEqualCommitted,
   getBatchStoredInfo,
->>>>>>> b12d31f8
 } from "./utils";
 
 describe("L2 upgrade test", function () {
@@ -785,72 +765,6 @@
   };
 }
 
-<<<<<<< HEAD
-async function buildCommitBatchInfoWithUpgrade(
-  prevInfo: StoredBatchInfo,
-  info: CommitBatchInfoWithTimestamp,
-  upgradeTxHash: string
-): Promise<CommitBatchInfo> {
-  const timestamp = info.timestamp || (await hardhat.ethers.provider.getBlock("latest")).timestamp;
-  const systemLogs = createSystemLogsWithUpgrade(info.priorityOperationsHash, info.numberOfLayer1Txs, upgradeTxHash);
-  systemLogs[SYSTEM_LOG_KEYS.PACKED_BATCH_AND_L2_BLOCK_TIMESTAMP_KEY] = constructL2Log(
-    true,
-    L2_SYSTEM_CONTEXT_ADDRESS,
-    SYSTEM_LOG_KEYS.PACKED_BATCH_AND_L2_BLOCK_TIMESTAMP_KEY,
-    packBatchTimestampAndBatchTimestamp(timestamp, timestamp)
-  );
-
-  return {
-    timestamp,
-    indexRepeatedStorageChanges: 0,
-    newStateRoot: ethers.utils.randomBytes(32),
-    numberOfLayer1Txs: 0,
-    priorityOperationsHash: EMPTY_STRING_KECCAK,
-    systemLogs: ethers.utils.hexConcat(systemLogs),
-    pubdataCommitments: `0x${"0".repeat(130)}`,
-    bootloaderHeapInitialContentsHash: ethers.utils.randomBytes(32),
-    eventsQueueStateHash: ethers.utils.randomBytes(32),
-    ...info,
-  };
-}
-
-function getBatchStoredInfo(commitInfo: CommitBatchInfo, commitment: string): StoredBatchInfo {
-  return {
-    batchNumber: commitInfo.batchNumber,
-    batchHash: commitInfo.newStateRoot,
-    indexRepeatedStorageChanges: commitInfo.indexRepeatedStorageChanges,
-    numberOfLayer1Txs: commitInfo.numberOfLayer1Txs,
-    priorityOperationsHash: commitInfo.priorityOperationsHash,
-    l2LogsTreeRoot: ethers.constants.HashZero,
-    timestamp: commitInfo.timestamp,
-    commitment: commitment,
-  };
-}
-
-function buildL2CanonicalTransaction(tx: Partial<L2CanonicalTransaction>): L2CanonicalTransaction {
-  return {
-    txType: SYSTEM_UPGRADE_TX_TYPE,
-    from: ethers.constants.AddressZero,
-    to: ethers.constants.AddressZero,
-    gasLimit: 5000000,
-    gasPerPubdataByteLimit: REQUIRED_L1_TO_L2_GAS_PER_PUBDATA_LIMIT,
-    maxFeePerGas: 0,
-    maxPriorityFeePerGas: 0,
-    paymaster: 0,
-    nonce: 0,
-    value: 0,
-    reserved: [0, 0, 0, 0],
-    data: "0x",
-    signature: "0x",
-    factoryDeps: [],
-    paymasterInput: "0x",
-    reservedDynamic: "0x",
-    ...tx,
-  };
-}
-
-=======
->>>>>>> b12d31f8
 function buildVerifierParams(params: Partial<VerifierParams>): VerifierParams {
   return {
     recursionNodeLevelVkHash: ethers.constants.HashZero,
@@ -905,7 +819,6 @@
   const diamondCutData = diamondCut([], diamondUpgradeInit.address, upgradeCalldata);
 
   const oldProtocolVersion = await proxyGetters.getProtocolVersion();
-<<<<<<< HEAD
   // This promise will be handled in the tests
   (
     await stateTransitionManager.setNewVersionUpgrade(
@@ -938,40 +851,6 @@
 
   // This promise will be handled in the tests
   (
-=======
-  // This promise will be handled in the tests
-  (
-    await stateTransitionManager.setNewVersionUpgrade(
-      diamondCutData,
-      oldProtocolVersion,
-      partialUpgrade.newProtocolVersion
-    )
-  ).wait();
-  return proxyAdmin.upgradeChainFromVersion(oldProtocolVersion, diamondCutData);
-}
-
-// we rollback the protocolVersion ( we don't clear the upgradeHash mapping, but thats ok)
-async function rollBackToVersion(
-  protocolVersion: string,
-  stateTransition: StateTransitionManager,
-  partialUpgrade: Partial<ProposedUpgrade>
-) {
-  partialUpgrade.newProtocolVersion = protocolVersion;
-
-  const upgrade = buildProposeUpgrade(partialUpgrade);
-
-  const defaultUpgradeFactory = await hardhat.ethers.getContractFactory("DefaultUpgrade");
-
-  const defaultUpgrade = await defaultUpgradeFactory.deploy();
-  const diamondUpgradeInit = DefaultUpgradeFactory.connect(defaultUpgrade.address, defaultUpgrade.signer);
-
-  const upgradeCalldata = diamondUpgradeInit.interface.encodeFunctionData("upgrade", [upgrade]);
-
-  const diamondCutData = diamondCut([], diamondUpgradeInit.address, upgradeCalldata);
-
-  // This promise will be handled in the tests
-  (
->>>>>>> b12d31f8
     await stateTransition.setNewVersionUpgrade(
       diamondCutData,
       (parseInt(protocolVersion) - 1).toString(),
@@ -1009,26 +888,6 @@
   // This promise will be handled in the tests
   (
     await stateTransition.setNewVersionUpgrade(diamondCutData, oldProtocolVersion, partialUpgrade.newProtocolVersion)
-<<<<<<< HEAD
-  ).wait();
-  return proxyAdmin.upgradeChainFromVersion(oldProtocolVersion, diamondCutData);
-}
-
-async function makeExecutedEqualCommitted(
-  proxyExecutor: ExecutorFacet,
-  prevBatchInfo: StoredBatchInfo,
-  batchesToProve: StoredBatchInfo[],
-  batchesToExecute: StoredBatchInfo[]
-) {
-  batchesToExecute = [...batchesToProve, ...batchesToExecute];
-
-  await (
-    await proxyExecutor.proveBatches(prevBatchInfo, batchesToProve, {
-      recursiveAggregationInput: [],
-      serializedProof: [],
-    })
-=======
->>>>>>> b12d31f8
   ).wait();
   return proxyAdmin.upgradeChainFromVersion(oldProtocolVersion, diamondCutData);
 }