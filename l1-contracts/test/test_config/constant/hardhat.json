--- conflicted
+++ resolved
@@ -3,160 +3,96 @@
     "name": "DAI",
     "symbol": "DAI",
     "decimals": 18,
-<<<<<<< HEAD
-    "address": "0x9F5d1DA449A6c22CCCCE139acD98adD82797fEec"
-=======
     "address": "0x2733174391e451C1708050dE4442f2AaF197759C"
->>>>>>> 5a6fa5da
   },
   {
     "name": "wBTC",
     "symbol": "wBTC",
     "decimals": 8,
-<<<<<<< HEAD
-    "address": "0x275E5aa56a705c8726eE35B3DC6530DE0a0e5f6c"
-=======
     "address": "0x5195459c6a59dA8f5bED6a9E7692d5b5b40A2928"
->>>>>>> 5a6fa5da
   },
   {
     "name": "BAT",
     "symbol": "BAT",
     "decimals": 18,
-<<<<<<< HEAD
-    "address": "0x18d8b7878Ee8D1cf3c32b177e0B0EC2379084B11"
-=======
     "address": "0x18fb101C1f3ab450498fD0D4400e4D8a3c1B9F6c"
->>>>>>> 5a6fa5da
   },
   {
     "name": "GNT",
     "symbol": "GNT",
     "decimals": 18,
-<<<<<<< HEAD
-    "address": "0xe4B41b2c8e3831cbEdC8b3D82047fA30B6B22946"
-=======
     "address": "0x20bABCb488aad652e713fB70BACCD0c8e72de4EF"
->>>>>>> 5a6fa5da
   },
   {
     "name": "MLTT",
     "symbol": "MLTT",
     "decimals": 18,
-<<<<<<< HEAD
-    "address": "0xe8c976ce9F855825e52015bd1E88Fc84Da1946d2"
-=======
     "address": "0xFF9d5a057d09802c371582D1166df728D3b019A4"
->>>>>>> 5a6fa5da
   },
   {
     "name": "DAIK",
     "symbol": "DAIK",
     "decimals": 18,
-<<<<<<< HEAD
-    "address": "0xd012f213dDD34858A1357e30B4c491dbFCba8Ee3"
-=======
     "address": "0xAC5d1395Dd3bA956bB8Ba0e0E8ffe247404fd9c5"
->>>>>>> 5a6fa5da
   },
   {
     "name": "wBTCK",
     "symbol": "wBTCK",
     "decimals": 8,
-<<<<<<< HEAD
-    "address": "0x8fbdf8cEAf04E3cc9ac53C90b344c0c2489a0645"
-=======
     "address": "0x9614c0F8e657eAb74e95B87cA819C6ae1F9d5fe1"
->>>>>>> 5a6fa5da
   },
   {
     "name": "BATK",
     "symbol": "BATS",
     "decimals": 18,
-<<<<<<< HEAD
-    "address": "0x91D6cBBb7006A3fC6686d65375A067624b8D405A"
-=======
     "address": "0x175F95E3c6a30c3D4DDBA32f82427C5d371f67B8"
->>>>>>> 5a6fa5da
   },
   {
     "name": "GNTK",
     "symbol": "GNTS",
     "decimals": 18,
-<<<<<<< HEAD
-    "address": "0xEbD3994f1a9d85458bD2a40Fc6927C4048291067"
-=======
     "address": "0x205725BE39c54574e64771C3c71c44829E3031dC"
->>>>>>> 5a6fa5da
   },
   {
     "name": "MLTTK",
     "symbol": "MLTTS",
     "decimals": 18,
-<<<<<<< HEAD
-    "address": "0x194475D0de71858B134e2084fa627B5A7d04334c"
-=======
     "address": "0xADDb1960aCAAC7db90E3d20b9621D8b8C0b97405"
->>>>>>> 5a6fa5da
   },
   {
     "name": "DAIL",
     "symbol": "DAIL",
     "decimals": 18,
-<<<<<<< HEAD
-    "address": "0xfB6306147E50e7042E74eA6Cc3db38a8489F8D78"
-=======
     "address": "0x5F0A3258CF075F828a01bEAf63cCea32159B4EcD"
->>>>>>> 5a6fa5da
   },
   {
     "name": "wBTCL",
     "symbol": "wBTCP",
     "decimals": 8,
-<<<<<<< HEAD
-    "address": "0xA50C21DE8a2d575F915E5f8D6D5ec8eF2935D58e"
-=======
     "address": "0x09405DfB0C61959daA219e9E9907223e7F091587"
->>>>>>> 5a6fa5da
   },
   {
     "name": "BATL",
     "symbol": "BATW",
     "decimals": 18,
-<<<<<<< HEAD
-    "address": "0xCBaDEF24FA67dB5a56fD84c72b22797A125C3132"
-=======
     "address": "0xA318F029bc204EaF55A6f480f9Dc6Ef0C235d2D6"
->>>>>>> 5a6fa5da
   },
   {
     "name": "GNTL",
     "symbol": "GNTW",
     "decimals": 18,
-<<<<<<< HEAD
-    "address": "0x80C92D6E8d4015660506Cf4F4503eBF3bc073190"
-=======
     "address": "0x9910Ed28A31C2b4EE8A7C1F8559Cf1a874e374F2"
->>>>>>> 5a6fa5da
   },
   {
     "name": "MLTTL",
     "symbol": "MLTTW",
     "decimals": 18,
-<<<<<<< HEAD
-    "address": "0x44bD975d5735ab2E1b61787228f538e13bF263DC"
-=======
     "address": "0x3bC2c8eF2f110750bfa9aA89D30F3D66c2a03bb9"
->>>>>>> 5a6fa5da
   },
   {
     "name": "Wrapped Ether",
     "symbol": "WETH",
     "decimals": 18,
-<<<<<<< HEAD
-    "address": "0xDbEBD56A3068c71f6F71973171c6880a238Ff742"
-=======
     "address": "0x6930c5c3421a666d6642FafBe750B1D0B42197c6"
->>>>>>> 5a6fa5da
   }
 ]