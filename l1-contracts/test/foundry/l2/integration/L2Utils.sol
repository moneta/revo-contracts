--- conflicted
+++ resolved
@@ -43,15 +43,6 @@
     string internal constant L2_NATIVE_TOKEN_VAULT_PATH = "./zkout/L2NativeTokenVault.sol/L2NativeTokenVault.json";
     string internal constant BRIDGEHUB_PATH = "./zkout/Bridgehub.sol/Bridgehub.json";
 
-<<<<<<< HEAD
-    /// @notice Returns the bytecode of a given era contract from a `zkout` folder.
-    function readEraBytecode(string memory _filename) internal returns (bytes memory bytecode) {
-        string memory root = vm.projectRoot();
-        string memory artifact = vm.readFile(
-            // solhint-disable-next-line func-named-parameters
-            string.concat(root, "/zkout/", _filename, ".sol/", _filename, ".json")
-        );
-=======
     function readFoundryBytecode(string memory artifactPath) internal view returns (bytes memory) {
         string memory root = vm.projectRoot();
         string memory path = string.concat(root, artifactPath);
@@ -68,7 +59,6 @@
         bytes memory bytecode = readFoundryBytecode(path);
         return bytecode;
     }
->>>>>>> 00dcd441
 
     function readZKFoundryBytecodeSystemContracts(
         string memory fileName,
@@ -81,24 +71,7 @@
 
     /// @notice Returns the bytecode of a given system contract.
     function readSystemContractsBytecode(string memory _filename) internal view returns (bytes memory) {
-<<<<<<< HEAD
-        string memory CONTRACTS_PATH = vm.envString("CONTRACTS_PATH");
-        string memory file = vm.readFile(
-            // solhint-disable-next-line func-named-parameters
-            string.concat(
-                CONTRACTS_PATH,
-                "/system-contracts/artifacts-zk/contracts-preprocessed/",
-                _filename,
-                ".sol/",
-                _filename,
-                ".json"
-            )
-        );
-        bytes memory bytecode = vm.parseJson(file, "$.bytecode");
-        return bytecode;
-=======
         return readZKFoundryBytecodeSystemContracts(string.concat(_filename, ".sol"), _filename);
->>>>>>> 00dcd441
     }
 
     /**
@@ -261,12 +234,8 @@
         bytes memory _constructorArgs,
         bool _broadcast
     ) public {
-<<<<<<< HEAD
         console.log(string.concat("Force deploying ", _contractName, string(abi.encode(_address))));
-        bytes memory bytecode = readEraBytecode(_contractName);
-=======
         bytes memory bytecode = readZKFoundryBytecodeL1(string.concat(_contractName, ".sol"), _contractName);
->>>>>>> 00dcd441
 
         bytes32 bytecodehash = L2ContractHelper.hashL2Bytecode(bytecode);
 
