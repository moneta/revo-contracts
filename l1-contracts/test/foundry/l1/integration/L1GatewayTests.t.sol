// SPDX-License-Identifier: MIT
pragma solidity 0.8.24;

import {Test} from "forge-std/Test.sol";
import {Vm} from "forge-std/Vm.sol";
import "forge-std/console.sol";

import {Ownable} from "@openzeppelin/contracts-v4/access/Ownable.sol";

import {L2TransactionRequestDirect, L2TransactionRequestTwoBridgesOuter, BridgehubMintCTMAssetData, BridgehubBurnCTMAssetData} from "contracts/bridgehub/IBridgehub.sol";
import {TestnetERC20Token} from "contracts/dev-contracts/TestnetERC20Token.sol";
import {MailboxFacet} from "contracts/state-transition/chain-deps/facets/Mailbox.sol";
import {GettersFacet} from "contracts/state-transition/chain-deps/facets/Getters.sol";
import {IMailbox} from "contracts/state-transition/chain-interfaces/IMailbox.sol";
import {IExecutor} from "contracts/state-transition/chain-interfaces/IExecutor.sol";
import {L1ContractDeployer} from "./_SharedL1ContractDeployer.t.sol";
import {TokenDeployer} from "./_SharedTokenDeployer.t.sol";
import {ZKChainDeployer} from "./_SharedZKChainDeployer.t.sol";
import {GatewayDeployer} from "./_SharedGatewayDeployer.t.sol";
import {L2TxMocker} from "./_SharedL2TxMocker.t.sol";
import {ETH_TOKEN_ADDRESS, SETTLEMENT_LAYER_RELAY_SENDER} from "contracts/common/Config.sol";
import {REQUIRED_L2_GAS_PRICE_PER_PUBDATA, DEFAULT_L2_LOGS_TREE_ROOT_HASH, EMPTY_STRING_KECCAK} from "contracts/common/Config.sol";
import {L2CanonicalTransaction} from "contracts/common/Messaging.sol";
import {L2Message} from "contracts/common/Messaging.sol";
import {IBridgehub} from "contracts/bridgehub/IBridgehub.sol";
import {IInteropCenter} from "contracts/bridgehub/IInteropCenter.sol";
import {L2_BASE_TOKEN_SYSTEM_CONTRACT_ADDR, L2_ASSET_ROUTER_ADDR} from "contracts/common/l2-helpers/L2ContractAddresses.sol";
import {IL1ERC20Bridge} from "contracts/bridge/interfaces/IL1ERC20Bridge.sol";
import {IL1AssetRouter} from "contracts/bridge/asset-router/IL1AssetRouter.sol";
import {IAssetRouterBase} from "contracts/bridge/asset-router/IAssetRouterBase.sol";
import {L1Nullifier} from "contracts/bridge/L1Nullifier.sol";
import {FinalizeL1DepositParams} from "contracts/bridge/L1Nullifier.sol";

import {IZKChain} from "contracts/state-transition/chain-interfaces/IZKChain.sol";
import {IChainTypeManager} from "contracts/state-transition/IChainTypeManager.sol";
import {AdminFacet} from "contracts/state-transition/chain-deps/facets/Admin.sol";
import {AddressAliasHelper} from "contracts/vendor/AddressAliasHelper.sol";
import {AddressesAlreadyGenerated} from "test/foundry/L1TestsErrors.sol";
import {TxStatus} from "contracts/common/Messaging.sol";
import {DataEncoding} from "contracts/common/libraries/DataEncoding.sol";
import {IncorrectBridgeHubAddress} from "contracts/common/L1ContractErrors.sol";
import {ChainAdmin} from "contracts/governance/ChainAdmin.sol";
import {IAdmin} from "contracts/state-transition/chain-interfaces/IAdmin.sol";

contract L1GatewayTests is L1ContractDeployer, ZKChainDeployer, TokenDeployer, L2TxMocker, GatewayDeployer {
    uint256 constant TEST_USERS_COUNT = 10;
    address[] public users;
    address[] public l2ContractAddresses;

    uint256 migratingChainId = 10;
    IZKChain migratingChain;

    uint256 gatewayChainId = 11;
    IZKChain gatewayChain;

    uint256 mintChainId = 12;

    // generate MAX_USERS addresses and append it to users array
    function _generateUserAddresses() internal {
        if (users.length != 0) {
            revert AddressesAlreadyGenerated();
        }

        for (uint256 i = 0; i < TEST_USERS_COUNT; i++) {
            address newAddress = makeAddr(string(abi.encode("account", i)));
            users.push(newAddress);
        }
    }

    function prepare() public {
        _generateUserAddresses();

        _deployL1Contracts();
        _deployTokens();
        _registerNewTokens(tokens);

        _deployEra();
        _deployZKChain(ETH_TOKEN_ADDRESS);
        acceptPendingAdmin();
        _deployZKChain(ETH_TOKEN_ADDRESS);
        acceptPendingAdmin();
        // _deployZKChain(tokens[0]);
        // _deployZKChain(tokens[0]);
        // _deployZKChain(tokens[1]);
        // _deployZKChain(tokens[1]);

        for (uint256 i = 0; i < zkChainIds.length; i++) {
            address contractAddress = makeAddr(string(abi.encode("contract", i)));
            l2ContractAddresses.push(contractAddress);

            _addL2ChainContract(zkChainIds[i], contractAddress);
            // _registerL2SharedBridge(zkChainIds[i], contractAddress);
        }

        _initializeGatewayScript();

        vm.deal(ecosystemConfig.ownerAddress, 100000000000000000000000000000000000);
        migratingChain = IZKChain(IBridgehub(bridgehub).getZKChain(migratingChainId));
        gatewayChain = IZKChain(IBridgehub(bridgehub).getZKChain(gatewayChainId));
        vm.deal(migratingChain.getAdmin(), 100000000000000000000000000000000000);
        vm.deal(gatewayChain.getAdmin(), 100000000000000000000000000000000000);

        // vm.deal(msg.sender, 100000000000000000000000000000000000);
        // vm.deal(bridgehub, 100000000000000000000000000000000000);
    }

    // This is a method to simplify porting the tests for now.
    // Here we rely that the first restriction is the AccessControlRestriction
    // TODO(EVM-924): this function is not used.
    function _extractAccessControlRestriction(address admin) internal returns (address) {
        return ChainAdmin(payable(admin)).getRestrictions()[0];
    }

    function setUp() public {
        prepare();
    }

    function _setUpGatewayWithFilterer() internal {
        gatewayScript.governanceRegisterGateway();
        gatewayScript.deployAndSetGatewayTransactionFilterer();
    }

    //
    function test_registerGateway() public {
        _setUpGatewayWithFilterer();
    }

    //
    function test_moveChainToGateway() public {
        _setUpGatewayWithFilterer();
        gatewayScript.migrateChainToGateway(migratingChain.getAdmin(), address(1), address(0), migratingChainId);
        require(bridgehub.settlementLayer(migratingChainId) == gatewayChainId, "Migration failed");
    }

    function test_l2Registration() public {
        _setUpGatewayWithFilterer();
        gatewayScript.migrateChainToGateway(migratingChain.getAdmin(), address(1), address(0), migratingChainId);
        gatewayScript.governanceSetCTMAssetHandler(bytes32(0));
        // gatewayScript.registerAssetIdInBridgehub(address(0x01), bytes32(0));
    }

    function test_startMessageToL3() public {
        _setUpGatewayWithFilterer();
        gatewayScript.migrateChainToGateway(migratingChain.getAdmin(), address(1), address(0), migratingChainId);
        IBridgehub bridgehub = IBridgehub(bridgehub);
        uint256 expectedValue = 1000000000000000000000;

        L2TransactionRequestDirect memory request = _createL2TransactionRequestDirect(
            migratingChainId,
            expectedValue,
            0,
            72000000,
            800,
            "0x"
        );
        interopCenter.requestL2TransactionDirect{value: expectedValue}(request);
    }

    function test_recoverFromFailedChainMigration() public {
        _setUpGatewayWithFilterer();
        gatewayScript.migrateChainToGateway(migratingChain.getAdmin(), address(1), address(0), migratingChainId);

        // Setup
        IBridgehub bridgehub = IBridgehub(bridgehub);
        bytes32 assetId = bridgehub.ctmAssetIdFromChainId(migratingChainId);
        bytes memory transferData;

        {
            IZKChain chain = IZKChain(bridgehub.getZKChain(migratingChainId));
            bytes memory chainData = abi.encode(chain.getProtocolVersion());
            bytes memory ctmData = abi.encode(
                address(1),
                msg.sender,
                chainTypeManager.protocolVersion(),
                ecosystemConfig.contracts.diamondCutData
            );
            BridgehubBurnCTMAssetData memory data = BridgehubBurnCTMAssetData({
                chainId: migratingChainId,
                ctmData: ctmData,
                chainData: chainData
            });
            transferData = abi.encode(data);
        }

        address chainAdmin = IZKChain(bridgehub.getZKChain(migratingChainId)).getAdmin();
        IL1AssetRouter assetRouter = IL1AssetRouter(address(bridgehub.sharedBridge()));
        bytes32 l2TxHash = keccak256("l2TxHash");
        uint256 l2BatchNumber = 5;
        uint256 l2MessageIndex = 0;
        uint16 l2TxNumberInBatch = 0;
        bytes32[] memory merkleProof = new bytes32[](1);
        bytes32 txDataHash = keccak256(bytes.concat(bytes1(0x01), abi.encode(chainAdmin, assetId, transferData)));

        // Mock Call for Msg Inclusion
        vm.mockCall(
            address(interopCenter),
            abi.encodeWithSelector(
                IInteropCenter.proveL1ToL2TransactionStatus.selector,
                migratingChainId,
                l2TxHash,
                l2BatchNumber,
                l2MessageIndex,
                l2TxNumberInBatch,
                merkleProof,
                TxStatus.Failure
            ),
            abi.encode(true)
        );

        // Set Deposit Happened
        vm.startBroadcast(address(interopCenter));
        assetRouter.bridgehubConfirmL2Transaction({
            _chainId: migratingChainId,
            _txDataHash: txDataHash,
            _txHash: l2TxHash
        });
        vm.stopBroadcast();

        vm.startBroadcast();
        l1Nullifier.bridgeRecoverFailedTransfer({
            _chainId: migratingChainId,
            _depositSender: chainAdmin,
            _assetId: assetId,
            _assetData: transferData,
            _l2TxHash: l2TxHash,
            _l2BatchNumber: l2BatchNumber,
            _l2MessageIndex: l2MessageIndex,
            _l2TxNumberInBatch: l2TxNumberInBatch,
            _merkleProof: merkleProof
        });
        vm.stopBroadcast();
    }

    function test_finishMigrateBackChain() public {
        _setUpGatewayWithFilterer();
<<<<<<< HEAD
        gatewayScript.migrateChainToGateway(
            migratingChain.getAdmin(),
            address(1),
            _extractAccessControlRestriction(migratingChain.getAdmin()),
            migratingChainId
        );
        // migrateBackChain();
=======
        gatewayScript.migrateChainToGateway(migratingChain.getAdmin(), address(1), address(0), migratingChainId);
        migrateBackChain();
>>>>>>> 3e2dad0d
    }

    function migrateBackChain() public {
        IBridgehub bridgehub = IBridgehub(bridgehub);
        IZKChain migratingChain = IZKChain(bridgehub.getZKChain(migratingChainId));
        bytes32 assetId = bridgehub.ctmAssetIdFromChainId(migratingChainId);

        vm.startBroadcast(Ownable(address(bridgehub)).owner());
        bridgehub.registerSettlementLayer(gatewayChainId, true);
        vm.stopBroadcast();

        bytes32 baseTokenAssetId = eraConfig.baseTokenAssetId;

        uint256 currentChainId = block.chainid;
        // we are already on L1, so we have to set another chain id, it cannot be GW or mintChainId.
        vm.chainId(migratingChainId);
        vm.mockCall(
            address(bridgehub),
            abi.encodeWithSelector(IInteropCenter.proveL2MessageInclusion.selector),
            abi.encode(true)
        );
        vm.mockCall(
            address(bridgehub),
            abi.encodeWithSelector(IBridgehub.ctmAssetIdFromChainId.selector),
            abi.encode(assetId)
        );
        vm.mockCall(
            address(chainTypeManager),
            abi.encodeWithSelector(IChainTypeManager.protocolVersion.selector),
            abi.encode(chainTypeManager.protocolVersion())
        );

        uint256 protocolVersion = chainTypeManager.getProtocolVersion(migratingChainId);

        bytes memory chainData = abi.encode(IAdmin(address(migratingChain)).prepareChainCommitment());
        bytes memory ctmData = abi.encode(
            baseTokenAssetId,
            msg.sender,
            protocolVersion,
            ecosystemConfig.contracts.diamondCutData
        );
        BridgehubMintCTMAssetData memory data = BridgehubMintCTMAssetData({
            chainId: migratingChainId,
            baseTokenAssetId: baseTokenAssetId,
            ctmData: ctmData,
            chainData: chainData
        });
        bytes memory bridgehubMintData = abi.encode(data);
        bytes memory message = abi.encodePacked(
            IAssetRouterBase.finalizeDeposit.selector,
            gatewayChainId,
            assetId,
            bridgehubMintData
        );
        gatewayScript.finishMigrateChainFromGateway(
            migratingChainId,
            gatewayChainId,
            0,
            0,
            0,
            message,
            new bytes32[](0)
        );

        vm.chainId(currentChainId);

        assertEq(bridgehub.baseTokenAssetId(migratingChainId), baseTokenAssetId);
        IZKChain migratingChainContract = IZKChain(bridgehub.getZKChain(migratingChainId));
        assertEq(migratingChainContract.getBaseTokenAssetId(), baseTokenAssetId);
    }

    /// to increase coverage, properly tested in L2GatewayTests
    function test_forwardToL3OnGateway() public {
        _setUpGatewayWithFilterer();
        vm.chainId(12345);
        vm.startBroadcast(SETTLEMENT_LAYER_RELAY_SENDER);
        bridgehub.forwardTransactionOnGateway(migratingChainId, bytes32(0), 0);
        vm.stopBroadcast();
    }

    // add this to be excluded from coverage report
    function test() internal override {}
}<|MERGE_RESOLUTION|>--- conflicted
+++ resolved
@@ -233,18 +233,8 @@
 
     function test_finishMigrateBackChain() public {
         _setUpGatewayWithFilterer();
-<<<<<<< HEAD
-        gatewayScript.migrateChainToGateway(
-            migratingChain.getAdmin(),
-            address(1),
-            _extractAccessControlRestriction(migratingChain.getAdmin()),
-            migratingChainId
-        );
-        // migrateBackChain();
-=======
         gatewayScript.migrateChainToGateway(migratingChain.getAdmin(), address(1), address(0), migratingChainId);
         migrateBackChain();
->>>>>>> 3e2dad0d
     }
 
     function migrateBackChain() public {
