--- conflicted
+++ resolved
@@ -39,13 +39,7 @@
 import {IERC20} from "@openzeppelin/contracts-v4/token/ERC20/IERC20.sol";
 import {IAssetTracker} from "contracts/bridge/asset-tracker/IAssetTracker.sol";
 
-<<<<<<< HEAD
-contract AssetRouterTest is L1ContractDeployer, ZKChainDeployer, TokenDeployer, L2TxMocker {
-    using stdStorage for StdStorage;
-
-=======
 contract AssetRouterIntegrationTest is L1ContractDeployer, ZKChainDeployer, TokenDeployer, L2TxMocker {
->>>>>>> fc26d9fc
     uint256 constant TEST_USERS_COUNT = 10;
     address[] public users;
     address[] public l2ContractAddresses;
@@ -97,13 +91,8 @@
 
     function depositToL1(address _tokenAddress) public {
         vm.mockCall(
-<<<<<<< HEAD
-            address(interopCenter),
+            address(addresses.interopCenter),
             abi.encodeWithSelector(IInteropCenter.proveL2MessageInclusion.selector),
-=======
-            address(addresses.bridgehub),
-            abi.encodeWithSelector(IBridgehub.proveL2MessageInclusion.selector),
->>>>>>> fc26d9fc
             abi.encode(true)
         );
         uint256 chainId = eraZKChainId;
@@ -200,13 +189,8 @@
             NEW_ENCODING_VERSION,
             abi.encode(l2TokenAssetId, abi.encode(uint256(100), address(this), tokenL1Address))
         );
-<<<<<<< HEAD
-        IERC20(tokenL1Address).approve(address(l1NativeTokenVault), 100);
-        interopCenter.requestL2TransactionTwoBridges{value: 250000000000100}(
-=======
         IERC20(tokenL1Address).approve(address(addresses.l1NativeTokenVault), 100);
-        addresses.bridgehub.requestL2TransactionTwoBridges{value: 250000000000100}(
->>>>>>> fc26d9fc
+        addresses.interopCenter.requestL2TransactionTwoBridges{value: 250000000000100}(
             L2TransactionRequestTwoBridgesOuter({
                 chainId: eraZKChainId,
                 mintValue: 250000000000100,
