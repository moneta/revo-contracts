--- conflicted
+++ resolved
@@ -1,10 +1,6 @@
 // SPDX-License-Identifier: MIT
 
-<<<<<<< HEAD
-pragma solidity ^0.8.24;
-=======
 pragma solidity 0.8.28;
->>>>>>> e1205b2d
 
 import {stdStorage, StdStorage, Test} from "forge-std/Test.sol";
 import "forge-std/console.sol";
@@ -526,15 +522,9 @@
     }
 
     function test_setAddresses(address randomAssetRouter, address randomCTMDeployer, address randomMessageRoot) public {
-<<<<<<< HEAD
-        assertTrue(bridgehub.assetRouter() == address(0), "Shared bridge is already there");
-        assertTrue(bridgehub.l1CtmDeployer() == ICTMDeploymentTracker(address(0)), "L1 CTM deployer is already there");
-        assertTrue(bridgehub.messageRoot() == IMessageRoot(address(0)), "Message root is already there");
-=======
         assertTrue(bridgeHub.assetRouter() == address(0), "Shared bridge is already there");
         assertTrue(bridgeHub.l1CtmDeployer() == ICTMDeploymentTracker(address(0)), "L1 CTM deployer is already there");
         assertTrue(bridgeHub.messageRoot() == IMessageRoot(address(0)), "Message root is already there");
->>>>>>> e1205b2d
 
         vm.prank(bridgeOwner);
         bridgehub.setAddresses(
@@ -544,11 +534,7 @@
             address(interopCenter)
         );
 
-<<<<<<< HEAD
-        assertTrue(bridgehub.assetRouter() == randomAssetRouter, "Shared bridge is already there");
-=======
         assertTrue(bridgeHub.assetRouter() == randomAssetRouter, "Shared bridge is already there");
->>>>>>> e1205b2d
         assertTrue(
             bridgehub.l1CtmDeployer() == ICTMDeploymentTracker(randomCTMDeployer),
             "L1 CTM deployer is already there"
@@ -573,15 +559,9 @@
             address(interopCenter)
         );
 
-<<<<<<< HEAD
         assertTrue(bridgehub.assetRouter() == address(0), "Shared bridge is already there");
         assertTrue(bridgehub.l1CtmDeployer() == ICTMDeploymentTracker(address(0)), "L1 CTM deployer is already there");
         assertTrue(bridgehub.messageRoot() == IMessageRoot(address(0)), "Message root is already there");
-=======
-        assertTrue(bridgeHub.assetRouter() == address(0), "Shared bridge is already there");
-        assertTrue(bridgeHub.l1CtmDeployer() == ICTMDeploymentTracker(address(0)), "L1 CTM deployer is already there");
-        assertTrue(bridgeHub.messageRoot() == IMessageRoot(address(0)), "Message root is already there");
->>>>>>> e1205b2d
     }
 
     uint256 newChainId;
@@ -1082,15 +1062,9 @@
         assertTrue(bridgehub.baseTokenAssetId(l2TxnReqDirect.chainId) != ETH_TOKEN_ASSET_ID);
         _setUpBaseTokenForChainId(l2TxnReqDirect.chainId, true, address(0));
 
-<<<<<<< HEAD
-        assertTrue(bridgehub.baseTokenAssetId(l2TxnReqDirect.chainId) == ETH_TOKEN_ASSET_ID);
-        console.log(IL1AssetRouter(bridgehub.assetRouter()).assetHandlerAddress(ETH_TOKEN_ASSET_ID));
-        assertTrue(bridgehub.baseToken(l2TxnReqDirect.chainId) == ETH_TOKEN_ADDRESS);
-=======
         assertTrue(bridgeHub.baseTokenAssetId(l2TxnReqDirect.chainId) == ETH_TOKEN_ASSET_ID);
         console.log(IL1AssetRouter(bridgeHub.assetRouter()).assetHandlerAddress(ETH_TOKEN_ASSET_ID));
         assertTrue(bridgeHub.baseToken(l2TxnReqDirect.chainId) == ETH_TOKEN_ADDRESS);
->>>>>>> e1205b2d
 
         assertTrue(bridgehub.getZKChain(l2TxnReqDirect.chainId) == address(mockChainContract));
         canonicalHash = keccak256(abi.encode("CANONICAL_TX_HASH"));
