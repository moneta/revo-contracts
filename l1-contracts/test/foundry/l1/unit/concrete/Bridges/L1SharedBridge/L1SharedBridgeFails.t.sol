// SPDX-License-Identifier: MIT
pragma solidity 0.8.24;

import "forge-std/console.sol";

import {L1AssetRouterTest} from "./_L1SharedBridge_Shared.t.sol";

import {TransparentUpgradeableProxy} from "@openzeppelin/contracts-v4/proxy/transparent/TransparentUpgradeableProxy.sol";
import {IERC20} from "@openzeppelin/contracts-v4/token/ERC20/IERC20.sol";

import {SET_ASSET_HANDLER_COUNTERPART_ENCODING_VERSION} from "contracts/bridge/asset-router/IAssetRouterBase.sol";
import {L1AssetRouter} from "contracts/bridge/asset-router/L1AssetRouter.sol";
import {L1NativeTokenVault} from "contracts/bridge/ntv/L1NativeTokenVault.sol";
import {ETH_TOKEN_ADDRESS} from "contracts/common/Config.sol";
import {IBridgehub} from "contracts/bridgehub/IBridgehub.sol";
import {IInteropCenter} from "contracts/bridgehub/IInteropCenter.sol";
import {L2Message, TxStatus} from "contracts/common/Messaging.sol";
import {IMailbox} from "contracts/state-transition/chain-interfaces/IMailbox.sol";
import {IL1ERC20Bridge} from "contracts/bridge/interfaces/IL1ERC20Bridge.sol";
import {IL1NativeTokenVault} from "contracts/bridge/ntv/IL1NativeTokenVault.sol";
import {INativeTokenVault} from "contracts/bridge/ntv/INativeTokenVault.sol";
import {L1NativeTokenVault} from "contracts/bridge/ntv/L1NativeTokenVault.sol";
import {L2_BASE_TOKEN_SYSTEM_CONTRACT_ADDR} from "contracts/common/l2-helpers/L2ContractAddresses.sol";
import {IGetters} from "contracts/state-transition/chain-interfaces/IGetters.sol";
import {AddressAlreadyUsed, WithdrawFailed, Unauthorized, AssetIdNotSupported, SharedBridgeKey, SharedBridgeValueNotSet, L2WithdrawalMessageWrongLength, InsufficientChainBalance, ZeroAddress, ValueMismatch, NonEmptyMsgValue, DepositExists, ValueMismatch, NonEmptyMsgValue, TokenNotSupported, EmptyDeposit, InvalidProof, NoFundsTransferred, DepositDoesNotExist, WithdrawalAlreadyFinalized, InvalidSelector, TokensWithFeesNotSupported} from "contracts/common/L1ContractErrors.sol";
import {StdStorage, stdStorage} from "forge-std/Test.sol";
import {DepositNotSet} from "test/foundry/L1TestsErrors.sol";
import {WrongCounterpart, EthTransferFailed, EmptyToken, NativeTokenVaultAlreadySet, ZeroAmountToTransfer, WrongAmountTransferred, ClaimFailedDepositFailed} from "contracts/bridge/L1BridgeContractErrors.sol";

/// We are testing all the specified revert and require cases.
contract L1AssetRouterFailTest is L1AssetRouterTest {
    using stdStorage for StdStorage;

    function test_initialize_wrongOwner() public {
        vm.expectRevert(ZeroAddress.selector);
        new TransparentUpgradeableProxy(
            address(sharedBridgeImpl),
            proxyAdmin,
            // solhint-disable-next-line func-named-parameters
            abi.encodeWithSelector(
                L1AssetRouter.initialize.selector,
                address(0),
                eraPostUpgradeFirstBatch,
                eraPostUpgradeFirstBatch,
                1,
                0
            )
        );
    }

    function test_initialize_wrongOwnerNTV() public {
        vm.expectRevert(abi.encodeWithSelector(ZeroAddress.selector));
        new TransparentUpgradeableProxy(
            address(nativeTokenVaultImpl),
            admin,
            // solhint-disable-next-line func-named-parameters
            abi.encodeWithSelector(L1NativeTokenVault.initialize.selector, address(0), address(0))
        );
    }

    function test_transferTokenToNTV_wrongCaller() public {
        vm.expectRevert(abi.encodeWithSelector(Unauthorized.selector, address(this)));
        l1Nullifier.transferTokenToNTV(address(token));
    }

    function test_nullifyChainBalanceByNTV_wrongCaller() public {
        vm.expectRevert();
        l1Nullifier.nullifyChainBalanceByNTV(chainId, address(token));
    }

    function test_registerToken_noCode() public {
        vm.expectRevert(abi.encodeWithSelector(EmptyToken.selector));
        nativeTokenVault.registerToken(address(0));
    }

    function test_setL1Erc20Bridge_alreadySet() public {
        address currentBridge = address(sharedBridge.legacyBridge());
        vm.prank(owner);
        vm.expectRevert(abi.encodeWithSelector(AddressAlreadyUsed.selector, currentBridge));
        sharedBridge.setL1Erc20Bridge(IL1ERC20Bridge(address(0)));
    }

    function test_setL1Erc20Bridge_emptyAddressProvided() public {
        stdstore.target(address(sharedBridge)).sig(sharedBridge.legacyBridge.selector).checked_write(address(0));
        vm.prank(owner);
        vm.expectRevert(abi.encodeWithSelector(ZeroAddress.selector));
        sharedBridge.setL1Erc20Bridge(IL1ERC20Bridge(address(0)));
    }

    function test_setNativeTokenVault_alreadySet() public {
        vm.prank(owner);
        vm.expectRevert(NativeTokenVaultAlreadySet.selector);
        sharedBridge.setNativeTokenVault(INativeTokenVault(address(0)));
    }

    function test_setNativeTokenVault_emptyAddressProvided() public {
        stdstore.target(address(sharedBridge)).sig(sharedBridge.nativeTokenVault.selector).checked_write(address(0));
        vm.prank(owner);
        vm.expectRevert(ZeroAddress.selector);
        sharedBridge.setNativeTokenVault(INativeTokenVault(address(0)));
    }

    function test_setAssetHandlerAddressOnCounterpart_wrongCounterPartAddress() public {
        bytes memory data = bytes.concat(
            SET_ASSET_HANDLER_COUNTERPART_ENCODING_VERSION,
            abi.encode(tokenAssetId, address(token))
        );

<<<<<<< HEAD
        vm.prank(interopCenterAddress);
        vm.expectRevert("NTV: wrong counterpart");
=======
        vm.prank(bridgehubAddress);
        vm.expectRevert(abi.encodeWithSelector(WrongCounterpart.selector));
>>>>>>> 9d0ffa4e
        sharedBridge.bridgehubDeposit(eraChainId, owner, 0, data);
    }

    function test_transferFundsToSharedBridge_Eth_CallFailed() public {
        vm.mockCallRevert(address(nativeTokenVault), "", "eth transfer failed");
        vm.prank(address(nativeTokenVault));
        vm.expectRevert(abi.encodeWithSelector(EthTransferFailed.selector));
        l1Nullifier.transferTokenToNTV(ETH_TOKEN_ADDRESS);
    }

    function test_transferFundsToSharedBridge_Eth_0_AmountTransferred() public {
        vm.deal(address(l1Nullifier), 0);
        vm.prank(address(nativeTokenVault));
        vm.expectRevert(abi.encodeWithSelector(NoFundsTransferred.selector));
        nativeTokenVault.transferFundsFromSharedBridge(ETH_TOKEN_ADDRESS);
    }

    function test_transferFundsToSharedBridge_Erc_0_AmountTransferred() public {
        vm.prank(address(l1Nullifier));
        token.transfer(address(1), amount);
        vm.prank(address(nativeTokenVault));
        vm.expectRevert(ZeroAmountToTransfer.selector);
        nativeTokenVault.transferFundsFromSharedBridge(address(token));
    }

    function test_transferFundsToSharedBridge_Erc_WrongAmountTransferred() public {
        vm.mockCall(address(token), abi.encodeWithSelector(IERC20.balanceOf.selector), abi.encode(10));
        vm.prank(address(nativeTokenVault));
        vm.expectRevert(abi.encodeWithSelector(WrongAmountTransferred.selector, 0, 10));
        nativeTokenVault.transferFundsFromSharedBridge(address(token));
    }

    function test_bridgehubDepositBaseToken_Eth_Token_incorrectSender() public {
        vm.expectRevert(abi.encodeWithSelector(Unauthorized.selector, address(this)));
        sharedBridge.bridgehubDepositBaseToken{value: amount}(chainId, ETH_TOKEN_ASSET_ID, alice, amount);
    }

    function test_bridgehubDepositBaseToken_EthwrongMsgValue() public {
        vm.deal(bridgehubAddress, amount);
        vm.prank(interopCenterAddress);
        vm.expectRevert(abi.encodeWithSelector(ValueMismatch.selector, amount, uint256(1)));
        sharedBridge.bridgehubDepositBaseToken{value: 1}(chainId, ETH_TOKEN_ASSET_ID, alice, amount);
    }

    function test_bridgehubDepositBaseToken_ErcWrongMsgValue() public {
        vm.deal(bridgehubAddress, amount);
        token.mint(alice, amount);
        vm.prank(alice);
        token.approve(address(sharedBridge), amount);
        vm.prank(interopCenterAddress);
        vm.expectRevert(NonEmptyMsgValue.selector);
        sharedBridge.bridgehubDepositBaseToken{value: amount}(chainId, tokenAssetId, alice, amount);
    }

    function test_bridgehubDepositBaseToken_ercWrongErcDepositAmount() public {
        vm.mockCall(address(token), abi.encodeWithSelector(IERC20.balanceOf.selector), abi.encode(10));

        vm.prank(interopCenterAddress);
        vm.expectRevert(TokensWithFeesNotSupported.selector);
        sharedBridge.bridgehubDepositBaseToken(chainId, tokenAssetId, alice, amount);
    }

    function test_bridgehubDeposit_Erc_weth() public {
        vm.prank(interopCenterAddress);
        vm.expectRevert(abi.encodeWithSelector(TokenNotSupported.selector, l1WethAddress));
        // solhint-disable-next-line func-named-parameters
        sharedBridge.bridgehubDeposit(chainId, alice, 0, abi.encode(l1WethAddress, amount, bob));
    }

    function test_bridgehubDeposit_Eth_baseToken() public {
        vm.prank(interopCenterAddress);
        vm.mockCall(
            bridgehubAddress,
            abi.encodeWithSelector(IBridgehub.baseTokenAssetId.selector),
            abi.encode(ETH_TOKEN_ASSET_ID)
        );
        vm.expectRevert(abi.encodeWithSelector(AssetIdNotSupported.selector, ETH_TOKEN_ASSET_ID));
        // solhint-disable-next-line func-named-parameters
        sharedBridge.bridgehubDeposit(chainId, alice, 0, abi.encode(ETH_TOKEN_ADDRESS, 0, bob));
    }

    function test_bridgehubDeposit_Eth_wrongDepositAmount() public {
        _setBaseTokenAssetId(tokenAssetId);
        vm.prank(interopCenterAddress);
        vm.mockCall(
            bridgehubAddress,
            abi.encodeWithSelector(IBridgehub.baseTokenAssetId.selector),
            abi.encode(tokenAssetId)
        );
        vm.expectRevert(abi.encodeWithSelector(ValueMismatch.selector, amount, 0));
        // solhint-disable-next-line func-named-parameters
        sharedBridge.bridgehubDeposit(chainId, alice, 0, abi.encode(ETH_TOKEN_ADDRESS, amount, bob));
    }

    function test_bridgehubDeposit_Erc_msgValue() public {
        vm.prank(interopCenterAddress);
        vm.mockCall(
            bridgehubAddress,
            abi.encodeWithSelector(IBridgehub.baseTokenAssetId.selector),
            abi.encode(ETH_TOKEN_ASSET_ID)
        );
        vm.expectRevert(NonEmptyMsgValue.selector);
        // solhint-disable-next-line func-named-parameters
        sharedBridge.bridgehubDeposit{value: amount}(chainId, alice, 0, abi.encode(address(token), amount, bob));
    }

    function test_bridgehubDeposit_Erc_wrongDepositAmount() public {
        vm.prank(interopCenterAddress);
        vm.mockCall(address(token), abi.encodeWithSelector(IERC20.balanceOf.selector), abi.encode(10));
        vm.expectRevert(abi.encodeWithSelector(TokensWithFeesNotSupported.selector));
        // solhint-disable-next-line func-named-parameters
        sharedBridge.bridgehubDeposit(chainId, alice, 0, abi.encode(address(token), amount, bob));
    }

    function test_bridgehubDeposit_Eth() public {
        _setBaseTokenAssetId(tokenAssetId);
        vm.prank(interopCenterAddress);
        vm.mockCall(
            bridgehubAddress,
            abi.encodeWithSelector(IBridgehub.baseToken.selector),
            abi.encode(address(token))
        );
        vm.expectRevert(EmptyDeposit.selector);
        // solhint-disable-next-line func-named-parameters
        sharedBridge.bridgehubDeposit(chainId, alice, 0, abi.encode(ETH_TOKEN_ADDRESS, 0, bob));
    }

    function test_bridgehubConfirmL2Transaction_depositAlreadyHappened() public {
        bytes32 txDataHash = keccak256(abi.encode(alice, address(token), amount));
        _setSharedBridgeDepositHappened(chainId, txHash, txDataHash);
        vm.prank(interopCenterAddress);
        vm.expectRevert(DepositExists.selector);
        sharedBridge.bridgehubConfirmL2Transaction(chainId, txDataHash, txHash);
    }

    function test_finalizeWithdrawal_EthOnEth_withdrawalFailed() public {
        vm.deal(address(nativeTokenVault), 0);
        bytes memory message = abi.encodePacked(IMailbox.finalizeEthWithdrawal.selector, alice, amount);
        L2Message memory l2ToL1Message = L2Message({
            txNumberInBatch: l2TxNumberInBatch,
            sender: L2_BASE_TOKEN_SYSTEM_CONTRACT_ADDR,
            data: message
        });

        vm.mockCall(
            interopCenterAddress,
            // solhint-disable-next-line func-named-parameters
            abi.encodeWithSelector(
                IInteropCenter.proveL2MessageInclusion.selector,
                chainId,
                l2BatchNumber,
                l2MessageIndex,
                l2ToL1Message,
                merkleProof
            ),
            abi.encode(true)
        );

        vm.expectRevert(abi.encodeWithSelector(WithdrawFailed.selector));
        sharedBridge.finalizeWithdrawal({
            _chainId: chainId,
            _l2BatchNumber: l2BatchNumber,
            _l2MessageIndex: l2MessageIndex,
            _l2TxNumberInBatch: l2TxNumberInBatch,
            _message: message,
            _merkleProof: merkleProof
        });
    }

    function test_bridgeRecoverFailedTransfer_Eth_claimFailedDepositFailed() public {
        vm.deal(address(nativeTokenVault), 0);
        bytes memory transferData = abi.encode(amount, alice);
        bytes32 txDataHash = keccak256(abi.encode(alice, ETH_TOKEN_ADDRESS, amount));
        _setSharedBridgeDepositHappened(chainId, txHash, txDataHash);
        require(l1Nullifier.depositHappened(chainId, txHash) == txDataHash, "Deposit not set");

        vm.mockCall(
            interopCenterAddress,
            // solhint-disable-next-line func-named-parameters
            abi.encodeWithSelector(
                IInteropCenter.proveL1ToL2TransactionStatus.selector,
                chainId,
                txHash,
                l2BatchNumber,
                l2MessageIndex,
                l2TxNumberInBatch,
                merkleProof,
                TxStatus.Failure
            ),
            abi.encode(true)
        );

        vm.expectRevert(ClaimFailedDepositFailed.selector);
        l1Nullifier.bridgeRecoverFailedTransfer({
            _chainId: chainId,
            _depositSender: alice,
            _assetId: ETH_TOKEN_ASSET_ID,
            _assetData: transferData,
            _l2TxHash: txHash,
            _l2BatchNumber: l2BatchNumber,
            _l2MessageIndex: l2MessageIndex,
            _l2TxNumberInBatch: l2TxNumberInBatch,
            _merkleProof: merkleProof
        });
    }

    function test_bridgeRecoverFailedTransfer_invalidChainID() public {
        vm.store(address(l1Nullifier), bytes32(isWithdrawalFinalizedStorageLocation - 5), bytes32(uint256(0)));

        bytes memory transferData = abi.encode(amount, alice);
        bytes32 txDataHash = keccak256(abi.encode(alice, ETH_TOKEN_ADDRESS, amount));
        _setSharedBridgeDepositHappened(chainId, txHash, txDataHash);
        require(l1Nullifier.depositHappened(chainId, txHash) == txDataHash, "Deposit not set");

        vm.mockCall(
            interopCenterAddress,
            // solhint-disable-next-line func-named-parameters
            abi.encodeWithSelector(
                IInteropCenter.proveL1ToL2TransactionStatus.selector,
                eraChainId,
                txHash,
                l2BatchNumber,
                l2MessageIndex,
                l2TxNumberInBatch,
                merkleProof,
                TxStatus.Failure
            ),
            abi.encode(true)
        );

        vm.expectRevert(
            abi.encodeWithSelector(SharedBridgeValueNotSet.selector, SharedBridgeKey.LegacyBridgeLastDepositBatch)
        );
        l1Nullifier.bridgeRecoverFailedTransfer({
            _chainId: eraChainId,
            _depositSender: alice,
            _assetId: ETH_TOKEN_ASSET_ID,
            _assetData: transferData,
            _l2TxHash: txHash,
            _l2BatchNumber: l2BatchNumber,
            _l2MessageIndex: l2MessageIndex,
            _l2TxNumberInBatch: l2TxNumberInBatch,
            _merkleProof: merkleProof
        });
    }

    function test_bridgeRecoverFailedTransfer_eraLegacyDeposit() public {
        vm.store(address(l1Nullifier), bytes32(isWithdrawalFinalizedStorageLocation - 5), bytes32(uint256(2)));

        uint256 l2BatchNumber = 0;
        bytes memory transferData = abi.encode(amount, alice);
        bytes32 txDataHash = keccak256(abi.encode(alice, ETH_TOKEN_ADDRESS, amount));
        _setSharedBridgeDepositHappened(eraChainId, txHash, txDataHash);
        require(l1Nullifier.depositHappened(eraChainId, txHash) == txDataHash, "Deposit not set");
        console.log("txDataHash", uint256(txDataHash));

        vm.mockCall(
            interopCenterAddress,
            // solhint-disable-next-line func-named-parameters
            abi.encodeWithSelector(
                IInteropCenter.proveL1ToL2TransactionStatus.selector,
                eraChainId,
                txHash,
                l2BatchNumber,
                l2MessageIndex,
                l2TxNumberInBatch,
                merkleProof,
                TxStatus.Failure
            ),
            abi.encode(true)
        );

        vm.expectRevert(InsufficientChainBalance.selector);
        vm.mockCall(
            address(bridgehubAddress),
            abi.encodeWithSelector(IInteropCenter.proveL1ToL2TransactionStatus.selector),
            abi.encode(true)
        );
        l1Nullifier.bridgeRecoverFailedTransfer({
            _chainId: eraChainId,
            _depositSender: alice,
            _assetId: ETH_TOKEN_ASSET_ID,
            _assetData: transferData,
            _l2TxHash: txHash,
            _l2BatchNumber: l2BatchNumber,
            _l2MessageIndex: l2MessageIndex,
            _l2TxNumberInBatch: l2TxNumberInBatch,
            _merkleProof: merkleProof
        });
    }

    function test_claimFailedDeposit_proofInvalid() public {
        vm.mockCall(
            interopCenterAddress,
            abi.encodeWithSelector(IInteropCenter.proveL1ToL2TransactionStatus.selector),
            abi.encode(address(0))
        );
        // vm.prank(bridgehubAddress);
        vm.expectRevert(abi.encodeWithSelector(InvalidProof.selector));
        l1Nullifier.claimFailedDeposit({
            _chainId: chainId,
            _depositSender: alice,
            _l1Token: ETH_TOKEN_ADDRESS,
            _amount: amount,
            _l2TxHash: txHash,
            _l2BatchNumber: l2BatchNumber,
            _l2MessageIndex: l2MessageIndex,
            _l2TxNumberInBatch: l2TxNumberInBatch,
            _merkleProof: merkleProof
        });
    }

    function test_claimFailedDeposit_amountZero() public {
        vm.mockCall(
            interopCenterAddress,
            // solhint-disable-next-line func-named-parameters
            abi.encodeWithSelector(
                IInteropCenter.proveL1ToL2TransactionStatus.selector,
                chainId,
                txHash,
                l2BatchNumber,
                l2MessageIndex,
                l2TxNumberInBatch,
                merkleProof,
                TxStatus.Failure
            ),
            abi.encode(true)
        );

        bytes32 txDataHash = keccak256(abi.encode(alice, ETH_TOKEN_ADDRESS, 0));
        _setSharedBridgeDepositHappened(chainId, txHash, txDataHash);
        vm.expectRevert(abi.encodeWithSelector((NoFundsTransferred.selector)));
        l1Nullifier.claimFailedDeposit({
            _chainId: chainId,
            _depositSender: alice,
            _l1Token: ETH_TOKEN_ADDRESS,
            _amount: 0,
            _l2TxHash: txHash,
            _l2BatchNumber: l2BatchNumber,
            _l2MessageIndex: l2MessageIndex,
            _l2TxNumberInBatch: l2TxNumberInBatch,
            _merkleProof: merkleProof
        });
    }

    function test_claimFailedDeposit_depositDidNotHappen() public {
        vm.deal(address(sharedBridge), amount);

        vm.mockCall(
            interopCenterAddress,
            // solhint-disable-next-line func-named-parameters
            abi.encodeWithSelector(
                IInteropCenter.proveL1ToL2TransactionStatus.selector,
                chainId,
                txHash,
                l2BatchNumber,
                l2MessageIndex,
                l2TxNumberInBatch,
                merkleProof,
                TxStatus.Failure
            ),
            abi.encode(true)
        );

        vm.expectRevert(DepositDoesNotExist.selector);
        l1Nullifier.claimFailedDeposit({
            _chainId: chainId,
            _depositSender: alice,
            _l1Token: ETH_TOKEN_ADDRESS,
            _amount: amount,
            _l2TxHash: txHash,
            _l2BatchNumber: l2BatchNumber,
            _l2MessageIndex: l2MessageIndex,
            _l2TxNumberInBatch: l2TxNumberInBatch,
            _merkleProof: merkleProof
        });
    }

    function test_claimFailedDeposit_chainBalanceLow() public {
        _setNativeTokenVaultChainBalance(chainId, ETH_TOKEN_ADDRESS, 0);

        bytes32 txDataHash = keccak256(abi.encode(alice, ETH_TOKEN_ADDRESS, amount));
        _setSharedBridgeDepositHappened(chainId, txHash, txDataHash);
        require(l1Nullifier.depositHappened(chainId, txHash) == txDataHash, "Deposit not set");

        vm.mockCall(
            interopCenterAddress,
            // solhint-disable-next-line func-named-parameters
            abi.encodeWithSelector(
                IInteropCenter.proveL1ToL2TransactionStatus.selector,
                chainId,
                txHash,
                l2BatchNumber,
                l2MessageIndex,
                l2TxNumberInBatch,
                merkleProof,
                TxStatus.Failure
            ),
            abi.encode(true)
        );

        vm.expectRevert(InsufficientChainBalance.selector);
        l1Nullifier.claimFailedDeposit({
            _chainId: chainId,
            _depositSender: alice,
            _l1Token: ETH_TOKEN_ADDRESS,
            _amount: amount,
            _l2TxHash: txHash,
            _l2BatchNumber: l2BatchNumber,
            _l2MessageIndex: l2MessageIndex,
            _l2TxNumberInBatch: l2TxNumberInBatch,
            _merkleProof: merkleProof
        });
    }

    function test_finalizeWithdrawal_EthOnEth_legacyTxFinalizedInSharedBridge() public {
        vm.deal(address(sharedBridge), amount);
        vm.deal(address(nativeTokenVault), amount);
        uint256 legacyBatchNumber = 0;

        vm.mockCall(
            l1ERC20BridgeAddress,
            abi.encodeWithSelector(IL1ERC20Bridge.isWithdrawalFinalized.selector),
            abi.encode(false)
        );

        vm.store(
            address(l1Nullifier),
            keccak256(
                abi.encode(
                    l2MessageIndex,
                    keccak256(
                        abi.encode(
                            legacyBatchNumber,
                            keccak256(abi.encode(eraChainId, isWithdrawalFinalizedStorageLocation))
                        )
                    )
                )
            ),
            bytes32(uint256(1))
        );

        bytes memory message = abi.encodePacked(
            IL1ERC20Bridge.finalizeWithdrawal.selector,
            alice,
            address(token),
            amount
        );

        vm.expectRevert(WithdrawalAlreadyFinalized.selector);
        sharedBridge.finalizeWithdrawal({
            _chainId: eraChainId,
            _l2BatchNumber: legacyBatchNumber,
            _l2MessageIndex: l2MessageIndex,
            _l2TxNumberInBatch: l2TxNumberInBatch,
            _message: message,
            _merkleProof: merkleProof
        });
    }

    function test_finalizeWithdrawal_EthOnEth_diamondUpgradeFirstBatchNotSet() public {
        vm.store(address(l1Nullifier), bytes32(isWithdrawalFinalizedStorageLocation - 7), bytes32(uint256(0)));
        vm.deal(address(l1Nullifier), amount);
        vm.deal(address(nativeTokenVault), amount);

        bytes memory message = abi.encodePacked(
            IL1ERC20Bridge.finalizeWithdrawal.selector,
            alice,
            address(token),
            amount
        );
        vm.expectRevert();

        sharedBridge.finalizeWithdrawal({
            _chainId: eraChainId,
            _l2BatchNumber: l2BatchNumber,
            _l2MessageIndex: l2MessageIndex,
            _l2TxNumberInBatch: l2TxNumberInBatch,
            _message: message,
            _merkleProof: merkleProof
        });
    }

    function test_finalizeWithdrawal_TokenOnEth_legacyTokenWithdrawal() public {
        vm.store(address(l1Nullifier), bytes32(isWithdrawalFinalizedStorageLocation - 6), bytes32(uint256(5)));
        vm.deal(address(nativeTokenVault), amount);

        bytes memory message = abi.encodePacked(
            IL1ERC20Bridge.finalizeWithdrawal.selector,
            alice,
            address(token),
            amount
        );
        vm.expectRevert();

        sharedBridge.finalizeWithdrawal({
            _chainId: eraChainId,
            _l2BatchNumber: l2BatchNumber,
            _l2MessageIndex: l2MessageIndex,
            _l2TxNumberInBatch: l2TxNumberInBatch,
            _message: message,
            _merkleProof: merkleProof
        });
    }

    function test_finalizeWithdrawal_TokenOnEth_legacyUpgradeFirstBatchNotSet() public {
        vm.store(address(l1Nullifier), bytes32(isWithdrawalFinalizedStorageLocation - 7), bytes32(uint256(0)));
        vm.deal(address(nativeTokenVault), amount);

        bytes memory message = abi.encodePacked(
            IL1ERC20Bridge.finalizeWithdrawal.selector,
            alice,
            address(token),
            amount
        );

        vm.mockCall(
            interopCenterAddress,
            abi.encode(IInteropCenter.proveL2MessageInclusion.selector),
            abi.encode(true)
        );

        vm.expectRevert(
            abi.encodeWithSelector(SharedBridgeValueNotSet.selector, SharedBridgeKey.PostUpgradeFirstBatch)
        );
        sharedBridge.finalizeWithdrawal({
            _chainId: eraChainId,
            _l2BatchNumber: l2BatchNumber,
            _l2MessageIndex: l2MessageIndex,
            _l2TxNumberInBatch: l2TxNumberInBatch,
            _message: message,
            _merkleProof: merkleProof
        });
    }

    function test_finalizeWithdrawal_chainBalance() public {
        bytes memory message = abi.encodePacked(IMailbox.finalizeEthWithdrawal.selector, alice, amount);
        L2Message memory l2ToL1Message = L2Message({
            txNumberInBatch: l2TxNumberInBatch,
            sender: L2_BASE_TOKEN_SYSTEM_CONTRACT_ADDR,
            data: message
        });

        vm.mockCall(
            interopCenterAddress,
            // solhint-disable-next-line func-named-parameters
            abi.encodeWithSelector(
                IInteropCenter.proveL2MessageInclusion.selector,
                chainId,
                l2BatchNumber,
                l2MessageIndex,
                l2ToL1Message,
                merkleProof
            ),
            abi.encode(true)
        );
        _setNativeTokenVaultChainBalance(chainId, ETH_TOKEN_ADDRESS, 1);

        vm.expectRevert(InsufficientChainBalance.selector);
        sharedBridge.finalizeWithdrawal({
            _chainId: chainId,
            _l2BatchNumber: l2BatchNumber,
            _l2MessageIndex: l2MessageIndex,
            _l2TxNumberInBatch: l2TxNumberInBatch,
            _message: message,
            _merkleProof: merkleProof
        });
    }

    function test_checkWithdrawal_wrongProof() public {
        bytes memory message = abi.encodePacked(IMailbox.finalizeEthWithdrawal.selector, alice, amount);
        L2Message memory l2ToL1Message = L2Message({
            txNumberInBatch: l2TxNumberInBatch,
            sender: L2_BASE_TOKEN_SYSTEM_CONTRACT_ADDR,
            data: message
        });

        vm.mockCall(
            interopCenterAddress,
            // solhint-disable-next-line func-named-parameters
            abi.encodeWithSelector(
                IInteropCenter.proveL2MessageInclusion.selector,
                chainId,
                l2BatchNumber,
                l2MessageIndex,
                l2ToL1Message,
                merkleProof
            ),
            abi.encode(false)
        );

        vm.expectRevert(InvalidProof.selector);
        sharedBridge.finalizeWithdrawal({
            _chainId: chainId,
            _l2BatchNumber: l2BatchNumber,
            _l2MessageIndex: l2MessageIndex,
            _l2TxNumberInBatch: l2TxNumberInBatch,
            _message: message,
            _merkleProof: merkleProof
        });
    }

    function test_parseL2WithdrawalMessage_wrongMsgLength() public {
        bytes memory message = abi.encodePacked(IMailbox.finalizeEthWithdrawal.selector);

        vm.expectRevert(abi.encodeWithSelector(L2WithdrawalMessageWrongLength.selector, message.length));
        sharedBridge.finalizeWithdrawal({
            _chainId: chainId,
            _l2BatchNumber: l2BatchNumber,
            _l2MessageIndex: l2MessageIndex,
            _l2TxNumberInBatch: l2TxNumberInBatch,
            _message: message,
            _merkleProof: merkleProof
        });
    }

    function test_parseL2WithdrawalMessage_WrongMsgLength2() public {
        vm.deal(address(sharedBridge), amount);

        vm.mockCall(
            bridgehubAddress,
            abi.encodeWithSelector(IBridgehub.baseToken.selector, alice, amount),
            abi.encode(ETH_TOKEN_ADDRESS)
        );

        bytes memory message = abi.encodePacked(IL1ERC20Bridge.finalizeWithdrawal.selector, alice, amount);
        // should have more data here

        vm.expectRevert(abi.encodeWithSelector(L2WithdrawalMessageWrongLength.selector, message.length));
        sharedBridge.finalizeWithdrawal({
            _chainId: chainId,
            _l2BatchNumber: l2BatchNumber,
            _l2MessageIndex: l2MessageIndex,
            _l2TxNumberInBatch: l2TxNumberInBatch,
            _message: message,
            _merkleProof: merkleProof
        });
    }

    function test_parseL2WithdrawalMessage_wrongSelector() public {
        // notice that the selector is wrong
        bytes memory message = abi.encodePacked(IMailbox.proveL2LogInclusion.selector, alice, amount);

        vm.expectRevert(abi.encodeWithSelector(InvalidSelector.selector, IMailbox.proveL2LogInclusion.selector));
        sharedBridge.finalizeWithdrawal({
            _chainId: eraChainId,
            _l2BatchNumber: l2BatchNumber,
            _l2MessageIndex: l2MessageIndex,
            _l2TxNumberInBatch: l2TxNumberInBatch,
            _message: message,
            _merkleProof: merkleProof
        });
    }

    function test_depositLegacyERC20Bridge_weth() public {
        uint256 l2TxGasLimit = 100000;
        uint256 l2TxGasPerPubdataByte = 100;
        address refundRecipient = address(0);

        vm.expectRevert(abi.encodeWithSelector(TokenNotSupported.selector, l1WethAddress));
        vm.prank(l1ERC20BridgeAddress);
        sharedBridge.depositLegacyErc20Bridge({
            _originalCaller: alice,
            _l2Receiver: bob,
            _l1Token: l1WethAddress,
            _amount: amount,
            _l2TxGasLimit: l2TxGasLimit,
            _l2TxGasPerPubdataByte: l2TxGasPerPubdataByte,
            _refundRecipient: refundRecipient
        });
    }

    function test_depositLegacyERC20Bridge_refundRecipient() public {
        uint256 l2TxGasLimit = 100000;
        uint256 l2TxGasPerPubdataByte = 100;

        // solhint-disable-next-line func-named-parameters
        vm.expectEmit(true, true, true, true, address(sharedBridge));

        emit LegacyDepositInitiated({
            chainId: eraChainId,
            l2DepositTxHash: txHash,
            from: alice,
            to: bob,
            l1Token: address(token),
            amount: amount
        });

        vm.mockCall(
            interopCenterAddress,
            abi.encodeWithSelector(IInteropCenter.requestL2TransactionDirect.selector),
            abi.encode(txHash)
        );

        vm.prank(l1ERC20BridgeAddress);
        sharedBridge.depositLegacyErc20Bridge({
            _originalCaller: alice,
            _l2Receiver: bob,
            _l1Token: address(token),
            _amount: amount,
            _l2TxGasLimit: l2TxGasLimit,
            _l2TxGasPerPubdataByte: l2TxGasPerPubdataByte,
            _refundRecipient: address(1)
        });
    }
}<|MERGE_RESOLUTION|>--- conflicted
+++ resolved
@@ -106,13 +106,8 @@
             abi.encode(tokenAssetId, address(token))
         );
 
-<<<<<<< HEAD
-        vm.prank(interopCenterAddress);
-        vm.expectRevert("NTV: wrong counterpart");
-=======
-        vm.prank(bridgehubAddress);
+        vm.prank(interopCenterAddress);
         vm.expectRevert(abi.encodeWithSelector(WrongCounterpart.selector));
->>>>>>> 9d0ffa4e
         sharedBridge.bridgehubDeposit(eraChainId, owner, 0, data);
     }
 
