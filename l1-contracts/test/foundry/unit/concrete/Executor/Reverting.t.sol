--- conflicted
+++ resolved
@@ -98,13 +98,8 @@
 
     function test_RevertWhen_RevertingMoreBatchesThanAlreadyCommitted() public {
         vm.prank(validator);
-<<<<<<< HEAD
         vm.expectRevert(RevertedBatchNotAfterNewLastBatch.selector);
-        executor.revertBatches(10);
-=======
-        vm.expectRevert(bytes.concat("v1"));
         executor.revertBatchesSharedBridge(0, 10);
->>>>>>> 709bd860
     }
 
     function test_SuccessfulRevert() public {
