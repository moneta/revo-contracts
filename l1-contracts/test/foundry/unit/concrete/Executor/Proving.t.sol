--- conflicted
+++ resolved
@@ -99,7 +99,6 @@
 
         vm.prank(validator);
 
-<<<<<<< HEAD
         vm.expectRevert(
             abi.encodeWithSelector(
                 BatchHashMismatch.selector,
@@ -107,11 +106,7 @@
                 keccak256(abi.encode(wrongPreviousStoredBatchInfo))
             )
         );
-        executor.proveBatches(wrongPreviousStoredBatchInfo, storedBatchInfoArray, proofInput);
-=======
-        vm.expectRevert(bytes.concat("t1"));
         executor.proveBatchesSharedBridge(uint256(0), wrongPreviousStoredBatchInfo, storedBatchInfoArray, proofInput);
->>>>>>> 709bd860
     }
 
     function test_RevertWhen_ProvingWithWrongCommittedBlock() public {
@@ -123,7 +118,6 @@
 
         vm.prank(validator);
 
-<<<<<<< HEAD
         vm.expectRevert(
             abi.encodeWithSelector(
                 BatchHashMismatch.selector,
@@ -131,11 +125,7 @@
                 keccak256(abi.encode(wrongNewStoredBatchInfo))
             )
         );
-        executor.proveBatches(genesisStoredBatchInfo, storedBatchInfoArray, proofInput);
-=======
-        vm.expectRevert(bytes.concat("o1"));
         executor.proveBatchesSharedBridge(uint256(0), genesisStoredBatchInfo, storedBatchInfoArray, proofInput);
->>>>>>> 709bd860
     }
 
     function test_RevertWhen_ProvingRevertedBlockWithoutCommittingAgain() public {
@@ -147,13 +137,8 @@
 
         vm.prank(validator);
 
-<<<<<<< HEAD
         vm.expectRevert(VerifiedBatchesExceedsCommittedBatches.selector);
-        executor.proveBatches(genesisStoredBatchInfo, storedBatchInfoArray, proofInput);
-=======
-        vm.expectRevert(bytes.concat("q"));
         executor.proveBatchesSharedBridge(uint256(0), genesisStoredBatchInfo, storedBatchInfoArray, proofInput);
->>>>>>> 709bd860
     }
 
     function test_SuccessfulProve() public {
