--- conflicted
+++ resolved
@@ -361,13 +361,8 @@
         storedBatches[0] = storedBatch;
 
         vm.prank(bob);
-<<<<<<< HEAD
-        vm.expectRevert("ValidatorTimelock: only validator");
-        validator.executeBatches(storedBatches, Utils.emptyData());
-=======
         vm.expectRevert(abi.encodeWithSelector(Unauthorized.selector, bob));
         validator.executeBatches(storedBatches);
->>>>>>> 7b488e67
     }
 
     function test_RevertWhen_executeBatchesSharedBridgeNotValidator() public {
@@ -377,13 +372,8 @@
         storedBatches[0] = storedBatch;
 
         vm.prank(bob);
-<<<<<<< HEAD
-        vm.expectRevert("ValidatorTimelock: only validator");
-        validator.executeBatchesSharedBridge(chainId, storedBatches, Utils.emptyData());
-=======
         vm.expectRevert(abi.encodeWithSelector(Unauthorized.selector, bob));
         validator.executeBatchesSharedBridge(chainId, storedBatches);
->>>>>>> 7b488e67
     }
 
     function test_RevertWhen_executeBatchesTooEarly() public {
@@ -411,15 +401,10 @@
 
         vm.prank(dan);
         vm.warp(timestamp + executionDelay - 1);
-<<<<<<< HEAD
-        vm.expectRevert(bytes("5c"));
-        validator.executeBatches(storedBatches, Utils.emptyData());
-=======
         vm.expectRevert(
             abi.encodeWithSelector(TimeNotReached.selector, timestamp + executionDelay, timestamp + executionDelay - 1)
         );
         validator.executeBatches(storedBatches);
->>>>>>> 7b488e67
     }
 
     function test_RevertWhen_executeBatchesSharedBridgeTooEarly() public {
@@ -447,14 +432,9 @@
 
         vm.prank(alice);
         vm.warp(timestamp + executionDelay - 1);
-<<<<<<< HEAD
-        vm.expectRevert(bytes("5c"));
-        validator.executeBatchesSharedBridge(chainId, storedBatches, Utils.emptyData());
-=======
         vm.expectRevert(
             abi.encodeWithSelector(TimeNotReached.selector, timestamp + executionDelay, timestamp + executionDelay - 1)
         );
         validator.executeBatchesSharedBridge(chainId, storedBatches);
->>>>>>> 7b488e67
     }
 }