--- conflicted
+++ resolved
@@ -3,14 +3,10 @@
 pragma solidity 0.8.20;
 
 import {Test} from "forge-std/Test.sol";
-<<<<<<< HEAD
-import {Utils} from "./Utils.sol";
-=======
 import {Utils, L2_TO_L1_MESSENGER, L2_SYSTEM_CONTEXT_ADDRESS, L2_BOOTLOADER_ADDRESS, PUBDATA_PUBLISHER_ADDRESS} from "./Utils.sol";
 import {SystemLogKey} from "solpp/zksync/interfaces/IExecutor.sol";
 
 // solhint-enable max-line-length
->>>>>>> 340884df
 
 contract UtilsTest is Test {
     function test_PackBatchTimestampAndBlockTimestamp() public {
@@ -24,8 +20,6 @@
             "packed bytes should be correct"
         );
     }
-<<<<<<< HEAD
-=======
 
     function test_ConstructL2Log() public {
         bytes memory l2Log = Utils.constructL2Log(
@@ -158,5 +152,4 @@
             "log[8] should be correct"
         );
     }
->>>>>>> 340884df
 }