// SPDX-License-Identifier: MIT

pragma solidity 0.8.20;

import {UtilsFacet} from "../Utils/UtilsFacet.sol";

import {Diamond} from "solpp/state-transition/libraries/Diamond.sol";
import {DiamondInit} from "solpp/state-transition/chain-deps/DiamondInit.sol";
import {DiamondProxy} from "solpp/state-transition/chain-deps/DiamondProxy.sol";
import {GettersFacet} from "solpp/state-transition/chain-deps/facets/Getters.sol";
import {MailboxFacet} from "solpp/state-transition/chain-deps/facets/Mailbox.sol";
import {IVerifier, VerifierParams} from "solpp/state-transition/chain-deps/ZkSyncStateTransitionStorage.sol";
import {FeeParams, PubdataPricingMode} from "solpp/state-transition/chain-deps/ZkSyncStateTransitionStorage.sol";
import {InitializeData} from "solpp/state-transition/chain-interfaces/IDiamondInit.sol";
import {IExecutor, SystemLogKey} from "solpp/state-transition/chain-interfaces/IExecutor.sol";

bytes32 constant DEFAULT_L2_LOGS_TREE_ROOT_HASH = 0x0000000000000000000000000000000000000000000000000000000000000000;
address constant L2_SYSTEM_CONTEXT_ADDRESS = 0x000000000000000000000000000000000000800B;
address constant L2_BOOTLOADER_ADDRESS = 0x0000000000000000000000000000000000008001;
address constant L2_KNOWN_CODE_STORAGE_ADDRESS = 0x0000000000000000000000000000000000008004;
address constant L2_TO_L1_MESSENGER = 0x0000000000000000000000000000000000008008;
address constant PUBDATA_PUBLISHER_ADDRESS = 0x0000000000000000000000000000000000008011;

library Utils {
    function packBatchTimestampAndBlockTimestamp(
        uint256 batchTimestamp,
        uint256 blockTimestamp
    ) public pure returns (bytes32) {
        uint256 packedNum = (batchTimestamp << 128) | blockTimestamp;
        return bytes32(packedNum);
    }

    function randomBytes32(bytes memory seed) public view returns (bytes32) {
        return keccak256(abi.encodePacked(block.timestamp, seed));
    }

    function constructL2Log(
        bool isService,
        address sender,
        uint256 key,
        bytes32 value
    ) public pure returns (bytes memory) {
        bytes2 servicePrefix = 0x0001;
        if (!isService) {
            servicePrefix = 0x0000;
        }

        return abi.encodePacked(servicePrefix, bytes2(0x0000), sender, key, value);
    }

    function createSystemLogs() public pure returns (bytes[] memory) {
        bytes[] memory logs = new bytes[](9);
        logs[0] = constructL2Log(
            true,
            L2_TO_L1_MESSENGER,
            uint256(SystemLogKey.L2_TO_L1_LOGS_TREE_ROOT_KEY),
            bytes32("")
        );
        logs[1] = constructL2Log(
            true,
            L2_TO_L1_MESSENGER,
            uint256(SystemLogKey.TOTAL_L2_TO_L1_PUBDATA_KEY),
            0x290decd9548b62a8d60345a988386fc84ba6bc95484008f6362f93160ef3e563
        );
        logs[2] = constructL2Log(true, L2_TO_L1_MESSENGER, uint256(SystemLogKey.STATE_DIFF_HASH_KEY), bytes32(""));
        logs[3] = constructL2Log(
            true,
            L2_SYSTEM_CONTEXT_ADDRESS,
            uint256(SystemLogKey.PACKED_BATCH_AND_L2_BLOCK_TIMESTAMP_KEY),
            bytes32("")
        );
        logs[4] = constructL2Log(
            true,
            L2_SYSTEM_CONTEXT_ADDRESS,
            uint256(SystemLogKey.PREV_BATCH_HASH_KEY),
            bytes32("")
        );
        logs[5] = constructL2Log(
            true,
            L2_BOOTLOADER_ADDRESS,
            uint256(SystemLogKey.CHAINED_PRIORITY_TXN_HASH_KEY),
            keccak256("")
        );
        logs[6] = constructL2Log(
            true,
            L2_BOOTLOADER_ADDRESS,
            uint256(SystemLogKey.NUMBER_OF_LAYER_1_TXS_KEY),
            bytes32("")
        );
        logs[7] = constructL2Log(true, PUBDATA_PUBLISHER_ADDRESS, uint256(SystemLogKey.BLOB_ONE_HASH_KEY), bytes32(0));
        logs[8] = constructL2Log(true, PUBDATA_PUBLISHER_ADDRESS, uint256(SystemLogKey.BLOB_TWO_HASH_KEY), bytes32(0));
        return logs;
    }

    function createStoredBatchInfo() public pure returns (IExecutor.StoredBatchInfo memory) {
        return
            IExecutor.StoredBatchInfo({
                batchNumber: 0,
                batchHash: bytes32(""),
                indexRepeatedStorageChanges: 0,
                numberOfLayer1Txs: 0,
                priorityOperationsHash: keccak256(""),
                l2LogsTreeRoot: DEFAULT_L2_LOGS_TREE_ROOT_HASH,
                timestamp: 0,
                commitment: bytes32("")
            });
    }

    function createCommitBatchInfo() public view returns (IExecutor.CommitBatchInfo memory) {
        return
            IExecutor.CommitBatchInfo({
                batchNumber: 1,
                timestamp: uint64(uint256(randomBytes32("timestamp"))),
                indexRepeatedStorageChanges: 0,
                newStateRoot: randomBytes32("newStateRoot"),
                numberOfLayer1Txs: 0,
                priorityOperationsHash: keccak256(""),
                bootloaderHeapInitialContentsHash: randomBytes32("bootloaderHeapInitialContentsHash"),
                eventsQueueStateHash: randomBytes32("eventsQueueStateHash"),
                systemLogs: abi.encode(randomBytes32("systemLogs")),
                pubdataCommitments: abi.encodePacked(uint256(0))
            });
    }

    function encodePacked(bytes[] memory data) public pure returns (bytes memory) {
        bytes memory result;
        for (uint256 i = 0; i < data.length; i++) {
            result = abi.encodePacked(result, data[i]);
        }
        return result;
    }

    function getGettersSelectors() public pure returns (bytes4[] memory) {
        bytes4[] memory selectors = new bytes4[](29);
        selectors[0] = GettersFacet.getVerifier.selector;
        selectors[1] = GettersFacet.getAdmin.selector;
        selectors[2] = GettersFacet.getPendingAdmin.selector;
        selectors[3] = GettersFacet.getTotalBlocksCommitted.selector;
        selectors[4] = GettersFacet.getTotalBlocksVerified.selector;
        selectors[5] = GettersFacet.getTotalBlocksExecuted.selector;
        selectors[6] = GettersFacet.getTotalPriorityTxs.selector;
        selectors[7] = GettersFacet.getFirstUnprocessedPriorityTx.selector;
        selectors[8] = GettersFacet.getPriorityQueueSize.selector;
        selectors[9] = GettersFacet.priorityQueueFrontOperation.selector;
        selectors[10] = GettersFacet.isValidator.selector;
        selectors[11] = GettersFacet.l2LogsRootHash.selector;
        selectors[12] = GettersFacet.storedBatchHash.selector;
        selectors[13] = GettersFacet.getL2BootloaderBytecodeHash.selector;
        selectors[14] = GettersFacet.getL2DefaultAccountBytecodeHash.selector;
        selectors[15] = GettersFacet.getVerifierParams.selector;
        selectors[16] = GettersFacet.isDiamondStorageFrozen.selector;
        selectors[17] = GettersFacet.getPriorityTxMaxGasLimit.selector;
        selectors[18] = GettersFacet.isEthWithdrawalFinalized.selector;
        selectors[19] = GettersFacet.facets.selector;
        selectors[20] = GettersFacet.facetFunctionSelectors.selector;
        selectors[21] = GettersFacet.facetAddresses.selector;
        selectors[22] = GettersFacet.facetAddress.selector;
        selectors[23] = GettersFacet.isFunctionFreezable.selector;
        selectors[24] = GettersFacet.isFacetFreezable.selector;
        selectors[25] = GettersFacet.getTotalBatchesCommitted.selector;
        selectors[26] = GettersFacet.getTotalBatchesVerified.selector;
        selectors[27] = GettersFacet.getTotalBatchesExecuted.selector;
        return selectors;
    }

    function getMailboxSelectors() public pure returns (bytes4[] memory) {
        bytes4[] memory selectors = new bytes4[](7);
        selectors[0] = MailboxFacet.proveL2MessageInclusion.selector;
        selectors[1] = MailboxFacet.proveL2LogInclusion.selector;
        selectors[2] = MailboxFacet.proveL1ToL2TransactionStatus.selector;
        selectors[3] = MailboxFacet.finalizeEthWithdrawal.selector;
        selectors[4] = MailboxFacet.requestL2Transaction.selector;
        selectors[5] = MailboxFacet.bridgehubRequestL2Transaction.selector;
        selectors[6] = MailboxFacet.l2TransactionBaseCost.selector;
        return selectors;
    }

<<<<<<< HEAD
    function getUtilsFacetSelectors() public pure returns (bytes4[] memory) {
        bytes4[] memory selectors = new bytes4[](36);
        selectors[0] = UtilsFacet.util_setChainId.selector;
        selectors[1] = UtilsFacet.util_getChainId.selector;
        selectors[2] = UtilsFacet.util_setBridgehub.selector;
        selectors[3] = UtilsFacet.util_getBridgehub.selector;
        selectors[4] = UtilsFacet.util_setBaseToken.selector;
        selectors[5] = UtilsFacet.util_getBaseToken.selector;
        selectors[6] = UtilsFacet.util_setBaseTokenBridge.selector;
        selectors[7] = UtilsFacet.util_getBaseTokenBridge.selector;
        selectors[8] = UtilsFacet.util_setVerifier.selector;
        selectors[9] = UtilsFacet.util_getVerifier.selector;
        selectors[10] = UtilsFacet.util_setStoredBatchHashes.selector;
        selectors[11] = UtilsFacet.util_getStoredBatchHashes.selector;
        selectors[12] = UtilsFacet.util_setVerifierParams.selector;
        selectors[13] = UtilsFacet.util_getVerifierParams.selector;
        selectors[14] = UtilsFacet.util_setL2BootloaderBytecodeHash.selector;
        selectors[15] = UtilsFacet.util_getL2BootloaderBytecodeHash.selector;
        selectors[16] = UtilsFacet.util_setL2DefaultAccountBytecodeHash.selector;
        selectors[17] = UtilsFacet.util_getL2DefaultAccountBytecodeHash.selector;
        selectors[18] = UtilsFacet.util_setPendingAdmin.selector;
        selectors[19] = UtilsFacet.util_getPendingAdmin.selector;
        selectors[20] = UtilsFacet.util_setAdmin.selector;
        selectors[21] = UtilsFacet.util_getAdmin.selector;
        selectors[22] = UtilsFacet.util_setValidator.selector;
        selectors[23] = UtilsFacet.util_getValidator.selector;
        selectors[24] = UtilsFacet.util_setZkPorterAvailability.selector;
        selectors[25] = UtilsFacet.util_getZkPorterAvailability.selector;
        selectors[26] = UtilsFacet.util_setStateTransitionManager.selector;
        selectors[27] = UtilsFacet.util_getStateTransitionManager.selector;
        selectors[28] = UtilsFacet.util_setPriorityTxMaxGasLimit.selector;
        selectors[29] = UtilsFacet.util_getPriorityTxMaxGasLimit.selector;
        selectors[30] = UtilsFacet.util_setFeeParams.selector;
        selectors[31] = UtilsFacet.util_getFeeParams.selector;
        selectors[32] = UtilsFacet.util_setProtocolVersion.selector;
        selectors[33] = UtilsFacet.util_getProtocolVersion.selector;
        selectors[34] = UtilsFacet.util_setIsFrozen.selector;
        selectors[35] = UtilsFacet.util_getIsFrozen.selector;
        return selectors;
    }

    // function initial_deployment() public returns (address[] memory) {
    //     GettersFacet gettersFacet = new GettersFacet();
    //     MailboxFacet mailboxFacet = new MailboxFacet();
    //     // allowList = new AllowList(owner);
    //     DiamondInit diamondInit = new DiamondInit();

    //     bytes8 dummyHash = 0x1234567890123456;
    //     address dummyAddress = makeAddr("dummyAddress");
    //     bytes memory diamondInitData = abi.encodeWithSelector(
    //         diamondInit.initialize.selector,
    //         dummyAddress,
    //         owner,
    //         owner,
    //         0,
    //         0,
    //         0,
    //         allowList,
    //         VerifierParams({recursionNodeLevelVkHash: 0, recursionLeafLevelVkHash: 0, recursionCircuitsSetVksHash: 0}),
    //         false,
    //         dummyHash,
    //         dummyHash,
    //         10000000
    //     );

    //     Diamond.FacetCut[] memory facetCuts = new Diamond.FacetCut[](2);
    //     facetCuts[0] = Diamond.FacetCut({
    //         facet: address(gettersFacet),
    //         action: Diamond.Action.Add,
    //         isFreezable: false,
    //         selectors: Utils.getGettersSelectors()
    //     });
    //     facetCuts[1] = Diamond.FacetCut({
    //         facet: address(mailboxFacet),
    //         action: Diamond.Action.Add,
    //         isFreezable: true,
    //         selectors: Utils.getMailboxSelectors()
    //     });

    //     Diamond.DiamondCutData memory diamondCutData = Diamond.DiamondCutData({
    //         facetCuts: facetCuts,
    //         initAddress: address(diamondInit),
    //         initCalldata: diamondInitData
    //     });

    //     uint256 chainId = block.chainid;
    //     DiamondProxy diamondProxy = new DiamondProxy(chainId, diamondCutData);

    //     vm.prank(owner);
    //     allowList.setAccessMode(address(diamondProxy), IAllowList.AccessMode.Public);
    // }

    function makeVerifier() public pure returns (IVerifier) {
        return IVerifier(address(0xdeadbeef));
    }

    function makeVerifierParams() public pure returns (VerifierParams memory) {
        return
            VerifierParams({recursionNodeLevelVkHash: 0, recursionLeafLevelVkHash: 0, recursionCircuitsSetVksHash: 0});
    }

    function makeFeeParams() public pure returns (FeeParams memory) {
        return
            FeeParams({
                pubdataPricingMode: PubdataPricingMode.Rollup,
                batchOverheadL1Gas: 1_000_000,
                maxPubdataPerBatch: 110_000,
                maxL2GasPerBatch: 80_000_000,
                priorityTxMaxPubdata: 99_000,
                minimalL2GasPrice: 250_000_000
            });
    }

    function makeInitializeData() public pure returns (InitializeData memory) {
        return
            InitializeData({
                chainId: 1,
                bridgehub: address(0x876543567890),
                stateTransitionManager: address(0x1234567890876543567890),
                protocolVersion: 0,
                admin: address(0x32149872498357874258787),
                validatorTimelock: address(0x85430237648403822345345),
                baseToken: address(0x923645439232223445),
                baseTokenBridge: address(0x23746765237749923040872834),
                storedBatchZero: bytes32(0),
                verifier: makeVerifier(),
                verifierParams: makeVerifierParams(),
                l2BootloaderBytecodeHash: 0x0100000000000000000000000000000000000000000000000000000000000000,
                l2DefaultAccountBytecodeHash: 0x0100000000000000000000000000000000000000000000000000000000000000,
                priorityTxMaxGasLimit: 500000,
                feeParams: makeFeeParams(),
                blobVersionedHashRetriever: address(0x23746765237749923040872834)
            });
    }

    function makeDiamondProxy(Diamond.FacetCut[] memory facetCuts) public returns (address) {
        DiamondInit diamondInit = new DiamondInit();
        bytes memory diamondInitData = abi.encodeWithSelector(diamondInit.initialize.selector, makeInitializeData());

        Diamond.DiamondCutData memory diamondCutData = Diamond.DiamondCutData({
            facetCuts: facetCuts,
            initAddress: address(diamondInit),
            initCalldata: diamondInitData
        });

        uint256 chainId = block.chainid;
        DiamondProxy diamondProxy = new DiamondProxy(chainId, diamondCutData);
        return address(diamondProxy);
=======
    function createBatchCommitment(
        IExecutor.CommitBatchInfo calldata _newBatchData,
        bytes32 _stateDiffHash,
        bytes32[] memory _blobCommitments,
        bytes32[] memory _blobHashes
    ) public pure returns (bytes32) {
        bytes32 passThroughDataHash = keccak256(_batchPassThroughData(_newBatchData));
        bytes32 metadataHash = keccak256(_batchMetaParameters());
        bytes32 auxiliaryOutputHash = keccak256(
            _batchAuxiliaryOutput(_newBatchData, _stateDiffHash, _blobCommitments, _blobHashes)
        );

        return keccak256(abi.encode(passThroughDataHash, metadataHash, auxiliaryOutputHash));
    }

    function _batchPassThroughData(IExecutor.CommitBatchInfo calldata _batch) internal pure returns (bytes memory) {
        return
            abi.encodePacked(
                _batch.indexRepeatedStorageChanges,
                _batch.newStateRoot,
                uint64(0), // index repeated storage changes in zkPorter
                bytes32(0) // zkPorter batch hash
            );
    }

    function _batchMetaParameters() internal pure returns (bytes memory) {
        // Used in __Executor_Shared.t.sol
        bytes8 dummyHash = 0x1234567890123456;
        return abi.encodePacked(false, bytes32(dummyHash), bytes32(dummyHash));
    }

    function _batchAuxiliaryOutput(
        IExecutor.CommitBatchInfo calldata _batch,
        bytes32 _stateDiffHash,
        bytes32[] memory _blobCommitments,
        bytes32[] memory _blobHashes
    ) internal pure returns (bytes memory) {
        bytes32 l2ToL1LogsHash = keccak256(_batch.systemLogs);

        return
            abi.encode(
                l2ToL1LogsHash,
                _stateDiffHash,
                _batch.bootloaderHeapInitialContentsHash,
                _batch.eventsQueueStateHash,
                // for each blob we have:
                // linear hash (hash of preimage from system logs) and
                // output hash of blob commitments: keccak(versioned hash || opening point || evaluation value)
                // These values will all be bytes32(0) when we submit pubdata via calldata instead of blobs.
                // If we only utilize a single blob, _blobHash[1] and _blobCommitments[1] will be bytes32(0)
                _blobHashes[0],
                _blobCommitments[0],
                _blobHashes[1],
                _blobCommitments[1]
            );
>>>>>>> df3cc42d
    }
}<|MERGE_RESOLUTION|>--- conflicted
+++ resolved
@@ -175,7 +175,6 @@
         return selectors;
     }
 
-<<<<<<< HEAD
     function getUtilsFacetSelectors() public pure returns (bytes4[] memory) {
         bytes4[] memory selectors = new bytes4[](36);
         selectors[0] = UtilsFacet.util_setChainId.selector;
@@ -324,7 +323,8 @@
         uint256 chainId = block.chainid;
         DiamondProxy diamondProxy = new DiamondProxy(chainId, diamondCutData);
         return address(diamondProxy);
-=======
+    }
+    
     function createBatchCommitment(
         IExecutor.CommitBatchInfo calldata _newBatchData,
         bytes32 _stateDiffHash,
@@ -380,6 +380,5 @@
                 _blobHashes[1],
                 _blobCommitments[1]
             );
->>>>>>> df3cc42d
     }
 }