--- conflicted
+++ resolved
@@ -14,10 +14,7 @@
 import {L1NativeTokenVault} from "contracts/bridge/L1NativeTokenVault.sol";
 import {IL1NativeTokenVault} from "contracts/bridge/interfaces/IL1NativeTokenVault.sol";
 import {IL1AssetHandler} from "contracts/bridge/interfaces/IL1AssetHandler.sol";
-<<<<<<< HEAD
-=======
 import {IL1BaseTokenAssetHandler} from "contracts/bridge/interfaces/IL1BaseTokenAssetHandler.sol";
->>>>>>> 391fa4dd
 import {ETH_TOKEN_ADDRESS} from "contracts/common/Config.sol";
 import {L2_NATIVE_TOKEN_VAULT_ADDRESS, L2_ASSET_ROUTER_ADDR} from "contracts/common/L2ContractAddresses.sol";
 import {DataEncoding} from "contracts/common/libraries/DataEncoding.sol";
@@ -221,20 +218,12 @@
 
         vm.mockCall(
             address(nativeTokenVault),
-<<<<<<< HEAD
-            abi.encodeWithSelector(IL1AssetHandler.tokenAddress.selector, tokenAssetId),
-=======
             abi.encodeWithSelector(IL1BaseTokenAssetHandler.tokenAddress.selector, tokenAssetId),
->>>>>>> 391fa4dd
             abi.encode(address(token))
         );
         vm.mockCall(
             address(nativeTokenVault),
-<<<<<<< HEAD
-            abi.encodeWithSelector(IL1AssetHandler.tokenAddress.selector, ETH_TOKEN_ASSET_ID),
-=======
             abi.encodeWithSelector(IL1BaseTokenAssetHandler.tokenAddress.selector, ETH_TOKEN_ASSET_ID),
->>>>>>> 391fa4dd
             abi.encode(address(ETH_TOKEN_ADDRESS))
         );
     }
