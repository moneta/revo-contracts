--- conflicted
+++ resolved
@@ -1,10 +1,7 @@
-<<<<<<< HEAD
-=======
 // hardhat import should be the first import in the file
 import * as hardhat from "hardhat";
 
 import "@nomiclabs/hardhat-ethers";
->>>>>>> df3cc42d
 import { Command } from "commander";
 import { Wallet } from "ethers";
 import { web3Provider } from "./utils";
