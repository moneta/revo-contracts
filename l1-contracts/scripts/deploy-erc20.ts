--- conflicted
+++ resolved
@@ -4,7 +4,6 @@
 
 // import "@nomiclabs/hardhat-ethers";
 import { Command } from "commander";
-import type { Contract } from "ethers";
 import { Wallet } from "ethers";
 import { web3Provider } from "./utils";
 
@@ -15,105 +14,6 @@
 
 const provider = web3Provider();
 
-<<<<<<< HEAD
-type Token = {
-  address: string | null;
-  name: string;
-  symbol: string;
-  decimals: number;
-};
-
-type TokenDescription = Token & {
-  implementation?: string;
-  contract?: Contract;
-};
-
-async function deployContracts(tokens: TokenDescription[], wallet: Wallet): Promise<number> {
-  let nonce = await wallet.getTransactionCount("pending");
-
-  for (const token of tokens) {
-    token.implementation = token.implementation || DEFAULT_ERC20;
-    const tokenFactory = await hardhat.ethers.getContractFactory(token.implementation, wallet);
-    const args = token.implementation !== "WETH9" ? [token.name, token.symbol, token.decimals] : [];
-
-    token.contract = await tokenFactory.deploy(...args, { gasLimit: 5000000, nonce: nonce++ });
-  }
-
-  await Promise.all(tokens.map(async (token) => token.contract.deployTransaction.wait()));
-
-  return nonce;
-}
-
-function getTestAddresses(): string[] {
-  return Array.from(
-    { length: 10 },
-    (_, i) =>
-      Wallet.fromMnemonic(ethTestConfig.test_mnemonic as string, `m/44'/60'/0'/0/${i}`).connect(provider).address
-  );
-}
-
-function unwrapToken(token: TokenDescription): Token {
-  token.address = token.contract.address;
-
-  delete token.contract;
-  if (token.implementation) {
-    delete token.implementation;
-  }
-
-  return token;
-}
-
-async function mintTokens(tokens: TokenDescription[], wallet: Wallet, nonce: number): Promise<Token[]> {
-  const targetAddresses = [wallet.address, ...getTestAddresses()];
-
-  const results = [];
-  const promises = [];
-  for (const token of tokens) {
-    if (token.implementation !== "WETH9") {
-      for (const address of targetAddresses) {
-        const tx = await token.contract.mint(address, parseEther("3000000000"), { nonce: nonce++ });
-        promises.push(tx.wait());
-      }
-    }
-
-    results.push(unwrapToken(token));
-  }
-  await Promise.all(promises);
-
-  return results;
-}
-
-async function deployToken(token: TokenDescription, wallet: Wallet): Promise<Token> {
-  token.implementation = token.implementation || DEFAULT_ERC20;
-  const tokenFactory = await hardhat.ethers.getContractFactory(token.implementation, wallet);
-  const args = token.implementation !== "WETH9" ? [token.name, token.symbol, token.decimals] : [];
-  const erc20 = await tokenFactory.deploy(...args, { gasLimit: 5000000 });
-  await erc20.deployTransaction.wait();
-
-  if (token.implementation !== "WETH9") {
-    await erc20.mint(wallet.address, parseEther("3000000000"));
-
-    for (let i = 0; i < 10; ++i) {
-      const testWallet = Wallet.fromMnemonic(ethTestConfig.test_mnemonic as string, "m/44'/60'/0'/0/" + i).connect(
-        provider
-      );
-
-      await erc20.mint(testWallet.address, parseEther("3000000000"));
-    }
-  }
-
-  token.address = erc20.address;
-
-  // Remove the unneeded field
-  if (token.implementation) {
-    delete token.implementation;
-  }
-
-  return token;
-}
-
-=======
->>>>>>> f20377b7
 async function main() {
   const program = new Command();
 
@@ -154,14 +54,7 @@
         ? new Wallet(cmd.privateKey, provider)
         : Wallet.fromMnemonic(ethTestConfig.mnemonic, "m/44'/60'/0'/0/1").connect(provider);
 
-<<<<<<< HEAD
-      const nonce = await deployContracts(tokens, wallet);
-      const result = await mintTokens(tokens, wallet, nonce);
-
-      console.log(JSON.stringify(result, null, 2));
-=======
       console.log(JSON.stringify(await deployTokens(tokens, wallet, ethTestConfig.mnemonic, true, false), null, 2));
->>>>>>> f20377b7
     });
 
   await program.parseAsync(process.argv);
