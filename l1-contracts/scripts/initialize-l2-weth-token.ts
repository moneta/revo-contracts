import { Command } from "commander";
import { ethers, Wallet } from "ethers";
import { formatUnits, parseUnits } from "ethers/lib/utils";
import { Deployer } from "../src.ts/deploy";
<<<<<<< HEAD
import { REQUIRED_L2_GAS_PRICE_PER_PUBDATA } from "../src.ts/utils";
import { getNumberFromEnv, getTokens, web3Provider } from "./utils";
=======
import { getNumberFromEnv, getTokens, SYSTEM_CONFIG, web3Provider } from "./utils";
>>>>>>> ac793e5b

import * as fs from "fs";
import * as path from "path";

const provider = web3Provider();
const testConfigPath = path.join(process.env.ZKSYNC_HOME as string, "etc/test_config/constant");
const ethTestConfig = JSON.parse(fs.readFileSync(`${testConfigPath}/eth.json`, { encoding: "utf-8" }));

const contractArtifactsPath = path.join(process.env.ZKSYNC_HOME as string, "contracts/l2-contracts/artifacts-zk/");
const l2BridgeArtifactsPath = path.join(contractArtifactsPath, "cache-zk/solpp-generated-contracts/bridge/");
const openzeppelinTransparentProxyArtifactsPath = path.join(
  contractArtifactsPath,
  "@openzeppelin/contracts/proxy/transparent/"
);

function readInterface(path: string, fileName: string, solFileName?: string) {
  solFileName ??= fileName;
  const abi = JSON.parse(fs.readFileSync(`${path}/${solFileName}.sol/${fileName}.json`, { encoding: "utf-8" })).abi;
  return new ethers.utils.Interface(abi);
}

const DEPLOY_L2_BRIDGE_COUNTERPART_GAS_LIMIT = getNumberFromEnv("CONTRACTS_DEPLOY_L2_BRIDGE_COUNTERPART_GAS_LIMIT");
const L2_WETH_INTERFACE = readInterface(l2BridgeArtifactsPath, "L2Weth");
const TRANSPARENT_UPGRADEABLE_PROXY = readInterface(
  openzeppelinTransparentProxyArtifactsPath,
  "ITransparentUpgradeableProxy",
  "TransparentUpgradeableProxy"
);

function getL2Calldata(l2WethBridgeAddress: string, l1WethTokenAddress: string, l2WethTokenImplAddress: string) {
  const upgradeData = L2_WETH_INTERFACE.encodeFunctionData("initializeV2", [l2WethBridgeAddress, l1WethTokenAddress]);
  return TRANSPARENT_UPGRADEABLE_PROXY.encodeFunctionData("upgradeToAndCall", [l2WethTokenImplAddress, upgradeData]);
}

async function getL1TxInfo(
  deployer: Deployer,
  chainId: string,
  to: string,
  l2Calldata: string,
  refundRecipient: string,
  gasPrice: ethers.BigNumber
) {
<<<<<<< HEAD
  const bridgehub = deployer.bridgehubContract(ethers.Wallet.createRandom().connect(provider));
  const l1Calldata = bridgehub.interface.encodeFunctionData("requestL2Transaction", [
    {
      chainId,
      l2Contract: to,
      mintValue: 0,
      l2Value: 0,
      l2Calldata,
      l2GasLimit: DEPLOY_L2_BRIDGE_COUNTERPART_GAS_LIMIT,
      l2GasPerPubdataByteLimit: REQUIRED_L2_GAS_PRICE_PER_PUBDATA,
      factoryDeps: [], // It is assumed that the target has already been deployed
      refundRecipient,
    },
=======
  const zksync = deployer.zkSyncContract(ethers.Wallet.createRandom().connect(provider));
  const l1Calldata = zksync.interface.encodeFunctionData("requestL2Transaction", [
    to,
    0,
    l2Calldata,
    DEPLOY_L2_BRIDGE_COUNTERPART_GAS_LIMIT,
    SYSTEM_CONFIG.requiredL2GasPricePerPubdata,
    [], // It is assumed that the target has already been deployed
    refundRecipient,
>>>>>>> ac793e5b
  ]);

  const neededValue = await bridgehub.l2TransactionBaseCost(
    chainId,
    gasPrice,
    DEPLOY_L2_BRIDGE_COUNTERPART_GAS_LIMIT,
    SYSTEM_CONFIG.requiredL2GasPricePerPubdata
  );

  return {
    to: bridgehub.address,
    data: l1Calldata,
    value: neededValue.toString(),
    gasPrice: gasPrice.toString(),
  };
}

async function main() {
  const program = new Command();

  program.version("0.1.0").name("initialize-l2-weth-token");

  const l2WethBridgeAddress = process.env.CONTRACTS_L2_WETH_BRIDGE_ADDR;
  const l2WethTokenProxyAddress = process.env.CONTRACTS_L2_WETH_TOKEN_PROXY_ADDR;
  const l2WethTokenImplAddress = process.env.CONTRACTS_L2_WETH_TOKEN_IMPL_ADDR;
  const tokens = getTokens(process.env.CHAIN_ETH_NETWORK || "localhost");
  const l1WethTokenAddress = tokens.find((token: { symbol: string }) => token.symbol == "WETH")!.address;

  program
    .command("prepare-calldata")
    .option("--private-key <private-key>")
    .option("--chain-id <chain-id>")
    .option("--gas-price <gas-price>")
    .action(async (cmd) => {
      const chainId: string = cmd.chainId ? cmd.chainId : process.env.CHAIN_ETH_ZKSYNC_NETWORK_ID;
      if (!l1WethTokenAddress) {
        console.log("Base Layer WETH address not provided. Skipping.");
        return;
      }

      const deployWallet = cmd.privateKey
        ? new Wallet(cmd.privateKey, provider)
        : Wallet.fromMnemonic(
            process.env.MNEMONIC ? process.env.MNEMONIC : ethTestConfig.mnemonic,
            "m/44'/60'/0'/0/1"
          ).connect(provider);
      console.log(`Using deployer wallet: ${deployWallet.address}`);

      const gasPrice = cmd.gasPrice ? parseUnits(cmd.gasPrice, "gwei") : await provider.getGasPrice();
      console.log(`Using gas price: ${formatUnits(gasPrice, "gwei")} gwei`);

      const deployer = new Deployer({
        deployWallet,
        verbose: true,
      });

      const l2Calldata = getL2Calldata(l2WethBridgeAddress, l1WethTokenAddress, l2WethTokenImplAddress);
      const l1TxInfo = await getL1TxInfo(
        deployer,
        chainId,
        l2WethTokenProxyAddress,
        l2Calldata,
        ethers.constants.AddressZero,
        gasPrice
      );
      console.log(JSON.stringify(l1TxInfo, null, 4));
      console.log("IMPORTANT: gasPrice that you provide in the transaction should be <= to the one provided above.");
    });

  program
    .command("instant-call")
    .option("--private-key <private-key>")
    .option("--chain-id <chain-id>")
    .option("--gas-price <gas-price>")
    .option("--nonce <nonce>")
    .action(async (cmd) => {
      const chainId: string = cmd.chainId ? cmd.chainId : process.env.CHAIN_ETH_ZKSYNC_NETWORK_ID;
      if (!l1WethTokenAddress) {
        console.log("Base Layer WETH address not provided. Skipping.");
        return;
      }

      const deployWallet = cmd.privateKey
        ? new Wallet(cmd.privateKey, provider)
        : Wallet.fromMnemonic(
            process.env.MNEMONIC ? process.env.MNEMONIC : ethTestConfig.mnemonic,
            "m/44'/60'/0'/0/1"
          ).connect(provider);
      console.log(`Using deployer wallet: ${deployWallet.address}`);

      const gasPrice = cmd.gasPrice ? parseUnits(cmd.gasPrice, "gwei") : await provider.getGasPrice();
      console.log(`Using gas price: ${formatUnits(gasPrice, "gwei")} gwei`);

      const nonce = cmd.nonce ? parseInt(cmd.nonce) : await deployWallet.getTransactionCount();
      console.log(`Using deployer nonce: ${nonce}`);

      const deployer = new Deployer({
        deployWallet,
        verbose: true,
      });

      const bridgehub = deployer.bridgehubContract(deployWallet);
      const requiredValueToInitializeBridge = await bridgehub.l2TransactionBaseCost(
        chainId,
        gasPrice,
        DEPLOY_L2_BRIDGE_COUNTERPART_GAS_LIMIT,
        SYSTEM_CONFIG.requiredL2GasPricePerPubdata
      );
      const calldata = getL2Calldata(l2WethBridgeAddress, l1WethTokenAddress, l2WethTokenImplAddress);

<<<<<<< HEAD
      const tx = await bridgehub.requestL2Transaction(
        {
          chainId,
          l2Contract: l2WethTokenProxyAddress,
          mintValue: requiredValueToInitializeBridge,
          l2Value: 0,
          l2Calldata: calldata,
          l2GasLimit: DEPLOY_L2_BRIDGE_COUNTERPART_GAS_LIMIT,
          l2GasPerPubdataByteLimit: REQUIRED_L2_GAS_PRICE_PER_PUBDATA,
          factoryDeps: [],
          refundRecipient: deployWallet.address,
        },
=======
      const tx = await zkSync.requestL2Transaction(
        l2WethTokenProxyAddress,
        0,
        calldata,
        DEPLOY_L2_BRIDGE_COUNTERPART_GAS_LIMIT,
        SYSTEM_CONFIG.requiredL2GasPricePerPubdata,
        [],
        deployWallet.address,
>>>>>>> ac793e5b
        {
          gasPrice,
          value: requiredValueToInitializeBridge,
        }
      );

      console.log(`Transaction sent with hash ${tx.hash} and nonce ${tx.nonce}. Waiting for receipt...`);

      const receipt = await tx.wait();

      console.log(`L2 WETH token initialized, gasUsed: ${receipt.gasUsed.toString()}`);
    });

  await program.parseAsync(process.argv);
}

main()
  .then(() => process.exit(0))
  .catch((err) => {
    console.error("Error:", err);
    process.exit(1);
  });<|MERGE_RESOLUTION|>--- conflicted
+++ resolved
@@ -2,12 +2,7 @@
 import { ethers, Wallet } from "ethers";
 import { formatUnits, parseUnits } from "ethers/lib/utils";
 import { Deployer } from "../src.ts/deploy";
-<<<<<<< HEAD
-import { REQUIRED_L2_GAS_PRICE_PER_PUBDATA } from "../src.ts/utils";
-import { getNumberFromEnv, getTokens, web3Provider } from "./utils";
-=======
 import { getNumberFromEnv, getTokens, SYSTEM_CONFIG, web3Provider } from "./utils";
->>>>>>> ac793e5b
 
 import * as fs from "fs";
 import * as path from "path";
@@ -50,7 +45,6 @@
   refundRecipient: string,
   gasPrice: ethers.BigNumber
 ) {
-<<<<<<< HEAD
   const bridgehub = deployer.bridgehubContract(ethers.Wallet.createRandom().connect(provider));
   const l1Calldata = bridgehub.interface.encodeFunctionData("requestL2Transaction", [
     {
@@ -60,21 +54,10 @@
       l2Value: 0,
       l2Calldata,
       l2GasLimit: DEPLOY_L2_BRIDGE_COUNTERPART_GAS_LIMIT,
-      l2GasPerPubdataByteLimit: REQUIRED_L2_GAS_PRICE_PER_PUBDATA,
+      l2GasPerPubdataByteLimit: SYSTEM_CONFIG.requiredL2GasPricePerPubdata,
       factoryDeps: [], // It is assumed that the target has already been deployed
       refundRecipient,
     },
-=======
-  const zksync = deployer.zkSyncContract(ethers.Wallet.createRandom().connect(provider));
-  const l1Calldata = zksync.interface.encodeFunctionData("requestL2Transaction", [
-    to,
-    0,
-    l2Calldata,
-    DEPLOY_L2_BRIDGE_COUNTERPART_GAS_LIMIT,
-    SYSTEM_CONFIG.requiredL2GasPricePerPubdata,
-    [], // It is assumed that the target has already been deployed
-    refundRecipient,
->>>>>>> ac793e5b
   ]);
 
   const neededValue = await bridgehub.l2TransactionBaseCost(
@@ -185,7 +168,6 @@
       );
       const calldata = getL2Calldata(l2WethBridgeAddress, l1WethTokenAddress, l2WethTokenImplAddress);
 
-<<<<<<< HEAD
       const tx = await bridgehub.requestL2Transaction(
         {
           chainId,
@@ -194,20 +176,10 @@
           l2Value: 0,
           l2Calldata: calldata,
           l2GasLimit: DEPLOY_L2_BRIDGE_COUNTERPART_GAS_LIMIT,
-          l2GasPerPubdataByteLimit: REQUIRED_L2_GAS_PRICE_PER_PUBDATA,
+          l2GasPerPubdataByteLimit: SYSTEM_CONFIG.requiredL2GasPricePerPubdata,
           factoryDeps: [],
           refundRecipient: deployWallet.address,
         },
-=======
-      const tx = await zkSync.requestL2Transaction(
-        l2WethTokenProxyAddress,
-        0,
-        calldata,
-        DEPLOY_L2_BRIDGE_COUNTERPART_GAS_LIMIT,
-        SYSTEM_CONFIG.requiredL2GasPricePerPubdata,
-        [],
-        deployWallet.address,
->>>>>>> ac793e5b
         {
           gasPrice,
           value: requiredValueToInitializeBridge,
