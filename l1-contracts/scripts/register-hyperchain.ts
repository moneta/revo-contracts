--- conflicted
+++ resolved
@@ -103,25 +103,12 @@
       const useGovernance = !cmd.avoidGovernance;
 
       if (!(await deployer.bridgehubContract(deployWallet).tokenIsRegistered(baseTokenAddress))) {
-        await deployer.registerTokenBridgehub(baseTokenAddress, useGovernance);
+        await deployer.registerToken(baseTokenAddress, useGovernance);
       }
-<<<<<<< HEAD
       await deployer.registerTokenInNativeTokenVault(baseTokenAddress);
-
-      await deployer.registerHyperchain(
-        baseTokenAddress,
-        cmd.validiumMode,
-        null,
-        gasPrice,
-        undefined,
-        undefined,
-        useGovernance
-      );
-=======
 
       await deployer.registerHyperchain(baseTokenAddress, cmd.validiumMode, null, gasPrice, useGovernance);
       await deployer.transferAdminFromDeployerToGovernance();
->>>>>>> 32ca4e66
     });
 
   await program.parseAsync(process.argv);
