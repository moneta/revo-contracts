// hardhat import should be the first import in the file
// eslint-disable-next-line @typescript-eslint/no-unused-vars
import * as hardhat from "hardhat";
import { Command } from "commander";
import { Wallet } from "ethers";
import { formatUnits, parseUnits } from "ethers/lib/utils";
import * as fs from "fs";
import * as path from "path";
import { Deployer } from "../src.ts/deploy";
import { GAS_MULTIPLIER, web3Provider } from "./utils";
import { ADDRESS_ONE } from "../src.ts/utils";
import { getTokens } from "../src.ts/deploy-token";

const ETH_TOKEN_ADDRESS = ADDRESS_ONE;

const provider = web3Provider();
const testConfigPath = path.join(process.env.ZKSYNC_HOME as string, "etc/test_config/constant");
const ethTestConfig = JSON.parse(fs.readFileSync(`${testConfigPath}/eth.json`, { encoding: "utf-8" }));

const getTokenAddress = async (name: string) => {
  const tokens = getTokens();
  const token = tokens.find((token: { symbol: string }) => token.symbol == name);
  if (!token) {
    throw new Error(`Token ${name} not found`);
  }
  if (!token.address) {
    throw new Error(`Token ${name} has no address`);
  }
  return token.address;
};

// If base token is eth, we are ok, otherwise we need to check if token is deployed
const checkTokenAddress = async (address: string) => {
  if (address == ETH_TOKEN_ADDRESS) {
    return;
  } else if ((await provider.getCode(address)) == "0x") {
    throw new Error(`Token ${address} is not deployed`);
  }
};

// If:
// * base token name is provided, we find its address
// * base token address is provided, we use it
// * neither is provided, we fallback to eth
const chooseBaseTokenAddress = async (name?: string, address?: string) => {
  if (name) {
    return getTokenAddress(name);
  } else if (address) {
    return address;
  } else {
    return ETH_TOKEN_ADDRESS;
  }
};

async function main() {
  const program = new Command();

  program.version("0.1.0").name("register-hyperchain").description("register hyperchains");

  program
    .option("--private-key <private-key>")
    .option("--gas-price <gas-price>")
    .option("--nonce <nonce>")
    .option("--governor-address <governor-address>")
    .option("--only-verifier")
    .option("--validium-mode")
    .option("--base-token-name <base-token-name>")
    .option("--base-token-address <base-token-address>")
    .option("--use-governance <use-governance>")
    .action(async (cmd) => {
      const deployWallet = cmd.privateKey
        ? new Wallet(cmd.privateKey, provider)
        : Wallet.fromMnemonic(
            process.env.MNEMONIC ? process.env.MNEMONIC : ethTestConfig.mnemonic,
            "m/44'/60'/0'/0/1"
          ).connect(provider);
      console.log(`Using deployer wallet: ${deployWallet.address}`);

      const ownerAddress = cmd.governorAddress || deployWallet.address;
      console.log(`Using governor address: ${ownerAddress}`);

      const gasPrice = cmd.gasPrice
        ? parseUnits(cmd.gasPrice, "gwei")
        : (await provider.getGasPrice()).mul(GAS_MULTIPLIER);
      console.log(`Using gas price: ${formatUnits(gasPrice, "gwei")} gwei`);

      const nonce = cmd.nonce ? parseInt(cmd.nonce) : await deployWallet.getTransactionCount();
      console.log(`Using nonce: ${nonce}`);

      const deployer = new Deployer({
        deployWallet,
        ownerAddress,
        verbose: true,
      });

      const baseTokenAddress = await chooseBaseTokenAddress(cmd.baseTokenName, cmd.baseTokenAddress);
      await checkTokenAddress(baseTokenAddress);
      console.log(`Using base token address: ${baseTokenAddress}`);

      const useGovernance = !!cmd.useGovernance && cmd.useGovernance === "true";

      if (!(await deployer.bridgehubContract(deployWallet).tokenIsRegistered(baseTokenAddress))) {
        await deployer.registerToken(baseTokenAddress, useGovernance);
      }

<<<<<<< HEAD
      await deployer.registerHyperchain(
        baseTokenAddress,
        cmd.validiumMode,
        null,
        gasPrice,
        true,
        null,
        null,
        useGovernance
      );
      await deployer.transferAdminFromDeployerToGovernance();
=======
      await deployer.registerHyperchain(baseTokenAddress, cmd.validiumMode, null, gasPrice, useGovernance);
      await deployer.transferAdminFromDeployerToChainAdmin();
>>>>>>> b62ca535
    });

  await program.parseAsync(process.argv);
}

main()
  .then(() => process.exit(0))
  .catch((err) => {
    console.error("Error:", err);
    process.exit(1);
  });<|MERGE_RESOLUTION|>--- conflicted
+++ resolved
@@ -103,7 +103,6 @@
         await deployer.registerToken(baseTokenAddress, useGovernance);
       }
 
-<<<<<<< HEAD
       await deployer.registerHyperchain(
         baseTokenAddress,
         cmd.validiumMode,
@@ -114,11 +113,7 @@
         null,
         useGovernance
       );
-      await deployer.transferAdminFromDeployerToGovernance();
-=======
-      await deployer.registerHyperchain(baseTokenAddress, cmd.validiumMode, null, gasPrice, useGovernance);
       await deployer.transferAdminFromDeployerToChainAdmin();
->>>>>>> b62ca535
     });
 
   await program.parseAsync(process.argv);
