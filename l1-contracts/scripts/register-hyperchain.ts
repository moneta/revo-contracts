--- conflicted
+++ resolved
@@ -105,8 +105,7 @@
       if (!(await deployer.bridgehubContract(deployWallet).tokenIsRegistered(baseTokenAddress))) {
         await deployer.registerTokenBridgehub(baseTokenAddress, useGovernance);
       }
-<<<<<<< HEAD
-      await deployer.registerTokenInNativeTokenVault(baseTokenAddress, { gasPrice });
+      await deployer.registerTokenInNativeTokenVault(baseTokenAddress);
 
       await deployer.registerHyperchain(
         baseTokenAddress,
@@ -117,11 +116,8 @@
         undefined,
         useGovernance
       );
-=======
+      await deployer.transferAdminFromDeployerToGovernance();
 
-      await deployer.registerHyperchain(baseTokenAddress, cmd.validiumMode, null, gasPrice, useGovernance);
-      await deployer.transferAdminFromDeployerToGovernance();
->>>>>>> 16ae7658
     });
 
   await program.parseAsync(process.argv);
