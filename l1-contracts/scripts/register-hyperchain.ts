// hardhat import should be the first import in the file
// eslint-disable-next-line @typescript-eslint/no-unused-vars
import * as hardhat from "hardhat";
import { Command } from "commander";
import { Wallet } from "ethers";
import { formatUnits, parseUnits } from "ethers/lib/utils";
import * as fs from "fs";
import * as path from "path";
import { Deployer } from "../src.ts/deploy";
import { GAS_MULTIPLIER, web3Provider } from "./utils";
import { ADDRESS_ONE } from "../src.ts/utils";
import { getTokens } from "../src.ts/deploy-token";

const ETH_TOKEN_ADDRESS = ADDRESS_ONE;

const provider = web3Provider();
const testConfigPath = path.join(process.env.ZKSYNC_HOME as string, "etc/test_config/constant");
const ethTestConfig = JSON.parse(fs.readFileSync(`${testConfigPath}/eth.json`, { encoding: "utf-8" }));

const getTokenAddress = async (name: string) => {
  const tokens = getTokens();
  const token = tokens.find((token: { symbol: string }) => token.symbol == name);
  if (!token) {
    throw new Error(`Token ${name} not found`);
  }
  if (!token.address) {
    throw new Error(`Token ${name} has no address`);
  }
  return token.address;
};

// If base token is eth, we are ok, otherwise we need to check if token is deployed
const checkTokenAddress = async (address: string) => {
  if (address == ETH_TOKEN_ADDRESS) {
    return;
  } else if ((await provider.getCode(address)) == "0x") {
    throw new Error(`Token ${address} is not deployed`);
  }
};

// If:
// * base token name is provided, we find its address
// * base token address is provided, we use it
// * neither is provided, we fallback to eth
const chooseBaseTokenAddress = async (name?: string, address?: string) => {
  if (name) {
    return getTokenAddress(name);
  } else if (address) {
    return address;
  } else {
    return ETH_TOKEN_ADDRESS;
  }
};

async function main() {
  const program = new Command();

  program.version("0.1.0").name("register-hyperchain").description("register hyperchains");

  program
    .option("--private-key <private-key>")
    .option("--gas-price <gas-price>")
    .option("--nonce <nonce>")
    .option("--governor-address <governor-address>")
    .option("--only-verifier")
    .option("--validium-mode")
    .option("--base-token-name <base-token-name>")
    .option("--base-token-address <base-token-address>")
    .option("--use-governance")
    .action(async (cmd) => {
      const deployWallet = cmd.privateKey
        ? new Wallet(cmd.privateKey, provider)
        : Wallet.fromMnemonic(
            process.env.MNEMONIC ? process.env.MNEMONIC : ethTestConfig.mnemonic,
            "m/44'/60'/0'/0/1"
          ).connect(provider);
      console.log(`Using deployer wallet: ${deployWallet.address}`);

      const ownerAddress = cmd.governorAddress || deployWallet.address;
      console.log(`Using governor address: ${ownerAddress}`);

      const gasPrice = cmd.gasPrice
        ? parseUnits(cmd.gasPrice, "gwei")
        : (await provider.getGasPrice()).mul(GAS_MULTIPLIER);
      console.log(`Using gas price: ${formatUnits(gasPrice, "gwei")} gwei`);

      const nonce = cmd.nonce ? parseInt(cmd.nonce) : await deployWallet.getTransactionCount();
      console.log(`Using nonce: ${nonce}`);

      const deployer = new Deployer({
        deployWallet,
        ownerAddress,
        verbose: true,
      });

      const baseTokenAddress = await chooseBaseTokenAddress(cmd.baseTokenName, cmd.baseTokenAddress);
      await checkTokenAddress(baseTokenAddress);
      console.log(`Using base token address: ${baseTokenAddress}`);

      if (!(await deployer.bridgehubContract(deployWallet).tokenIsRegistered(baseTokenAddress))) {
        await deployer.registerTokenBridgehub(baseTokenAddress, cmd.useGovernance);
      }
      await deployer.registerTokenInNativeTokenVault(baseTokenAddress);
<<<<<<< HEAD

=======
>>>>>>> 0c55af6e
      await deployer.registerHyperchain(
        baseTokenAddress,
        cmd.validiumMode,
        null,
        gasPrice,
<<<<<<< HEAD
        undefined,
        undefined,
        useGovernance
      );
=======
        true,
        null,
        null,
        cmd.useGovernance
      );
      await deployer.transferAdminFromDeployerToGovernance();
>>>>>>> 0c55af6e
    });

  await program.parseAsync(process.argv);
}

main()
  .then(() => process.exit(0))
  .catch((err) => {
    console.error("Error:", err);
    process.exit(1);
  });<|MERGE_RESOLUTION|>--- conflicted
+++ resolved
@@ -101,28 +101,17 @@
         await deployer.registerTokenBridgehub(baseTokenAddress, cmd.useGovernance);
       }
       await deployer.registerTokenInNativeTokenVault(baseTokenAddress);
-<<<<<<< HEAD
-
-=======
->>>>>>> 0c55af6e
       await deployer.registerHyperchain(
         baseTokenAddress,
         cmd.validiumMode,
         null,
         gasPrice,
-<<<<<<< HEAD
-        undefined,
-        undefined,
-        useGovernance
-      );
-=======
         true,
         null,
         null,
         cmd.useGovernance
       );
       await deployer.transferAdminFromDeployerToGovernance();
->>>>>>> 0c55af6e
     });
 
   await program.parseAsync(process.argv);
