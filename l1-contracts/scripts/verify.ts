// hardhat import should be the first import in the file
import * as hardhat from "hardhat";
import { deployedAddressesFromEnv } from "../src.ts/deploy-utils";
<<<<<<< HEAD
import {
  getNumberFromEnv,
  isCurrentNetworkLocal,
  getHashFromEnv,
  getAddressFromEnv,
  ethTestConfig,
} from "../src.ts/utils";
=======
import { ethTestConfig, getNumberFromEnv, getHashFromEnv, getAddressFromEnv } from "../src.ts/utils";
>>>>>>> 311b82ed

import { Interface } from "ethers/lib/utils";
import { Deployer } from "../src.ts/deploy";
import { Wallet } from "ethers";
import { packSemver, unpackStringSemVer, web3Provider } from "./utils";
import { getTokens } from "../src.ts/deploy-token";

const provider = web3Provider();

function verifyPromise(
  address: string,
  // eslint-disable-next-line @typescript-eslint/no-explicit-any
  constructorArguments?: Array<any>,
  libraries?: object,
  contract?: string
  // eslint-disable-next-line @typescript-eslint/no-explicit-any
): Promise<any> {
  return new Promise((resolve, reject) => {
    hardhat
      .run("verify:verify", {
        address,
        constructorArguments,
        libraries,
        contract,
      })
      .then(() => resolve(`Successfully verified ${address}`))
      .catch((e) => reject(`Failed to verify ${address}\nError: ${e.message}`));
  });
}

// Note: running all verifications in parallel might be too much for etherscan, comment out some of them if needed
async function main() {
  if (isCurrentNetworkLocal()) {
    console.log("Skip contract verification on localhost");
    return;
  }
  if (!process.env.MISC_ETHERSCAN_API_KEY) {
    console.log("Skip contract verification given etherscan api key is missing");
    return;
  }
  const addresses = deployedAddressesFromEnv();
  const promises = [];

  const deployWalletAddress = "0x71d84c3404a6ae258E6471d4934B96a2033F9438";

  const deployWallet = Wallet.fromMnemonic(ethTestConfig.mnemonic, "m/44'/60'/0'/0/1").connect(provider);
  const deployer = new Deployer({
    deployWallet,
    addresses: deployedAddressesFromEnv(),
    ownerAddress: deployWalletAddress,
    verbose: true,
  });
  // TODO: Restore after switching to hardhat tasks (SMA-1711).
  // promises.push(verifyPromise(addresses.AllowList, [governor]));

  // Proxy
  // {
  //     Create dummy deployer to get constructor parameters for diamond proxy
  //     const deployer = new Deployer({
  //         deployWallet: ethers.Wallet.createRandom(),
  //         governorAddress: governor
  //     });

  //     const chainId = process.env.ETH_CLIENT_CHAIN_ID;
  //     const constructorArguments = [chainId, await deployer.initialProxyDiamondCut()];
  //     const promise = verifyPromise(addresses.ZkSync.DiamondProxy, constructorArguments);
  //     promises.push(promise);
  // }

  const promise1 = verifyPromise(addresses.StateTransition.GenesisUpgrade);
  promises.push(promise1);

  const executionDelay = getNumberFromEnv("CONTRACTS_VALIDATOR_TIMELOCK_EXECUTION_DELAY");
  const eraChainId = getNumberFromEnv("CONTRACTS_ERA_CHAIN_ID");
  const promise2 = verifyPromise(addresses.ValidatorTimeLock, [deployWalletAddress, executionDelay, eraChainId]);
  promises.push(promise2);

  const promise3 = verifyPromise(process.env.CONTRACTS_DEFAULT_UPGRADE_ADDR);
  promises.push(promise3);

  const promise4 = verifyPromise(process.env.CONTRACTS_HYPERCHAIN_UPGRADE_ADDR);
  promises.push(promise4);

  const promise5 = verifyPromise(addresses.TransparentProxyAdmin);
  promises.push(promise5);

  // bridgehub

  const promise6 = verifyPromise(addresses.Bridgehub.BridgehubImplementation);
  promises.push(promise6);

  const bridgehub = new Interface(hardhat.artifacts.readArtifactSync("Bridgehub").abi);
  const initCalldata1 = bridgehub.encodeFunctionData("initialize", [deployWalletAddress]);
  const promise7 = verifyPromise(addresses.Bridgehub.BridgehubProxy, [
    addresses.Bridgehub.BridgehubImplementation,
    addresses.TransparentProxyAdmin,
    initCalldata1,
  ]);
  promises.push(promise7);

  // stm

  // Contracts without constructor parameters
  for (const address of [
    addresses.StateTransition.GettersFacet,
    addresses.StateTransition.DiamondInit,
    addresses.StateTransition.AdminFacet,
    addresses.StateTransition.ExecutorFacet,
    addresses.StateTransition.Verifier,
  ]) {
    const promise = verifyPromise(address);
    promises.push(promise);
  }

  const promise = verifyPromise(addresses.StateTransition.MailboxFacet, [eraChainId]);
  promises.push(promise);

  const promise8 = verifyPromise(addresses.StateTransition.StateTransitionImplementation, [
    addresses.Bridgehub.BridgehubProxy,
    getNumberFromEnv("CONTRACTS_MAX_NUMBER_OF_HYPERCHAINS"),
  ]);
  promises.push(promise8);

  const stateTransitionManager = new Interface(hardhat.artifacts.readArtifactSync("StateTransitionManager").abi);
  const genesisBatchHash = getHashFromEnv("CONTRACTS_GENESIS_ROOT"); // TODO: confusing name
  const genesisRollupLeafIndex = getNumberFromEnv("CONTRACTS_GENESIS_ROLLUP_LEAF_INDEX");
  const genesisBatchCommitment = getHashFromEnv("CONTRACTS_GENESIS_BATCH_COMMITMENT");
  const diamondCut = await deployer.initialZkSyncHyperchainDiamondCut([]);
  const protocolVersion = packSemver(...unpackStringSemVer(process.env.CONTRACTS_GENESIS_PROTOCOL_SEMANTIC_VERSION));

  const initCalldata2 = stateTransitionManager.encodeFunctionData("initialize", [
    {
      owner: addresses.Governance,
      validatorTimelock: addresses.ValidatorTimeLock,
      chainCreationParams: {
        genesisUpgrade: addresses.StateTransition.GenesisUpgrade,
        genesisBatchHash,
        genesisIndexRepeatedStorageChanges: genesisRollupLeafIndex,
        genesisBatchCommitment,
        diamondCut,
      },
      protocolVersion,
    },
  ]);

  const promise9 = verifyPromise(addresses.StateTransition.StateTransitionProxy, [
    addresses.StateTransition.StateTransitionImplementation,
    addresses.TransparentProxyAdmin,
    initCalldata2,
  ]);
  promises.push(promise9);

  // bridges
  const promise10 = verifyPromise(
    addresses.Bridges.ERC20BridgeImplementation,
    [addresses.Bridges.SharedBridgeProxy],
    undefined,
    "contracts/bridge/L1ERC20Bridge.sol:L1ERC20Bridge"
  );
  promises.push(promise10);

  const eraDiamondProxy = getAddressFromEnv("CONTRACTS_ERA_DIAMOND_PROXY_ADDR");
  const tokens = getTokens();
  const l1WethToken = tokens.find((token: { symbol: string }) => token.symbol == "WETH")!.address;

  const promise12 = verifyPromise(addresses.Bridges.SharedBridgeImplementation, [
    l1WethToken,
    addresses.Bridgehub.BridgehubProxy,
    eraChainId,
    eraDiamondProxy,
  ]);
  promises.push(promise12);
  const initCalldata4 = new Interface(hardhat.artifacts.readArtifactSync("L1SharedBridge").abi).encodeFunctionData(
    "initialize",
    [deployWalletAddress]
  );
  const promise13 = verifyPromise(addresses.Bridges.SharedBridgeProxy, [
    addresses.Bridges.SharedBridgeImplementation,
    addresses.TransparentProxyAdmin,
    initCalldata4,
  ]);
  promises.push(promise13);

  const messages = await Promise.allSettled(promises);
  for (const message of messages) {
    console.log(message.status == "fulfilled" ? message.value : message.reason);
  }
}

main()
  .then(() => process.exit(0))
  .catch((err) => {
    console.error("Error:", err.message || err);
    process.exit(1);
  });<|MERGE_RESOLUTION|>--- conflicted
+++ resolved
@@ -1,7 +1,6 @@
 // hardhat import should be the first import in the file
 import * as hardhat from "hardhat";
 import { deployedAddressesFromEnv } from "../src.ts/deploy-utils";
-<<<<<<< HEAD
 import {
   getNumberFromEnv,
   isCurrentNetworkLocal,
@@ -9,9 +8,6 @@
   getAddressFromEnv,
   ethTestConfig,
 } from "../src.ts/utils";
-=======
-import { ethTestConfig, getNumberFromEnv, getHashFromEnv, getAddressFromEnv } from "../src.ts/utils";
->>>>>>> 311b82ed
 
 import { Interface } from "ethers/lib/utils";
 import { Deployer } from "../src.ts/deploy";
