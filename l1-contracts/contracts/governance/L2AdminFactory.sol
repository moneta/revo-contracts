--- conflicted
+++ resolved
@@ -48,17 +48,13 @@
             }
         }
 
-<<<<<<< HEAD
-        admin = address(new ChainAdmin{salt: _salt}(restrictions));
-
-        emit AdminDeployed(address(admin));
-=======
         // Note, that we are using CREATE instead of CREATE2 to prevent
         // an attack where malicious deployer could select malicious `seed1` and `seed2` where
         // this factory with `seed1` produces the same address as some other random factory with `seed2`,
         // allowing to deploy a malicious contract.
         admin = address(new ChainAdmin(restrictions));
->>>>>>> c27d37f3
+        
+        emit AdminDeployed(address(admin));
     }
 
     /// @notice Checks that the provided list of restrictions is correct.
