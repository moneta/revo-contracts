--- conflicted
+++ resolved
@@ -18,11 +18,7 @@
 
 */
 
-<<<<<<< HEAD
-pragma solidity ^0.8.24;
-=======
 pragma solidity 0.8.28;
->>>>>>> e1205b2d
 
 /// @title Multicall - Aggregate results from multiple read-only function calls
 contract Multicall {
