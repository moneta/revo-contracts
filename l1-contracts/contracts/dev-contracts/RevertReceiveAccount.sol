--- conflicted
+++ resolved
@@ -1,10 +1,6 @@
 // SPDX-License-Identifier: MIT
 
-<<<<<<< HEAD
-pragma solidity ^0.8.24;
-=======
 pragma solidity 0.8.28;
->>>>>>> e1205b2d
 
 /// @title RevertReceiveAccount - An account which reverts receiving funds depending on the flag
 /// @dev Used for testing failed withdrawals from the ZKsync smart contract
