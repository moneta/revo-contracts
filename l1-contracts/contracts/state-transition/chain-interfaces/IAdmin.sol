--- conflicted
+++ resolved
@@ -65,7 +65,6 @@
     /// @dev Both the admin and the STM can unfreeze Diamond Proxy
     function unfreezeDiamond() external;
 
-<<<<<<< HEAD
     /// @notice Set the L1 DA validator address as well as the L2 DA validator address.
     /// @dev While in principle it is possible that updating only one of the addresses is needed,
     /// usually these should work in pair and L1 validator typically expects a specific input from the L2 Validator.
@@ -73,9 +72,8 @@
     /// @param _l1DAValidator The address of the L1 DA validator
     /// @param _l2DAValidator The address of the L2 DA validator
     function setDAValidatorPair(address _l1DAValidator, address _l2DAValidator) external;
-=======
+    
     function setChainIdUpgrade(address _genesisUpgrade) external;
->>>>>>> 50f713ce
 
     /// @notice Porter availability status changes
     event IsPorterAvailableStatusUpdate(bool isPorterAvailable);
@@ -122,11 +120,9 @@
     /// @notice Emitted when the contract is unfrozen.
     event Unfreeze();
 
-<<<<<<< HEAD
     /// @notice New pair of DA validators set
     event NewL2DAValidator(address indexed oldL2DAValidator, address indexed newL2DAValidator);
     event NewL1DAValidator(address indexed oldL1DAValidator, address indexed newL1DAValidator);
-=======
     /// @dev emitted when an chain registers and a SetChainIdUpgrade happens
     event SetChainIdUpgrade(
         address indexed _hyperchain,
@@ -154,5 +150,4 @@
     ) external payable;
 
     function bridgeMint(bytes calldata _data) external payable;
->>>>>>> 50f713ce
 }