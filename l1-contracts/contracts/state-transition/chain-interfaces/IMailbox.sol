// SPDX-License-Identifier: MIT
// We use a floating point pragma here so it can be used within other projects that interact with the ZKsync ecosystem without using our exact pragma version.
pragma solidity ^0.8.21;

import {IZKChainBase} from "./IZKChainBase.sol";
import {L2CanonicalTransaction, L2Log, L2Message, TxStatus, BridgehubL2TransactionRequest} from "../../common/Messaging.sol";

/// @title The interface of the ZKsync Mailbox contract that provides interfaces for L1 <-> L2 interaction.
/// @author Matter Labs
/// @custom:security-contact security@matterlabs.dev
interface IMailbox is IZKChainBase {
    /// @notice Prove that a specific arbitrary-length message was sent in a specific L2 batch number
    /// @param _batchNumber The executed L2 batch number in which the message appeared
    /// @param _index The position in the L2 logs Merkle tree of the l2Log that was sent with the message
    /// @param _message Information about the sent message: sender address, the message itself, tx index in the L2 batch where the message was sent
    /// @param _proof Merkle proof for inclusion of L2 log that was sent with the message
    /// @return Whether the proof is valid
    function proveL2MessageInclusion(
        uint256 _batchNumber,
        uint256 _index,
        L2Message calldata _message,
        bytes32[] calldata _proof
    ) external view returns (bool);

    /// @notice Prove that a specific L2 log was sent in a specific L2 batch
    /// @param _batchNumber The executed L2 batch number in which the log appeared
    /// @param _index The position of the l2log in the L2 logs Merkle tree
    /// @param _log Information about the sent log
    /// @param _proof Merkle proof for inclusion of the L2 log
    /// @return Whether the proof is correct and L2 log is included in batch
    function proveL2LogInclusion(
        uint256 _batchNumber,
        uint256 _index,
        L2Log memory _log,
        bytes32[] calldata _proof
    ) external view returns (bool);

    /// @notice Prove that the L1 -> L2 transaction was processed with the specified status.
    /// @param _l2TxHash The L2 canonical transaction hash
    /// @param _l2BatchNumber The L2 batch number where the transaction was processed
    /// @param _l2MessageIndex The position in the L2 logs Merkle tree of the l2Log that was sent with the message
    /// @param _l2TxNumberInBatch The L2 transaction number in the batch, in which the log was sent
    /// @param _merkleProof The Merkle proof of the processing L1 -> L2 transaction
    /// @param _status The execution status of the L1 -> L2 transaction (true - success & 0 - fail)
    /// @return Whether the proof is correct and the transaction was actually executed with provided status
    /// NOTE: It may return `false` for incorrect proof, but it doesn't mean that the L1 -> L2 transaction has an opposite status!
    function proveL1ToL2TransactionStatus(
        bytes32 _l2TxHash,
        uint256 _l2BatchNumber,
        uint256 _l2MessageIndex,
        uint16 _l2TxNumberInBatch,
        bytes32[] calldata _merkleProof,
        TxStatus _status
    ) external view returns (bool);

    /// @notice Finalize the withdrawal and release funds
    /// @param _l2BatchNumber The L2 batch number where the withdrawal was processed
    /// @param _l2MessageIndex The position in the L2 logs Merkle tree of the l2Log that was sent with the message
    /// @param _l2TxNumberInBatch The L2 transaction number in a batch, in which the log was sent
    /// @param _message The L2 withdraw data, stored in an L2 -> L1 message
    /// @param _merkleProof The Merkle proof of the inclusion L2 -> L1 message about withdrawal initialization
    function finalizeEthWithdrawal(
        uint256 _l2BatchNumber,
        uint256 _l2MessageIndex,
        uint16 _l2TxNumberInBatch,
        bytes calldata _message,
        bytes32[] calldata _merkleProof
    ) external;

    /// @notice Request execution of L2 transaction from L1.
    /// @param _contractL2 The L2 receiver address
    /// @param _l2Value `msg.value` of L2 transaction
    /// @param _calldata The input of the L2 transaction
    /// @param _l2GasLimit Maximum amount of L2 gas that transaction can consume during execution on L2
    /// @param _l2GasPerPubdataByteLimit The maximum amount L2 gas that the operator may charge the user for single byte of pubdata.
    /// @param _factoryDeps An array of L2 bytecodes that will be marked as known on L2
    /// @param _refundRecipient The address on L2 that will receive the refund for the transaction.
    /// @dev If the L2 deposit finalization transaction fails, the `_refundRecipient` will receive the `_l2Value`.
    /// Please note, the contract may change the refund recipient's address to eliminate sending funds to addresses out of control.
    /// - If `_refundRecipient` is a contract on L1, the refund will be sent to the aliased `_refundRecipient`.
    /// - If `_refundRecipient` is set to `address(0)` and the sender has NO deployed bytecode on L1, the refund will be sent to the `msg.sender` address.
    /// - If `_refundRecipient` is set to `address(0)` and the sender has deployed bytecode on L1, the refund will be sent to the aliased `msg.sender` address.
    /// @dev The address aliasing of L1 contracts as refund recipient on L2 is necessary to guarantee that the funds are controllable,
    /// since address aliasing to the from address for the L2 tx will be applied if the L1 `msg.sender` is a contract.
    /// Without address aliasing for L1 contracts as refund recipients they would not be able to make proper L2 tx requests
    /// through the Mailbox to use or withdraw the funds from L2, and the funds would be lost.
    /// @return canonicalTxHash The hash of the requested L2 transaction. This hash can be used to follow the transaction status
    function requestL2Transaction(
        address _contractL2,
        uint256 _l2Value,
        bytes calldata _calldata,
        uint256 _l2GasLimit,
        uint256 _l2GasPerPubdataByteLimit,
        bytes[] calldata _factoryDeps,
        address _refundRecipient
    ) external payable returns (bytes32 canonicalTxHash);

<<<<<<< HEAD
    /// @notice when requesting transactions through the bridgehub
=======
    /// @notice Request execution of service L2 transaction from L1.
    /// @dev Used for chain configuration. Can be called only by DiamondProxy itself.
    /// @param _contractL2 The L2 receiver address
    /// @param _l2Calldata The input of the L2 transaction
    function requestL2ServiceTransaction(
        address _contractL2,
        bytes calldata _l2Calldata
    ) external returns (bytes32 canonicalTxHash);

>>>>>>> 964c78a2
    function bridgehubRequestL2Transaction(
        BridgehubL2TransactionRequest calldata _request
    ) external returns (bytes32 canonicalTxHash);

    /// @dev On the Gateway the chain's mailbox receives the tx from the bridgehub.
    function bridgehubRequestL2TransactionOnGateway(bytes32 _canonicalTxHash, uint64 _expirationTimestamp) external;

    /// @dev On L1 we have to forward to the Gateway's mailbox which sends to the Bridgehub on the Gw
    /// @param _chainId the chainId of the chain
    /// @param _canonicalTxHash the canonical transaction hash
    /// @param _expirationTimestamp the expiration timestamp
    function requestL2TransactionToGatewayMailbox(
        uint256 _chainId,
        bytes32 _canonicalTxHash,
        uint64 _expirationTimestamp
    ) external returns (bytes32 canonicalTxHash);

    /// @notice Estimates the cost in Ether of requesting execution of an L2 transaction from L1
    /// @param _gasPrice expected L1 gas price at which the user requests the transaction execution
    /// @param _l2GasLimit Maximum amount of L2 gas that transaction can consume during execution on L2
    /// @param _l2GasPerPubdataByteLimit The maximum amount of L2 gas that the operator may charge the user for a single byte of pubdata.
    /// @return The estimated ETH spent on L2 gas for the transaction
    function l2TransactionBaseCost(
        uint256 _gasPrice,
        uint256 _l2GasLimit,
        uint256 _l2GasPerPubdataByteLimit
    ) external view returns (uint256);

    /// Proves that a certain leaf was included as part of the log merkle tree.
    function proveL2LeafInclusion(
        uint256 _batchNumber,
        uint256 _batchRootMask,
        bytes32 _leaf,
        bytes32[] calldata _proof
    ) external view returns (bool);

    /// @notice transfer Eth to shared bridge as part of migration process
    // function transferEthToSharedBridge() external;

    // function relayTxSL(
    //     address _to,
    //     L2CanonicalTransaction memory _transaction,
    //     bytes[] memory _factoryDeps,
    //     bytes32 _canonicalTxHash,
    //     uint64 _expirationTimestamp
    // ) external;

    // function freeAcceptTx(
    //     L2CanonicalTransaction memory _transaction,
    //     bytes[] memory _factoryDeps,
    //     bytes32 _canonicalTxHash,
    //     uint64 _expirationTimestamp
    // ) external;

    // function acceptFreeRequestFromBridgehub(BridgehubL2TransactionRequest calldata _request) external;

    /// @notice New priority request event. Emitted when a request is placed into the priority queue
    /// @param txId Serial number of the priority operation
    /// @param txHash keccak256 hash of encoded transaction representation
    /// @param expirationTimestamp Timestamp up to which priority request should be processed
    /// @param transaction The whole transaction structure that is requested to be executed on L2
    /// @param factoryDeps An array of bytecodes that were shown in the L1 public data.
    /// Will be marked as known bytecodes in L2
    event NewPriorityRequest(
        uint256 txId,
        bytes32 txHash,
        uint64 expirationTimestamp,
        L2CanonicalTransaction transaction,
        bytes[] factoryDeps
    );

    /// @notice New relayed priority request event. It is emitted on a chain that is deployed
    /// on top of the gateway when it receives a request relayed via the Bridgehub.
    /// @dev IMPORTANT: this event most likely will be removed in the future, so
    /// no one should rely on it for indexing purposes.
    /// @param txId Serial number of the priority operation
    /// @param txHash keccak256 hash of encoded transaction representation
    /// @param expirationTimestamp Timestamp up to which priority request should be processed
    event NewRelayedPriorityTransaction(uint256 txId, bytes32 txHash, uint64 expirationTimestamp);
}<|MERGE_RESOLUTION|>--- conflicted
+++ resolved
@@ -95,9 +95,14 @@
         address _refundRecipient
     ) external payable returns (bytes32 canonicalTxHash);
 
-<<<<<<< HEAD
     /// @notice when requesting transactions through the bridgehub
-=======
+    function bridgehubRequestL2Transaction(
+        BridgehubL2TransactionRequest calldata _request
+    ) external returns (bytes32 canonicalTxHash);
+
+    /// @dev On the Gateway the chain's mailbox receives the tx from the bridgehub.
+    function bridgehubRequestL2TransactionOnGateway(bytes32 _canonicalTxHash, uint64 _expirationTimestamp) external;
+
     /// @notice Request execution of service L2 transaction from L1.
     /// @dev Used for chain configuration. Can be called only by DiamondProxy itself.
     /// @param _contractL2 The L2 receiver address
@@ -106,14 +111,6 @@
         address _contractL2,
         bytes calldata _l2Calldata
     ) external returns (bytes32 canonicalTxHash);
-
->>>>>>> 964c78a2
-    function bridgehubRequestL2Transaction(
-        BridgehubL2TransactionRequest calldata _request
-    ) external returns (bytes32 canonicalTxHash);
-
-    /// @dev On the Gateway the chain's mailbox receives the tx from the bridgehub.
-    function bridgehubRequestL2TransactionOnGateway(bytes32 _canonicalTxHash, uint64 _expirationTimestamp) external;
 
     /// @dev On L1 we have to forward to the Gateway's mailbox which sends to the Bridgehub on the Gw
     /// @param _chainId the chainId of the chain
