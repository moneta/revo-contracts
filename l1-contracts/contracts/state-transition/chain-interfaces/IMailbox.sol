// SPDX-License-Identifier: MIT

pragma solidity 0.8.24;

import {IZkSyncHyperchainBase} from "./IZkSyncHyperchainBase.sol";
import {L2CanonicalTransaction, L2Log, L2Message, TxStatus, BridgehubL2TransactionRequest} from "../../common/Messaging.sol";

/// @title The interface of the ZKsync Mailbox contract that provides interfaces for L1 <-> L2 interaction.
/// @author Matter Labs
/// @custom:security-contact security@matterlabs.dev
interface IMailbox is IZkSyncHyperchainBase {
    /// @notice Prove that a specific arbitrary-length message was sent in a specific L2 batch number
    /// @param _batchNumber The executed L2 batch number in which the message appeared
    /// @param _index The position in the L2 logs Merkle tree of the l2Log that was sent with the message
    /// @param _message Information about the sent message: sender address, the message itself, tx index in the L2 batch where the message was sent
    /// @param _proof Merkle proof for inclusion of L2 log that was sent with the message
    /// @return Whether the proof is valid
    function proveL2MessageInclusion(
        uint256 _batchNumber,
        uint256 _index,
        L2Message calldata _message,
        bytes32[] calldata _proof
    ) external view returns (bool);

    /// @notice Prove that a specific L2 log was sent in a specific L2 batch
    /// @param _batchNumber The executed L2 batch number in which the log appeared
    /// @param _index The position of the l2log in the L2 logs Merkle tree
    /// @param _log Information about the sent log
    /// @param _proof Merkle proof for inclusion of the L2 log
    /// @return Whether the proof is correct and L2 log is included in batch
    function proveL2LogInclusion(
        uint256 _batchNumber,
        uint256 _index,
        L2Log memory _log,
        bytes32[] calldata _proof
    ) external view returns (bool);

    /// @notice Prove that the L1 -> L2 transaction was processed with the specified status.
    /// @param _l2TxHash The L2 canonical transaction hash
    /// @param _l2BatchNumber The L2 batch number where the transaction was processed
    /// @param _l2MessageIndex The position in the L2 logs Merkle tree of the l2Log that was sent with the message
    /// @param _l2TxNumberInBatch The L2 transaction number in the batch, in which the log was sent
    /// @param _merkleProof The Merkle proof of the processing L1 -> L2 transaction
    /// @param _status The execution status of the L1 -> L2 transaction (true - success & 0 - fail)
    /// @return Whether the proof is correct and the transaction was actually executed with provided status
    /// NOTE: It may return `false` for incorrect proof, but it doesn't mean that the L1 -> L2 transaction has an opposite status!
    function proveL1ToL2TransactionStatus(
        bytes32 _l2TxHash,
        uint256 _l2BatchNumber,
        uint256 _l2MessageIndex,
        uint16 _l2TxNumberInBatch,
        bytes32[] calldata _merkleProof,
        TxStatus _status
    ) external view returns (bool);

    /// @notice Finalize the withdrawal and release funds
    /// @param _l2BatchNumber The L2 batch number where the withdrawal was processed
    /// @param _l2MessageIndex The position in the L2 logs Merkle tree of the l2Log that was sent with the message
    /// @param _l2TxNumberInBatch The L2 transaction number in a batch, in which the log was sent
    /// @param _message The L2 withdraw data, stored in an L2 -> L1 message
    /// @param _merkleProof The Merkle proof of the inclusion L2 -> L1 message about withdrawal initialization
    function finalizeEthWithdrawal(
        uint256 _l2BatchNumber,
        uint256 _l2MessageIndex,
        uint16 _l2TxNumberInBatch,
        bytes calldata _message,
        bytes32[] calldata _merkleProof
    ) external;

    /// @notice Request execution of L2 transaction from L1.
    /// @param _contractL2 The L2 receiver address
    /// @param _l2Value `msg.value` of L2 transaction
    /// @param _calldata The input of the L2 transaction
    /// @param _l2GasLimit Maximum amount of L2 gas that transaction can consume during execution on L2
    /// @param _l2GasPerPubdataByteLimit The maximum amount L2 gas that the operator may charge the user for single byte of pubdata.
    /// @param _factoryDeps An array of L2 bytecodes that will be marked as known on L2
    /// @param _refundRecipient The address on L2 that will receive the refund for the transaction.
    /// @dev If the L2 deposit finalization transaction fails, the `_refundRecipient` will receive the `_l2Value`.
    /// Please note, the contract may change the refund recipient's address to eliminate sending funds to addresses out of control.
    /// - If `_refundRecipient` is a contract on L1, the refund will be sent to the aliased `_refundRecipient`.
    /// - If `_refundRecipient` is set to `address(0)` and the sender has NO deployed bytecode on L1, the refund will be sent to the `msg.sender` address.
    /// - If `_refundRecipient` is set to `address(0)` and the sender has deployed bytecode on L1, the refund will be sent to the aliased `msg.sender` address.
    /// @dev The address aliasing of L1 contracts as refund recipient on L2 is necessary to guarantee that the funds are controllable,
    /// since address aliasing to the from address for the L2 tx will be applied if the L1 `msg.sender` is a contract.
    /// Without address aliasing for L1 contracts as refund recipients they would not be able to make proper L2 tx requests
    /// through the Mailbox to use or withdraw the funds from L2, and the funds would be lost.
    /// @return canonicalTxHash The hash of the requested L2 transaction. This hash can be used to follow the transaction status
    function requestL2Transaction(
        address _contractL2,
        uint256 _l2Value,
        bytes calldata _calldata,
        uint256 _l2GasLimit,
        uint256 _l2GasPerPubdataByteLimit,
        bytes[] calldata _factoryDeps,
        address _refundRecipient
    ) external payable returns (bytes32 canonicalTxHash);

    /// @notice when requesting transactions through the bridgehub
    function bridgehubRequestL2Transaction(
        BridgehubL2TransactionRequest calldata _request
    ) external returns (bytes32 canonicalTxHash);

    /// @dev On the Gateway the chain's mailbox receives the tx from the bridgehub.
    function bridgehubRequestL2TransactionOnGateway(
        L2CanonicalTransaction calldata _transaction,
        bytes[] calldata _factoryDeps,
        bytes32 _canonicalTxHash,
        uint64 _expirationTimestamp
    ) external;

    /// @dev On L1 we have to forward to the Gateway's mailbox which sends to the Bridgehub on the Gw
    /// @param _chainId the chainId of the chain
    /// @param _transaction the transaction to be relayed
    /// @param _factoryDeps the factory dependencies
    /// @param _canonicalTxHash the canonical transaction hash
    /// @param _expirationTimestamp the expiration timestamp
    function requestL2TransactionToGatewayMailbox(
        uint256 _chainId,
        L2CanonicalTransaction calldata _transaction,
        bytes[] calldata _factoryDeps,
        bytes32 _canonicalTxHash,
        uint64 _expirationTimestamp
    ) external returns (bytes32 canonicalTxHash);

    /// @notice Estimates the cost in Ether of requesting execution of an L2 transaction from L1
    /// @param _gasPrice expected L1 gas price at which the user requests the transaction execution
    /// @param _l2GasLimit Maximum amount of L2 gas that transaction can consume during execution on L2
    /// @param _l2GasPerPubdataByteLimit The maximum amount of L2 gas that the operator may charge the user for a single byte of pubdata.
    /// @return The estimated ETH spent on L2 gas for the transaction
    function l2TransactionBaseCost(
        uint256 _gasPrice,
        uint256 _l2GasLimit,
        uint256 _l2GasPerPubdataByteLimit
    ) external view returns (uint256);

<<<<<<< HEAD
=======
    /// Proves that a certain leaf was included as part of the log merkle tree.
>>>>>>> 391fa4dd
    function proveL2LeafInclusion(
        uint256 _batchNumber,
        uint256 _batchRootMask,
        bytes32 _leaf,
        bytes32[] calldata _proof
    ) external view returns (bool);

    /// @notice transfer Eth to shared bridge as part of migration process
    // function transferEthToSharedBridge() external;

    // function relayTxSL(
    //     address _to,
    //     L2CanonicalTransaction memory _transaction,
    //     bytes[] memory _factoryDeps,
    //     bytes32 _canonicalTxHash,
    //     uint64 _expirationTimestamp
    // ) external;

    // function freeAcceptTx(
    //     L2CanonicalTransaction memory _transaction,
    //     bytes[] memory _factoryDeps,
    //     bytes32 _canonicalTxHash,
    //     uint64 _expirationTimestamp
    // ) external;

    // function acceptFreeRequestFromBridgehub(BridgehubL2TransactionRequest calldata _request) external;

    /// @notice New priority request event. Emitted when a request is placed into the priority queue
    /// @param txId Serial number of the priority operation
    /// @param txHash keccak256 hash of encoded transaction representation
    /// @param expirationTimestamp Timestamp up to which priority request should be processed
    /// @param transaction The whole transaction structure that is requested to be executed on L2
    /// @param factoryDeps An array of bytecodes that were shown in the L1 public data.
    /// Will be marked as known bytecodes in L2
    event NewPriorityRequest(
        uint256 txId,
        bytes32 txHash,
        uint64 expirationTimestamp,
        L2CanonicalTransaction transaction,
        bytes[] factoryDeps
    );
}<|MERGE_RESOLUTION|>--- conflicted
+++ resolved
@@ -133,10 +133,7 @@
         uint256 _l2GasPerPubdataByteLimit
     ) external view returns (uint256);
 
-<<<<<<< HEAD
-=======
     /// Proves that a certain leaf was included as part of the log merkle tree.
->>>>>>> 391fa4dd
     function proveL2LeafInclusion(
         uint256 _batchNumber,
         uint256 _batchRootMask,
