<<<<<<< HEAD
// SPDX-License-Identifier: MIT
pragma solidity 0.8.24;
=======
// SPDX-License-Identifier: UNLICENSED
// We use a floating point pragma here so it can be used within other projects that interact with the zkSync ecosystem without using our exact pragma version.
pragma solidity ^0.8.21;
>>>>>>> 7b488e67

/// @title The interface of the ZKsync contract, responsible for the main ZKsync logic.
/// @author Matter Labs
/// @custom:security-contact security@matterlabs.dev
interface IZkSyncHyperchainBase {
    /// @return Returns facet name.
    function getName() external view returns (string memory);
}<|MERGE_RESOLUTION|>--- conflicted
+++ resolved
@@ -1,11 +1,6 @@
-<<<<<<< HEAD
-// SPDX-License-Identifier: MIT
-pragma solidity 0.8.24;
-=======
 // SPDX-License-Identifier: UNLICENSED
 // We use a floating point pragma here so it can be used within other projects that interact with the zkSync ecosystem without using our exact pragma version.
 pragma solidity ^0.8.21;
->>>>>>> 7b488e67
 
 /// @title The interface of the ZKsync contract, responsible for the main ZKsync logic.
 /// @author Matter Labs
