// SPDX-License-Identifier: MIT

pragma solidity 0.8.20;

import {Ownable2Step} from "@openzeppelin/contracts/access/Ownable2Step.sol";
import {LibMap} from "./libraries/LibMap.sol";
import {IExecutor} from "./chain-interfaces/IExecutor.sol";
import {IStateTransitionManager} from "./IStateTransitionManager.sol";
import {ERA_CHAIN_ID} from "../common/Config.sol";

/// @author Matter Labs
/// @custom:security-contact security@matterlabs.dev
/// @notice Intermediate smart contract between the validator EOA account and the hyperchains state transition diamond smart contract.
/// @dev The primary purpose of this contract is to provide a trustless means of delaying batch execution without
/// modifying the main hyperchain diamond contract. As such, even if this contract is compromised, it will not impact the main
/// contract.
/// @dev zkSync actively monitors the chain activity and reacts to any suspicious activity by freezing the chain.
/// This allows time for investigation and mitigation before resuming normal operations.
/// @dev The contract overloads all of the 4 methods, that are used in state transition. When the batch is committed,
/// the timestamp is stored for it. Later, when the owner calls the batch execution, the contract checks that batch
/// was committed not earlier than X time ago.
contract ValidatorTimelock is IExecutor, Ownable2Step {
    using LibMap for LibMap.Uint32Map;

    /// @dev Part of the IBase interface. Not used in this contract.
    string public constant override getName = "ValidatorTimelock";

    /// @notice The delay between committing and executing batches is changed.
    event NewExecutionDelay(uint256 _newExecutionDelay);

    /// @notice A new validator has been added.
    event ValidatorAdded(uint256 indexed _chainId, address _addedValidator);

    /// @notice A validator has been removed.
    event ValidatorRemoved(uint256 indexed _chainId, address _removedValidator);

    /// @notice Error for when an address is already a validator.
    error AddressAlreadyValidator(uint256 _chainId);

    /// @notice Error for when an address is not a validator.
    error ValidatorDoesNotExist(uint256 _chainId);

    /// @dev The stateTransitionManager smart contract.
    IStateTransitionManager public stateTransitionManager;

    /// @dev The mapping of L2 chainId => batch number => timestamp when it was committed.
    mapping(uint256 chainId => LibMap.Uint32Map batchNumberToTimestampMapping) internal committedBatchTimestamp;

    /// @dev The address that can commit/revert/validate/execute batches.
    mapping(uint256 _chainId => mapping(address _validator => bool)) public validators;

    /// @dev The delay between committing and executing batches.
    uint32 public executionDelay;

    constructor(address _initialOwner, uint32 _executionDelay) {
        _transferOwnership(_initialOwner);
        executionDelay = _executionDelay;
    }

    /// @notice Checks if the caller is the admin of the chain.
    modifier onlyChainAdmin(uint256 _chainId) {
        require(msg.sender == stateTransitionManager.getChainAdmin(_chainId), "ValidatorTimelock: only chain admin");
        _;
    }

    /// @notice Checks if the caller is a validator.
    modifier onlyValidator(uint256 _chainId) {
        require(validators[_chainId][msg.sender], "ValidatorTimelock: only validator");
        _;
    }

    /// @dev Set new validator address.
    function setStateTransitionManager(IStateTransitionManager _stateTransitionManager) external onlyOwner {
        stateTransitionManager = _stateTransitionManager;
    }

    /// @dev Sets an address as a validator.
    function addValidator(uint256 _chainId, address _newValidator) external onlyChainAdmin(_chainId) {
        if (validators[_chainId][_newValidator]) {
            revert AddressAlreadyValidator(_chainId);
        }
        validators[_chainId][_newValidator] = true;
        emit ValidatorAdded(_chainId, _newValidator);
    }

    /// @dev Removes an address as a validator.
    function removeValidator(uint256 _chainId, address _validator) external onlyChainAdmin(_chainId) {
        if (!validators[_chainId][_validator]) {
            revert ValidatorDoesNotExist(_chainId);
        }
        validators[_chainId][_validator] = false;
        emit ValidatorRemoved(_chainId, _validator);
    }

    /// @dev Set the delay between committing and executing batches.
    function setExecutionDelay(uint32 _executionDelay) external onlyOwner {
        executionDelay = _executionDelay;
        emit NewExecutionDelay(_executionDelay);
    }

    /// @dev Returns the timestamp when `_l2BatchNumber` was committed.
    function getCommittedBatchTimestamp(uint256 _chainId, uint256 _l2BatchNumber) external view returns (uint256) {
        return committedBatchTimestamp[_chainId].get(_l2BatchNumber);
    }

    /// @dev Records the timestamp for all provided committed batches and make
    /// a call to the hyperchain diamond contract with the same calldata.
    function commitBatches(
        StoredBatchInfo calldata,
        CommitBatchInfo[] calldata _newBatchesData
    ) external onlyValidator(ERA_CHAIN_ID) {
<<<<<<< HEAD
        unchecked {
            // This contract is only a temporary solution, that hopefully will be disabled until 2106 year, so...
            // It is safe to cast.
            uint32 timestamp = uint32(block.timestamp);
            for (uint256 i = 0; i < _newBatchesData.length; ++i) {
                committedBatchTimestamp[ERA_CHAIN_ID].set(_newBatchesData[i].batchNumber, timestamp);
            }
        }

        _propagateToZkSyncHyperchain(ERA_CHAIN_ID);
=======
        _commitBatchesInner(ERA_CHAIN_ID, _newBatchesData);
>>>>>>> 18e9143e
    }

    /// @dev Records the timestamp for all provided committed batches and make
    /// a call to the hyperchain diamond contract with the same calldata.
    function commitBatchesSharedBridge(
        uint256 _chainId,
        StoredBatchInfo calldata,
        CommitBatchInfo[] calldata _newBatchesData
    ) external onlyValidator(_chainId) {
        _commitBatchesInner(_chainId, _newBatchesData);
    }

    function _commitBatchesInner(uint256 _chainId, CommitBatchInfo[] calldata _newBatchesData) internal {
        unchecked {
            // This contract is only a temporary solution, that hopefully will be disabled until 2106 year, so...
            // It is safe to cast.
            uint32 timestamp = uint32(block.timestamp);
            for (uint256 i = 0; i < _newBatchesData.length; ++i) {
                committedBatchTimestamp[_chainId].set(_newBatchesData[i].batchNumber, timestamp);
            }
        }

        _propagateToZkSyncHyperchain(_chainId);
    }

    /// @dev Make a call to the hyperchain diamond contract with the same calldata.
    /// Note: If the batch is reverted, it needs to be committed first before the execution.
    /// So it's safe to not override the committed batches.
    function revertBatches(uint256) external onlyValidator(ERA_CHAIN_ID) {
        _propagateToZkSyncHyperchain(ERA_CHAIN_ID);
    }

    /// @dev Make a call to the hyperchain diamond contract with the same calldata.
    /// Note: If the batch is reverted, it needs to be committed first before the execution.
    /// So it's safe to not override the committed batches.
    function revertBatchesSharedBridge(uint256 _chainId, uint256) external onlyValidator(_chainId) {
        _propagateToZkSyncHyperchain(_chainId);
    }

    /// @dev Make a call to the hyperchain diamond contract with the same calldata.
    /// Note: We don't track the time when batches are proven, since all information about
    /// the batch is known on the commit stage and the proved is not finalized (may be reverted).
    function proveBatches(
        StoredBatchInfo calldata,
        StoredBatchInfo[] calldata,
        ProofInput calldata
    ) external onlyValidator(ERA_CHAIN_ID) {
        _propagateToZkSyncHyperchain(ERA_CHAIN_ID);
    }

    /// @dev Make a call to the hyperchain diamond contract with the same calldata.
    /// Note: We don't track the time when batches are proven, since all information about
    /// the batch is known on the commit stage and the proved is not finalized (may be reverted).
    function proveBatchesSharedBridge(
        uint256 _chainId,
        StoredBatchInfo calldata,
        StoredBatchInfo[] calldata,
        ProofInput calldata
    ) external onlyValidator(_chainId) {
        _propagateToZkSyncHyperchain(_chainId);
    }

    /// @dev Check that batches were committed at least X time ago and
    /// make a call to the hyperchain diamond contract with the same calldata.
    function executeBatches(StoredBatchInfo[] calldata _newBatchesData) external onlyValidator(ERA_CHAIN_ID) {
<<<<<<< HEAD
        uint256 delay = executionDelay; // uint32
        unchecked {
            for (uint256 i = 0; i < _newBatchesData.length; ++i) {
                uint256 commitBatchTimestamp = committedBatchTimestamp[ERA_CHAIN_ID].get(
                    _newBatchesData[i].batchNumber
                );

                // Note: if the `commitBatchTimestamp` is zero, that means either:
                // * The batch was committed, but not through this contract.
                // * The batch wasn't committed at all, so execution will fail in the zkSync contract.
                // We allow executing such batches.

                require(block.timestamp >= commitBatchTimestamp + delay, "5c"); // The delay is not passed
            }
        }
        _propagateToZkSyncHyperchain(ERA_CHAIN_ID);
=======
        _executeBatchesInner(ERA_CHAIN_ID, _newBatchesData);
>>>>>>> 18e9143e
    }

    /// @dev Check that batches were committed at least X time ago and
    /// make a call to the hyperchain diamond contract with the same calldata.
    function executeBatchesSharedBridge(
        uint256 _chainId,
        StoredBatchInfo[] calldata _newBatchesData
    ) external onlyValidator(_chainId) {
        _executeBatchesInner(_chainId, _newBatchesData);
    }

    function _executeBatchesInner(uint256 _chainId, StoredBatchInfo[] calldata _newBatchesData) internal {
        uint256 delay = executionDelay; // uint32
        unchecked {
            for (uint256 i = 0; i < _newBatchesData.length; ++i) {
                uint256 commitBatchTimestamp = committedBatchTimestamp[_chainId].get(_newBatchesData[i].batchNumber);

                // Note: if the `commitBatchTimestamp` is zero, that means either:
                // * The batch was committed, but not through this contract.
                // * The batch wasn't committed at all, so execution will fail in the zkSync contract.
                // We allow executing such batches.

                require(block.timestamp >= commitBatchTimestamp + delay, "5c"); // The delay is not passed
            }
        }
        _propagateToZkSyncHyperchain(_chainId);
    }

    /// @dev Call the hyperchain diamond contract with the same calldata as this contract was called.
    /// Note: it is called the hyperchain diamond contract, not delegatecalled!
    function _propagateToZkSyncHyperchain(uint256 _chainId) internal {
        address contractAddress = stateTransitionManager.hyperchain(_chainId);
        assembly {
            // Copy function signature and arguments from calldata at zero position into memory at pointer position
            calldatacopy(0, 0, calldatasize())
            // Call method of the hyperchain diamond contract returns 0 on error
            let result := call(gas(), contractAddress, 0, 0, calldatasize(), 0, 0)
            // Get the size of the last return data
            let size := returndatasize()
            // Copy the size length of bytes from return data at zero position to pointer position
            returndatacopy(0, 0, size)
            // Depending on the result value
            switch result
            case 0 {
                // End execution and revert state changes
                revert(0, size)
            }
            default {
                // Return data with length of size at pointers position
                return(0, size)
            }
        }
    }
}<|MERGE_RESOLUTION|>--- conflicted
+++ resolved
@@ -109,20 +109,7 @@
         StoredBatchInfo calldata,
         CommitBatchInfo[] calldata _newBatchesData
     ) external onlyValidator(ERA_CHAIN_ID) {
-<<<<<<< HEAD
-        unchecked {
-            // This contract is only a temporary solution, that hopefully will be disabled until 2106 year, so...
-            // It is safe to cast.
-            uint32 timestamp = uint32(block.timestamp);
-            for (uint256 i = 0; i < _newBatchesData.length; ++i) {
-                committedBatchTimestamp[ERA_CHAIN_ID].set(_newBatchesData[i].batchNumber, timestamp);
-            }
-        }
-
-        _propagateToZkSyncHyperchain(ERA_CHAIN_ID);
-=======
         _commitBatchesInner(ERA_CHAIN_ID, _newBatchesData);
->>>>>>> 18e9143e
     }
 
     /// @dev Records the timestamp for all provided committed batches and make
@@ -188,26 +175,7 @@
     /// @dev Check that batches were committed at least X time ago and
     /// make a call to the hyperchain diamond contract with the same calldata.
     function executeBatches(StoredBatchInfo[] calldata _newBatchesData) external onlyValidator(ERA_CHAIN_ID) {
-<<<<<<< HEAD
-        uint256 delay = executionDelay; // uint32
-        unchecked {
-            for (uint256 i = 0; i < _newBatchesData.length; ++i) {
-                uint256 commitBatchTimestamp = committedBatchTimestamp[ERA_CHAIN_ID].get(
-                    _newBatchesData[i].batchNumber
-                );
-
-                // Note: if the `commitBatchTimestamp` is zero, that means either:
-                // * The batch was committed, but not through this contract.
-                // * The batch wasn't committed at all, so execution will fail in the zkSync contract.
-                // We allow executing such batches.
-
-                require(block.timestamp >= commitBatchTimestamp + delay, "5c"); // The delay is not passed
-            }
-        }
-        _propagateToZkSyncHyperchain(ERA_CHAIN_ID);
-=======
         _executeBatchesInner(ERA_CHAIN_ID, _newBatchesData);
->>>>>>> 18e9143e
     }
 
     /// @dev Check that batches were committed at least X time ago and
