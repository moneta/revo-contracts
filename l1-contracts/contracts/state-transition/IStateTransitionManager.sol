--- conflicted
+++ resolved
@@ -8,8 +8,7 @@
 
 /// @notice Struct that holds all data needed for initializing STM Proxy.
 /// @dev We use struct instead of raw parameters in `initialize` function to prevent "Stack too deep" error
-<<<<<<< HEAD
-/// @param governor The address who can manage non-critical updates in the contract
+/// @param owner The address who can manage non-critical updates in the contract
 /// @param validatorTimelock The address that serves as consensus, i.e. can submit blocks to be processed
 /// @param genesisUpgrade The address that is used in the diamond cut initialize address on chain creation
 /// @param genesisBatchHash Batch hash of the genesis (initial) batch
@@ -17,13 +16,6 @@
 /// @param genesisBatchCommitment The zk-proof commitment for the genesis batch
 /// @param diamondCut The diamond cut for the first upgrade transaction on the newly deployed chain
 /// @param protocolVersion The initial protocol version on the newly deployed chain
-=======
-/// @param _owner address who can manage non-critical updates in the contract
-/// @param _validatorTimelock address that serves as consensus, i.e. can submit blocks to be processed
-/// @param _genesisBatchHash Batch hash of the genesis (initial) batch
-/// @param _genesisIndexRepeatedStorageChanges The serial number of the shortcut storage key for genesis batch
-/// @param _genesisBatchCommitment The zk-proof commitment for the genesis batch
->>>>>>> 6f1ea924
 struct StateTransitionManagerInitializeData {
     address owner;
     address validatorTimelock;
