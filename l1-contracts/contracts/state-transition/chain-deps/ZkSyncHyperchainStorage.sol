// SPDX-License-Identifier: MIT

pragma solidity 0.8.24;

import {IVerifier, VerifierParams} from "../chain-interfaces/IVerifier.sol";
// import {IStateTransitionManager} from "../IStateTransitionManager.sol";
import {PriorityQueue} from "../../state-transition/libraries/PriorityQueue.sol";

/// @notice Indicates whether an upgrade is initiated and if yes what type
/// @param None Upgrade is NOT initiated
/// @param Transparent Fully transparent upgrade is initiated, upgrade data is publicly known
/// @param Shadow Shadow upgrade is initiated, upgrade data is hidden
enum UpgradeState {
    None,
    Transparent,
    Shadow
}

/// @dev Logically separated part of the storage structure, which is responsible for everything related to proxy
/// upgrades and diamond cuts
/// @param proposedUpgradeHash The hash of the current upgrade proposal, zero if there is no active proposal
/// @param state Indicates whether an upgrade is initiated and if yes what type
/// @param securityCouncil Address which has the permission to approve instant upgrades (expected to be a Gnosis
/// multisig)
/// @param approvedBySecurityCouncil Indicates whether the security council has approved the upgrade
/// @param proposedUpgradeTimestamp The timestamp when the upgrade was proposed, zero if there are no active proposals
/// @param currentProposalId The serial number of proposed upgrades, increments when proposing a new one
struct UpgradeStorage {
    bytes32 proposedUpgradeHash;
    UpgradeState state;
    address securityCouncil;
    bool approvedBySecurityCouncil;
    uint40 proposedUpgradeTimestamp;
    uint40 currentProposalId;
}

/// @notice The struct that describes whether users will be charged for pubdata for L1->L2 transactions.
/// @param Rollup The users are charged for pubdata & it is priced based on the gas price on Ethereum.
/// @param Validium The pubdata is considered free with regard to the L1 gas price.
enum PubdataPricingMode {
    Rollup,
    Validium
}

/// @notice The fee params for L1->L2 transactions for the network.
/// @param pubdataPricingMode How the users will charged for pubdata in L1->L2 transactions.
/// @param batchOverheadL1Gas The amount of L1 gas required to process the batch (except for the calldata).
/// @param maxPubdataPerBatch The maximal number of pubdata that can be emitted per batch.
/// @param priorityTxMaxPubdata The maximal amount of pubdata a priority transaction is allowed to publish.
/// It can be slightly less than maxPubdataPerBatch in order to have some margin for the bootloader execution.
/// @param minimalL2GasPrice The minimal L2 gas price to be used by L1->L2 transactions. It should represent
/// the price that a single unit of compute costs.
struct FeeParams {
    PubdataPricingMode pubdataPricingMode;
    uint32 batchOverheadL1Gas;
    uint32 maxPubdataPerBatch;
    uint32 maxL2GasPerBatch;
    uint32 priorityTxMaxPubdata;
    uint64 minimalL2GasPrice;
}

/// @dev storing all storage variables for hyperchain diamond facets
/// NOTE: It is used in a proxy, so it is possible to add new variables to the end
/// but NOT to modify already existing variables or change their order.
/// NOTE: variables prefixed with '__DEPRECATED_' are deprecated and shouldn't be used.
/// Their presence is maintained for compatibility and to prevent storage collision.
// solhint-disable-next-line gas-struct-packing
struct ZkSyncHyperchainStorage {
    /// @dev Storage of variables needed for deprecated diamond cut facet
    uint256[7] __DEPRECATED_diamondCutStorage;
    /// @notice Address which will exercise critical changes to the Diamond Proxy (upgrades, freezing & unfreezing). Replaced by STM
    address __DEPRECATED_governor;
    /// @notice Address that the governor proposed as one that will replace it
    address __DEPRECATED_pendingGovernor;
    /// @notice List of permitted validators
    mapping(address validatorAddress => bool isValidator) validators;
    /// @dev Verifier contract. Used to verify aggregated proof for batches
    IVerifier verifier;
    /// @notice Total number of executed batches i.e. batches[totalBatchesExecuted] points at the latest executed batch
    /// (batch 0 is genesis)
    uint256 totalBatchesExecuted;
    /// @notice Total number of proved batches i.e. batches[totalBatchesProved] points at the latest proved batch
    uint256 totalBatchesVerified;
    /// @notice Total number of committed batches i.e. batches[totalBatchesCommitted] points at the latest committed
    /// batch
    uint256 totalBatchesCommitted;
    /// @dev Stored hashed StoredBatch for batch number
    mapping(uint256 batchNumber => bytes32 batchHash) storedBatchHashes;
    /// @dev Stored root hashes of L2 -> L1 logs
    mapping(uint256 batchNumber => bytes32 l2LogsRootHash) l2LogsRootHashes;
    /// @dev Container that stores transactions requested from L1
    PriorityQueue.Queue priorityQueue;
    /// @dev The smart contract that manages the list with permission to call contract functions
    address __DEPRECATED_allowList;
    VerifierParams __DEPRECATED_verifierParams;
    /// @notice Bytecode hash of bootloader program.
    /// @dev Used as an input to zkp-circuit.
    bytes32 l2BootloaderBytecodeHash;
    /// @notice Bytecode hash of default account (bytecode for EOA).
    /// @dev Used as an input to zkp-circuit.
    bytes32 l2DefaultAccountBytecodeHash;
    /// @dev Indicates that the porter may be touched on L2 transactions.
    /// @dev Used as an input to zkp-circuit.
    bool zkPorterIsAvailable;
    /// @dev The maximum number of the L2 gas that a user can request for L1 -> L2 transactions
    /// @dev This is the maximum number of L2 gas that is available for the "body" of the transaction, i.e.
    /// without overhead for proving the batch.
    uint256 priorityTxMaxGasLimit;
    /// @dev Storage of variables needed for upgrade facet
    UpgradeStorage __DEPRECATED_upgrades;
    /// @dev A mapping L2 batch number => message number => flag.
    /// @dev The L2 -> L1 log is sent for every withdrawal, so this mapping is serving as
    /// a flag to indicate that the message was already processed.
    /// @dev Used to indicate that eth withdrawal was already processed
    mapping(uint256 l2BatchNumber => mapping(uint256 l2ToL1MessageNumber => bool isFinalized)) isEthWithdrawalFinalized;
    /// @dev The most recent withdrawal time and amount reset
    uint256 __DEPRECATED_lastWithdrawalLimitReset;
    /// @dev The accumulated withdrawn amount during the withdrawal limit window
    uint256 __DEPRECATED_withdrawnAmountInWindow;
    /// @dev A mapping user address => the total deposited amount by the user
    mapping(address => uint256) __DEPRECATED_totalDepositedAmountPerUser;
    /// @dev Stores the protocol version. Note, that the protocol version may not only encompass changes to the
    /// smart contracts, but also to the node behavior.
    uint256 protocolVersion;
    /// @dev Hash of the system contract upgrade transaction. If 0, then no upgrade transaction needs to be done.
    bytes32 l2SystemContractsUpgradeTxHash;
    /// @dev Batch number where the upgrade transaction has happened. If 0, then no upgrade transaction has happened
    /// yet.
    uint256 l2SystemContractsUpgradeBatchNumber;
    /// @dev Address which will exercise non-critical changes to the Diamond Proxy (changing validator set & unfreezing)
    address admin;
    /// @notice Address that the admin proposed as one that will replace admin role
    address pendingAdmin;
    /// @dev Fee params used to derive gasPrice for the L1->L2 transactions. For L2 transactions,
    /// the bootloader gives enough freedom to the operator.
    FeeParams feeParams;
    /// @dev Address of the blob versioned hash getter smart contract used for EIP-4844 versioned hashes.
    address blobVersionedHashRetriever;
    /// @dev The chainId of the chain
    uint256 chainId;
    /// @dev The address of the bridgehub
    address bridgehub;
    /// @dev The address of the StateTransitionManager
    address stateTransitionManager;
    /// @dev The address of the baseToken contract. Eth is address(1)
    address baseToken;
    /// @dev The address of the baseTokenbridge. Eth also uses the shared bridge
    address baseTokenBridge;
    /// @notice gasPriceMultiplier for each baseToken, so that each L1->L2 transaction pays for its transaction on the destination
    /// we multiply by the nominator, and divide by the denominator
    uint128 baseTokenGasPriceMultiplierNominator;
    uint128 baseTokenGasPriceMultiplierDenominator;
    /// @dev The optional address of the contract that has to be used for transaction filtering/whitelisting
    address transactionFilterer;
<<<<<<< HEAD
    /// @dev The address of the l1DAValidator contract.
    /// This contract is responsible for the verification of the correctness of the DA on L1.
    address l1DAValidator;
    /// @dev The address of the contract on L2 that is responsible for the data availability verification.
    /// This contract sends `l2DAValidatorOutputHash` to L1 via L2->L1 system log and it will routed to the `l1DAValidator` contract.
    address l2DAValidator;
=======
    /// @dev the Asset Id of the baseToken
    bytes32 baseTokenAssetId;
    /// @dev address of the synclayer, only set on L1 if settling on it
    address syncLayer;
>>>>>>> 50f713ce
}<|MERGE_RESOLUTION|>--- conflicted
+++ resolved
@@ -152,17 +152,14 @@
     uint128 baseTokenGasPriceMultiplierDenominator;
     /// @dev The optional address of the contract that has to be used for transaction filtering/whitelisting
     address transactionFilterer;
-<<<<<<< HEAD
     /// @dev The address of the l1DAValidator contract.
     /// This contract is responsible for the verification of the correctness of the DA on L1.
     address l1DAValidator;
     /// @dev The address of the contract on L2 that is responsible for the data availability verification.
     /// This contract sends `l2DAValidatorOutputHash` to L1 via L2->L1 system log and it will routed to the `l1DAValidator` contract.
     address l2DAValidator;
-=======
     /// @dev the Asset Id of the baseToken
     bytes32 baseTokenAssetId;
     /// @dev address of the synclayer, only set on L1 if settling on it
     address syncLayer;
->>>>>>> 50f713ce
 }