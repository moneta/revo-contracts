--- conflicted
+++ resolved
@@ -142,170 +142,6 @@
         emit ExecuteUpgrade(_diamondCut);
     }
 
-<<<<<<< HEAD
-=======
-    /// @inheritdoc IAdmin
-    function finalizeMigration(HyperchainCommitment memory _commitment) external onlyStateTransitionManager {
-        if (s.syncLayerState == SyncLayerState.MigratedFromL1) {
-            s.syncLayerState = SyncLayerState.ActiveOnL1;
-        } else if (s.syncLayerState == SyncLayerState.MigratedFromSL) {
-            s.syncLayerState = SyncLayerState.ActiveOnSL;
-        } else {
-            revert("Can not migrate when in active state");
-        }
-
-        uint256 batchesExecuted = _commitment.totalBatchesExecuted;
-        uint256 batchesVerified = _commitment.totalBatchesVerified;
-        uint256 batchesCommitted = _commitment.totalBatchesCommitted;
-
-        s.totalBatchesCommitted = batchesCommitted;
-        s.totalBatchesVerified = batchesVerified;
-        s.totalBatchesExecuted = batchesExecuted;
-
-        // Some consistency checks just in case.
-        require(batchesExecuted <= batchesVerified, "Executed is not consistent with verified");
-        require(batchesVerified <= batchesCommitted, "Verified is not consistent with committed");
-
-        // In the worst case, we may need to revert all the committed batches that were not executed.
-        // This means that the stored batch hashes should be stored for [batchesExecuted; batchesCommitted] batches, i.e.
-        // there should be batchesCommitted - batchesExecuted + 1 hashes.
-        require(
-            _commitment.batchHashes.length == batchesCommitted - batchesExecuted + 1,
-            "Invalid number of batch hashes"
-        );
-
-        // Note that this part is done in O(N), i.e. it is the reponsibility of the admin of the chain to ensure that the total number of
-        // outstanding committed batches is not too long.
-        for (uint256 i = 0; i < _commitment.batchHashes.length; i++) {
-            s.storedBatchHashes[batchesExecuted + i] = _commitment.batchHashes[i];
-        }
-
-        // Currently only zero length is allowed.
-        uint256 pqHead = _commitment.priorityQueueHead;
-        s.priorityQueue.head = pqHead;
-        s.priorityQueue.tail = pqHead + _commitment.priorityQueueTxs.length;
-
-        for (uint256 i = 0; i < _commitment.priorityQueueTxs.length; i++) {
-            s.priorityQueue.data[pqHead + i] = _commitment.priorityQueueTxs[i];
-        }
-
-        s.l2SystemContractsUpgradeTxHash = _commitment.l2SystemContractsUpgradeTxHash;
-        s.l2SystemContractsUpgradeBatchNumber = _commitment.l2SystemContractsUpgradeBatchNumber;
-
-        emit MigrationComplete();
-    }
-
-    // FI
-    // function becomeSyncLayer() external onlyStateTransitionManager {
-    //     require(s.syncLayerState == SyncLayerState.ActiveOnL1, "not active L1");
-    //     // TODO: possibly additional checks
-    //     s.syncLayerState = SyncLayerState.SyncLayerL1;
-    // }
-
-    function _prepareChainCommitment() internal returns (HyperchainCommitment memory commitment) {
-        commitment.totalBatchesCommitted = s.totalBatchesCommitted;
-        commitment.totalBatchesVerified = s.totalBatchesVerified;
-        commitment.totalBatchesExecuted = s.totalBatchesExecuted;
-
-        uint256 pqHead = s.priorityQueue.head;
-        commitment.priorityQueueHead = pqHead;
-
-        uint256 pqLength = s.priorityQueue.tail - pqHead;
-        // FIXME: this will be removed once we support the migration of any priority queue size.
-        require(pqLength <= 50, "Migration is only allowed with empty priority queue");
-
-        PriorityOperation[] memory priorityQueueTxs = new PriorityOperation[](pqLength);
-
-        for (uint256 i = pqHead; i < s.priorityQueue.tail; i++) {
-            priorityQueueTxs[i] = s.priorityQueue.data[i];
-        }
-        commitment.priorityQueueTxs = priorityQueueTxs;
-
-        commitment.l2SystemContractsUpgradeBatchNumber = s.l2SystemContractsUpgradeBatchNumber;
-        commitment.l2SystemContractsUpgradeTxHash = s.l2SystemContractsUpgradeTxHash;
-
-        // just in case
-        require(
-            commitment.totalBatchesExecuted <= commitment.totalBatchesVerified,
-            "Verified is not consistent with executed"
-        );
-        require(
-            commitment.totalBatchesVerified <= commitment.totalBatchesCommitted,
-            "Verified is not consistent with committed"
-        );
-
-        uint256 blocksToRemember = commitment.totalBatchesCommitted - commitment.totalBatchesExecuted + 1;
-
-        bytes32[] memory batchHashes = new bytes32[](blocksToRemember);
-
-        for (uint256 i = 0; i < blocksToRemember; i++) {
-            unchecked {
-                batchHashes[i] = s.storedBatchHashes[commitment.totalBatchesExecuted + i];
-            }
-        }
-
-        commitment.batchHashes = batchHashes;
-    }
-
-    function startMigrationToSyncLayer(
-        uint256 _syncLayerChainId,
-        address _stmCounterPart,
-        address _newSyncLayerAdmin,
-        bytes calldata _diamondCut
-    ) external onlyStateTransitionManager returns (bytes memory migrationCalldata) {
-        // TODO: add a check that there are no outstanding upgrades.
-
-        // FIXME: uncomment
-        require(s.syncLayerState == SyncLayerState.ActiveOnL1, "not active L1");
-        s.syncLayerState = SyncLayerState.MigratedFromL1;
-        s.syncLayerChainId = _syncLayerChainId;
-
-        HyperchainCommitment memory commitment = _prepareChainCommitment();
-
-        migrationCalldata = abi.encodeCall(
-            IStateTransitionManager.finalizeMigrationToSyncLayer,
-            (s.chainId, s.baseToken, _stmCounterPart, _newSyncLayerAdmin, s.protocolVersion, commitment, _diamondCut)
-        );
-    }
-
-    function storeMigrationHash(bytes32 _migrationHash) external onlyStateTransitionManager {
-        s.syncLayerMigrationHash = _migrationHash;
-    }
-
-    function recoverFromFailedMigrationToSyncLayer(
-        uint256 _syncLayerChainId,
-        uint256 _l2BatchNumber,
-        uint256 _l2MessageIndex,
-        uint16 _l2TxNumberInBatch,
-        bytes32[] calldata _merkleProof
-    ) external onlyAdmin {
-        require(s.syncLayerState == SyncLayerState.MigratedFromL1, "not migrated L1");
-
-        bytes32 migrationHash = s.syncLayerMigrationHash;
-        require(migrationHash != bytes32(0), "can not recover when there is no migration");
-
-        require(
-            IBridgehub(s.bridgehub).proveL1ToL2TransactionStatus(
-                _syncLayerChainId,
-                migrationHash,
-                _l2BatchNumber,
-                _l2MessageIndex,
-                _l2TxNumberInBatch,
-                _merkleProof,
-                TxStatus.Failure
-            ),
-            "Migration not failed"
-        );
-
-        s.syncLayerState = SyncLayerState.ActiveOnL1;
-        s.syncLayerChainId = 0;
-        s.syncLayerMigrationHash = bytes32(0);
-
-        // We do not need to perform any additional actions, since no changes related to the chain commitment can be performed
-        // while the chain is in the "migrated" state.
-    }
-
->>>>>>> fba37e39
     /// @dev we have to set the chainId at genesis, as blockhashzero is the same for all chains with the same chainId
     function setChainIdUpgrade(address _genesisUpgrade) external onlyStateTransitionManager {
         uint256 currentProtocolVersion = s.protocolVersion;
@@ -424,7 +260,8 @@
 
     function bridgeMint(uint256 _chainId, bytes32 _assetInfo, bytes calldata _data) external payable override {}
 
-    // function finalizeMigration(HyperchainCommitment memory _commitment) public onlyStateTransitionManager {
+    // /// @inheritdoc IAdmin
+    // function finalizeMigration(HyperchainCommitment memory _commitment) external onlyStateTransitionManager {
     //     if (s.syncLayerState == SyncLayerState.MigratedFromL1) {
     //         s.syncLayerState = SyncLayerState.ActiveOnL1;
     //     } else if (s.syncLayerState == SyncLayerState.MigratedFromSL) {
@@ -437,6 +274,10 @@
     //     uint256 batchesVerified = _commitment.totalBatchesVerified;
     //     uint256 batchesCommitted = _commitment.totalBatchesCommitted;
 
+    //     s.totalBatchesCommitted = batchesCommitted;
+    //     s.totalBatchesVerified = batchesVerified;
+    //     s.totalBatchesExecuted = batchesExecuted;
+
     //     // Some consistency checks just in case.
     //     require(batchesExecuted <= batchesVerified, "Executed is not consistent with verified");
     //     require(batchesVerified <= batchesCommitted, "Verified is not consistent with committed");
@@ -449,60 +290,58 @@
     //         "Invalid number of batch hashes"
     //     );
 
-    //     // Note that this part is done in O(N), i.e. it is the responsibility of the admin of the chain to ensure that the total number of
+    //     // Note that this part is done in O(N), i.e. it is the reponsibility of the admin of the chain to ensure that the total number of
     //     // outstanding committed batches is not too long.
     //     for (uint256 i = 0; i < _commitment.batchHashes.length; i++) {
     //         s.storedBatchHashes[batchesExecuted + i] = _commitment.batchHashes[i];
     //     }
 
+    //     // Currently only zero length is allowed.
+    //     uint256 pqHead = _commitment.priorityQueueHead;
+    //     s.priorityQueue.head = pqHead;
+    //     s.priorityQueue.tail = pqHead + _commitment.priorityQueueTxs.length;
+
+    //     for (uint256 i = 0; i < _commitment.priorityQueueTxs.length; i++) {
+    //         s.priorityQueue.data[pqHead + i] = _commitment.priorityQueueTxs[i];
+    //     }
+
+    //     s.l2SystemContractsUpgradeTxHash = _commitment.l2SystemContractsUpgradeTxHash;
+    //     s.l2SystemContractsUpgradeBatchNumber = _commitment.l2SystemContractsUpgradeBatchNumber;
+
     //     emit MigrationComplete();
     // }
 
-    // FI
-    // function becomeSyncLayer() external onlyStateTransitionManager {
+    // // FI
+    // // function becomeSyncLayer() external onlyStateTransitionManager {
+    // //     require(s.syncLayerState == SyncLayerState.ActiveOnL1, "not active L1");
+    // //     // TODO: possibly additional checks
+    // //     s.syncLayerState = SyncLayerState.SyncLayerL1;
+    // // }
+
+    // function startMigrationToSyncLayer(
+    //     uint256 _syncLayerChainId,
+    //     address _stmCounterPart,
+    //     address _newSyncLayerAdmin,
+    //     bytes calldata _diamondCut
+    // ) external onlyStateTransitionManager returns (bytes memory migrationCalldata) {
+    //     // TODO: add a check that there are no outstanding upgrades.
+
+    //     // FIXME: uncomment
     //     require(s.syncLayerState == SyncLayerState.ActiveOnL1, "not active L1");
-    //     // TODO: possibly additional checks
-    //     s.syncLayerState = SyncLayerState.SyncLayerL1;
-    // }
-
-    // function startMigrationToSyncLayer(
-    //     uint256 _syncLayerChainId
-    // ) external onlyStateTransitionManager returns (HyperchainCommitment memory commitment) {
-    //     // TODO: add a check that there are no outstanding upgrades.
-
-    //     // FIXME: uncomment
-    //     // require(s.syncLayerState == SyncLayerState.ActiveOnL1, "not active L1");
-    //     // s.syncLayerState = SyncLayerState.MigratedFromL1;
-
-    //     // s.syncLayerChainId = _syncLayerChainId;
-
-    //     commitment.totalBatchesCommitted = s.totalBatchesCommitted;
-    //     commitment.totalBatchesVerified = s.totalBatchesVerified;
-    //     commitment.totalBatchesExecuted = s.totalBatchesExecuted;
-
-    //     // just in case
-    //     require(
-    //         commitment.totalBatchesExecuted <= commitment.totalBatchesVerified,
-    //         "Verified is not consistent with executed"
+    //     s.syncLayerState = SyncLayerState.MigratedFromL1;
+    //     s.syncLayerChainId = _syncLayerChainId;
+
+    //     HyperchainCommitment memory commitment = _prepareChainCommitment();
+
+    //     migrationCalldata = abi.encodeCall(
+    //         IStateTransitionManager.finalizeMigrationToSyncLayer,
+    //         (s.chainId, s.baseToken, _stmCounterPart, _newSyncLayerAdmin, s.protocolVersion, commitment, _diamondCut)
     //     );
-    //     require(
-    //         commitment.totalBatchesVerified <= commitment.totalBatchesCommitted,
-    //         "Verified is not consistent with committed"
-    //     );
-
-    //     uint256 blocksToRemember = commitment.totalBatchesCommitted - commitment.totalBatchesExecuted + 1;
-
-    //     bytes32[] memory batchHashes = new bytes32[](blocksToRemember);
-
-    //     for (uint256 i = 0; i < blocksToRemember; i++) {
-    //         unchecked {
-    //             batchHashes[i] = s.storedBatchHashes[commitment.totalBatchesExecuted + i];
-    //         }
-    //     }
-
-    //     commitment.batchHashes = batchHashes;
-    // }
-
+    // }
+
+    // function storeMigrationHash(bytes32 _migrationHash) external onlyStateTransitionManager {
+    //     s.syncLayerMigrationHash = _migrationHash;
+    // }
     // function recoverFromFailedMigrationToSyncLayer(
     //     uint256 _syncLayerChainId,
     //     uint256 _l2BatchNumber,
@@ -511,8 +350,10 @@
     //     bytes32[] calldata _merkleProof
     // ) external onlyAdmin {
     //     require(s.syncLayerState == SyncLayerState.MigratedFromL1, "not migrated L1");
+
     //     bytes32 migrationHash = s.syncLayerMigrationHash;
     //     require(migrationHash != bytes32(0), "can not recover when there is no migration");
+
     //     require(
     //         IBridgehub(s.bridgehub).proveL1ToL2TransactionStatus(
     //             _syncLayerChainId,
@@ -525,50 +366,65 @@
     //         ),
     //         "Migration not failed"
     //     );
+
     //     s.syncLayerState = SyncLayerState.ActiveOnL1;
     //     s.syncLayerChainId = 0;
     //     s.syncLayerMigrationHash = bytes32(0);
-    //     We do not need to perform any additional actions, since no changes related to the chain commitment can be performed
-    //     while the chain is in the "migrated" state.
-    // }
-
-    // function finalizeMigrationToSyncLayer(
-    //     uint256 _chainId,
-    //     address _baseToken,
-    //     address _sharedBridge,
-    //     address _admin,
-    //     uint256 _expectedProtocolVersion,
-    //     HyperchainCommitment calldata _commitment,
-    //     bytes calldata _diamondCut
-    // ) external {
-    //     /// FIXME: adequate access rights
-    //     IStateTransitionManager stm = IStateTransitionManager(s.stateTransitionManager);
-    //     address currentAddress = stm.getHyperchain(_chainId);
-    //     // We do not want to deal with inactive protocol versions during migration.
-
-    //     uint256 protocolVersion = stm.protocolVersion();
-    //     require(_expectedProtocolVersion == protocolVersion, "STM: not latest protocol version");
-    //     // Just in case
-    //     require(stm.protocolVersionIsActive(_expectedProtocolVersion), "STM: protocolVersion not active");
-    //     if (currentAddress == address(0)) {
-    //         require(protocolVersion == _expectedProtocolVersion, "STM: protocolVersion mismatch");
-    //         // We set "migrated L2 initially" as it will be reset later on in the `finalizeMigration` call.
-    //         // currentAddress = _deployNewChain(
-    //         //     _chainId,
-    //         //     _baseToken,
-    //         //     _sharedBridge,
-    //         //     _admin,
-    //         //     _diamondCut,
-    //         //     SyncLayerState.MigratedFromSL
-    //         // );
-    //         // note that we do not need the genesis upgrade, it is expected that everything is already prepared on l2.
+
+    //     // We do not need to perform any additional actions, since no changes related to the chain commitment can be performed
+    //     // while the chain is in the "migrated" state.
+    // }
+
+     // FI
+    // function becomeSyncLayer() external onlyStateTransitionManager {
+    //     require(s.syncLayerState == SyncLayerState.ActiveOnL1, "not active L1");
+    //     // TODO: possibly additional checks
+    //     s.syncLayerState = SyncLayerState.SyncLayerL1;
+    // }
+
+    // function _prepareChainCommitment() internal returns (HyperchainCommitment memory commitment) {
+    //     commitment.totalBatchesCommitted = s.totalBatchesCommitted;
+    //     commitment.totalBatchesVerified = s.totalBatchesVerified;
+    //     commitment.totalBatchesExecuted = s.totalBatchesExecuted;
+
+    //     uint256 pqHead = s.priorityQueue.head;
+    //     commitment.priorityQueueHead = pqHead;
+
+    //     uint256 pqLength = s.priorityQueue.tail - pqHead;
+    //     // FIXME: this will be removed once we support the migration of any priority queue size.
+    //     require(pqLength <= 50, "Migration is only allowed with empty priority queue");
+
+    //     PriorityOperation[] memory priorityQueueTxs = new PriorityOperation[](pqLength);
+
+    //     for (uint256 i = pqHead; i < s.priorityQueue.tail; i++) {
+    //         priorityQueueTxs[i] = s.priorityQueue.data[i];
     //     }
-    //     // IZkSyncHyperchain hyperchain = IZkSyncHyperchain(hyperchainMap.get(_chainId));
-    //     uint256 currentProtocolVersion = s.protocolVersion;
-    //     // while it should be definitely the case when a chain is created, we double check just in case
-    //     require(currentProtocolVersion == _expectedProtocolVersion, "STM: protocolVersion mismatch");
-    //     // Now migrating the chain
-    //     finalizeMigration(_commitment);
+    //     commitment.priorityQueueTxs = priorityQueueTxs;
+
+    //     commitment.l2SystemContractsUpgradeBatchNumber = s.l2SystemContractsUpgradeBatchNumber;
+    //     commitment.l2SystemContractsUpgradeTxHash = s.l2SystemContractsUpgradeTxHash;
+
+    //     // just in case
+    //     require(
+    //         commitment.totalBatchesExecuted <= commitment.totalBatchesVerified,
+    //         "Verified is not consistent with executed"
+    //     );
+    //     require(
+    //         commitment.totalBatchesVerified <= commitment.totalBatchesCommitted,
+    //         "Verified is not consistent with committed"
+    //     );
+
+    //     uint256 blocksToRemember = commitment.totalBatchesCommitted - commitment.totalBatchesExecuted + 1;
+
+    //     bytes32[] memory batchHashes = new bytes32[](blocksToRemember);
+
+    //     for (uint256 i = 0; i < blocksToRemember; i++) {
+    //         unchecked {
+    //             batchHashes[i] = s.storedBatchHashes[commitment.totalBatchesExecuted + i];
+    //         }
+    //     }
+
+    //     commitment.batchHashes = batchHashes;
     // }
 
     // function finalizeMigrationFromSyncLayer(uint256 _chainId) external {
