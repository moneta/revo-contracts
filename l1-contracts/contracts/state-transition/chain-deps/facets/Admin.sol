--- conflicted
+++ resolved
@@ -4,7 +4,7 @@
 
 // solhint-disable gas-custom-errors, reason-string
 
-<<<<<<< HEAD
+import {IAdmin} from "../../chain-interfaces/IAdmin.sol";
 import {Diamond} from "../../libraries/Diamond.sol";
 import {REQUIRED_L2_GAS_PRICE_PER_PUBDATA, MAX_GAS_PER_TRANSACTION, HyperchainCommitment, SYSTEM_UPGRADE_L2_TX_TYPE, PRIORITY_TX_MAX_GAS_LIMIT, COMPLEX_UPGRADER_ADDR, GENESIS_UPGRADE_ADDR} from "../../../common/Config.sol";
 import {FeeParams, PubdataPricingMode} from "../ZkSyncHyperchainStorage.sol";
@@ -19,14 +19,6 @@
 import {ProposedUpgrade} from "../../../upgrades/BaseZkSyncUpgrade.sol";
 import {VerifierParams} from "../../chain-interfaces/IVerifier.sol";
 import {IDefaultUpgrade} from "../../../upgrades/IDefaultUpgrade.sol";
-=======
-import {IAdmin} from "../../chain-interfaces/IAdmin.sol";
-import {Diamond} from "../../libraries/Diamond.sol";
-import {MAX_GAS_PER_TRANSACTION} from "../../../common/Config.sol";
-import {FeeParams, PubdataPricingMode} from "../ZkSyncHyperchainStorage.sol";
-import {ZkSyncHyperchainBase} from "./ZkSyncHyperchainBase.sol";
-import {IStateTransitionManager} from "../../IStateTransitionManager.sol";
->>>>>>> 0c55af6e
 
 // While formally the following import is not used, it is needed to inherit documentation from it
 import {IZkSyncHyperchainBase} from "../../chain-interfaces/IZkSyncHyperchainBase.sol";
@@ -149,7 +141,6 @@
         emit ExecuteUpgrade(_diamondCut);
     }
 
-<<<<<<< HEAD
     /// @dev we have to set the chainId at genesis, as blockhashzero is the same for all chains with the same chainId
     function setChainIdUpgrade(address _genesisUpgrade) external onlyStateTransitionManager {
         uint256 currentProtocolVersion = s.protocolVersion;
@@ -208,8 +199,6 @@
         emit SetChainIdUpgrade(address(this), l2ProtocolUpgradeTx, currentProtocolVersion);
     }
 
-=======
->>>>>>> 0c55af6e
     /*//////////////////////////////////////////////////////////////
                             CONTRACT FREEZING
     //////////////////////////////////////////////////////////////*/
@@ -233,7 +222,6 @@
 
         emit Unfreeze();
     }
-<<<<<<< HEAD
 
     /*//////////////////////////////////////////////////////////////
                             CHAIN MIGRATION
@@ -395,6 +383,4 @@
     //     // We do not need to perform any additional actions, since no changes related to the chain commitment can be performed
     //     // while the chain is in the "migrated" state.
     // }
-=======
->>>>>>> 0c55af6e
 }