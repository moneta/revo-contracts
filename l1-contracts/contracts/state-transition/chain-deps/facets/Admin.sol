--- conflicted
+++ resolved
@@ -11,13 +11,9 @@
 import {ZKChainBase} from "./ZKChainBase.sol";
 import {IChainTypeManager} from "../../IChainTypeManager.sol";
 import {IL1GenesisUpgrade} from "../../../upgrades/IL1GenesisUpgrade.sol";
-<<<<<<< HEAD
 import {Unauthorized, TooMuchGas, PriorityTxPubdataExceedsMaxPubDataPerBatch, InvalidPubdataPricingMode, ProtocolIdMismatch, HashMismatch, ProtocolIdNotGreater, DenominatorIsZero, DiamondAlreadyFrozen, DiamondNotFrozen, IncorrectPricingMode, InvalidDAForPermanentRollup, AlreadyPermanentRollup} from "../../../common/L1ContractErrors.sol";
 import {NotL1, L1DAValidatorAddressIsZero, L2DAValidatorAddressIsZero, AlreadyMigrated, NotChainAdmin, ProtocolVersionNotUpToDate, ExecutedIsNotConsistentWithVerified, VerifiedIsNotConsistentWithCommitted, InvalidNumberOfBatchHashes, PriorityQueueNotReady, VerifiedIsNotConsistentWithCommitted, NotAllBatchesExecuted, OutdatedProtocolVersion, NotHistoricalRoot, ContractNotDeployed, NotMigrated} from "../../L1StateTransitionErrors.sol";
 import {RollupDAManager} from "../../data-availability/RollupDAManager.sol";
-=======
-import {Unauthorized, TooMuchGas, PriorityTxPubdataExceedsMaxPubDataPerBatch, InvalidPubdataPricingMode, ProtocolIdMismatch, HashMismatch, ProtocolIdNotGreater, DenominatorIsZero, DiamondAlreadyFrozen, DiamondNotFrozen} from "../../../common/L1ContractErrors.sol";
->>>>>>> 1982d826
 
 // While formally the following import is not used, it is needed to inherit documentation from it
 import {IZKChainBase} from "../../chain-interfaces/IZKChainBase.sol";
@@ -136,13 +132,10 @@
 
     /// @inheritdoc IAdmin
     function setPubdataPricingMode(PubdataPricingMode _pricingMode) external onlyAdmin onlyL1 {
-<<<<<<< HEAD
         if (s.isPermanentRollup && _pricingMode != PubdataPricingMode.Rollup) {
             revert IncorrectPricingMode();
         }
 
-=======
->>>>>>> 1982d826
         s.feeParams.pubdataPricingMode = _pricingMode;
         emit ValidiumModeStatusUpdate(_pricingMode);
     }
@@ -411,25 +404,13 @@
         // As of now all we need in this function is the chainId so we encode it and pass it down in the _chainData field
         uint256 protocolVersion = abi.decode(_chainData, (uint256));
 
-<<<<<<< HEAD
         if (s.settlementLayer == address(0)) {
             revert NotMigrated();
         }
-        // Sanity check that the _depositSender is the chain admin.
-        if (_depositSender != s.admin) {
-            revert NotChainAdmin(_depositSender, s.admin);
-        }
-
         uint256 currentProtocolVersion = s.protocolVersion;
         if (currentProtocolVersion != protocolVersion) {
             revert OutdatedProtocolVersion(protocolVersion, currentProtocolVersion);
         }
-=======
-        require(s.settlementLayer != address(0), "Af: not migrated");
-
-        uint256 currentProtocolVersion = s.protocolVersion;
-        require(currentProtocolVersion == protocolVersion, "CTM: protocolVersion not up to date");
->>>>>>> 1982d826
 
         s.settlementLayer = address(0);
     }
