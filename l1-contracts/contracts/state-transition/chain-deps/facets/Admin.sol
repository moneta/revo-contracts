// SPDX-License-Identifier: MIT

pragma solidity 0.8.24;

// solhint-disable gas-custom-errors, reason-string

import {SafeCast} from "@openzeppelin/contracts/utils/math/SafeCast.sol";

import {IAdmin} from "../../chain-interfaces/IAdmin.sol";
import {Diamond} from "../../libraries/Diamond.sol";
import {REQUIRED_L2_GAS_PRICE_PER_PUBDATA, MAX_GAS_PER_TRANSACTION, HyperchainCommitment, SYSTEM_UPGRADE_L2_TX_TYPE, PRIORITY_TX_MAX_GAS_LIMIT} from "../../../common/Config.sol";
import {FeeParams, PubdataPricingMode} from "../ZkSyncHyperchainStorage.sol";
<<<<<<< HEAD
// import {PriorityQueue} from "../../../state-transition/libraries/PriorityQueue.sol";
import {ZkSyncHyperchainBase} from "./ZkSyncHyperchainBase.sol";
import {IStateTransitionManager} from "../../IStateTransitionManager.sol";
// import {PriorityOperation} from "../../libraries/PriorityQueue.sol";
import {IL1GenesisUpgrade} from "../../../upgrades/IL1GenesisUpgrade.sol";
=======
import {PriorityQueue, PriorityOperation} from "../../../state-transition/libraries/PriorityQueue.sol";
import {ZkSyncHyperchainBase} from "./ZkSyncHyperchainBase.sol";
import {IStateTransitionManager} from "../../IStateTransitionManager.sol";
// import {IComplexUpgrader} from "../../l2-deps/IComplexUpgrader.sol";
// import {IGenesisUpgrade} from "../../l2-deps/IGenesisUpgrade.sol";
import {ISystemContext} from "../../l2-deps/ISystemContext.sol";
// import {PriorityOperation} from "../../libraries/PriorityQueue.sol";
import {L2_SYSTEM_CONTEXT_SYSTEM_CONTRACT_ADDR, L2_FORCE_DEPLOYER_ADDR} from "../../../common/L2ContractAddresses.sol"; //, COMPLEX_UPGRADER_ADDR, GENESIS_UPGRADE_ADDR
import {L2CanonicalTransaction} from "../../../common/Messaging.sol";
import {ProposedUpgrade} from "../../../upgrades/BaseZkSyncUpgrade.sol";
import {VerifierParams} from "../../chain-interfaces/IVerifier.sol";
import {IDefaultUpgrade} from "../../../upgrades/IDefaultUpgrade.sol";
import {SemVer} from "../../../common/libraries/SemVer.sol";
>>>>>>> 43f72325

// While formally the following import is not used, it is needed to inherit documentation from it
import {IZkSyncHyperchainBase} from "../../chain-interfaces/IZkSyncHyperchainBase.sol";

/// @title Admin Contract controls access rights for contract management.
/// @author Matter Labs
/// @custom:security-contact security@matterlabs.dev
contract AdminFacet is ZkSyncHyperchainBase, IAdmin {
<<<<<<< HEAD
    // using PriorityQueue for PriorityQueue.Queue;
=======
    using PriorityQueue for PriorityQueue.Queue;
>>>>>>> 43f72325

    /// @inheritdoc IZkSyncHyperchainBase
    string public constant override getName = "AdminFacet";

    /// @inheritdoc IAdmin
    function setPendingAdmin(address _newPendingAdmin) external onlyAdmin {
        // Save previous value into the stack to put it into the event later
        address oldPendingAdmin = s.pendingAdmin;
        // Change pending admin
        s.pendingAdmin = _newPendingAdmin;
        emit NewPendingAdmin(oldPendingAdmin, _newPendingAdmin);
    }

    /// @inheritdoc IAdmin
    function acceptAdmin() external {
        address pendingAdmin = s.pendingAdmin;
        require(msg.sender == pendingAdmin, "n4"); // Only proposed by current admin address can claim the admin rights

        address previousAdmin = s.admin;
        s.admin = pendingAdmin;
        delete s.pendingAdmin;

        emit NewPendingAdmin(pendingAdmin, address(0));
        emit NewAdmin(previousAdmin, pendingAdmin);
    }

    /// @inheritdoc IAdmin
    function setValidator(address _validator, bool _active) external onlyStateTransitionManager {
        s.validators[_validator] = _active;
        emit ValidatorStatusUpdate(_validator, _active);
    }

    /// @inheritdoc IAdmin
    function setPorterAvailability(bool _zkPorterIsAvailable) external onlyStateTransitionManager {
        // Change the porter availability
        s.zkPorterIsAvailable = _zkPorterIsAvailable;
        emit IsPorterAvailableStatusUpdate(_zkPorterIsAvailable);
    }

    /// @inheritdoc IAdmin
    function setPriorityTxMaxGasLimit(uint256 _newPriorityTxMaxGasLimit) external onlyStateTransitionManager {
        require(_newPriorityTxMaxGasLimit <= MAX_GAS_PER_TRANSACTION, "n5");

        uint256 oldPriorityTxMaxGasLimit = s.priorityTxMaxGasLimit;
        s.priorityTxMaxGasLimit = _newPriorityTxMaxGasLimit;
        emit NewPriorityTxMaxGasLimit(oldPriorityTxMaxGasLimit, _newPriorityTxMaxGasLimit);
    }

    /// @inheritdoc IAdmin
    function changeFeeParams(FeeParams calldata _newFeeParams) external onlyAdminOrStateTransitionManager {
        // Double checking that the new fee params are valid, i.e.
        // the maximal pubdata per batch is not less than the maximal pubdata per priority transaction.
        require(_newFeeParams.maxPubdataPerBatch >= _newFeeParams.priorityTxMaxPubdata, "n6");

        FeeParams memory oldFeeParams = s.feeParams;

        require(_newFeeParams.pubdataPricingMode == oldFeeParams.pubdataPricingMode, "n7"); // we cannot change pubdata pricing mode

        s.feeParams = _newFeeParams;

        emit NewFeeParams(oldFeeParams, _newFeeParams);
    }

    /// @inheritdoc IAdmin
    function setTokenMultiplier(uint128 _nominator, uint128 _denominator) external onlyAdminOrStateTransitionManager {
        require(_denominator != 0, "AF: denominator 0");
        uint128 oldNominator = s.baseTokenGasPriceMultiplierNominator;
        uint128 oldDenominator = s.baseTokenGasPriceMultiplierDenominator;

        s.baseTokenGasPriceMultiplierNominator = _nominator;
        s.baseTokenGasPriceMultiplierDenominator = _denominator;

        emit NewBaseTokenMultiplier(oldNominator, oldDenominator, _nominator, _denominator);
    }

    /// @inheritdoc IAdmin
    function setPubdataPricingMode(PubdataPricingMode _pricingMode) external onlyAdmin {
        require(s.totalBatchesCommitted == 0, "AdminFacet: set validium only after genesis"); // Validium mode can be set only before the first batch is processed
        s.feeParams.pubdataPricingMode = _pricingMode;
        emit ValidiumModeStatusUpdate(_pricingMode);
    }

    function setTransactionFilterer(address _transactionFilterer) external onlyAdmin {
        address oldTransactionFilterer = s.transactionFilterer;
        s.transactionFilterer = _transactionFilterer;
        emit NewTransactionFilterer(oldTransactionFilterer, _transactionFilterer);
    }

    /// @notice Sets the DA validator pair with the given addresses.
    /// @dev It does not check for these addresses to be non-zero, since when migrating to a new settlement
    /// layer, we set them to zero.
    function _setDAValidatorPair(address _l1DAValidator, address _l2DAValidator) internal {
        address oldL1DAValidator = s.l1DAValidator;
        address oldL2DAValidator = s.l2DAValidator;

        s.l1DAValidator = _l1DAValidator;
        s.l2DAValidator = _l2DAValidator;

        emit NewL1DAValidator(oldL1DAValidator, _l1DAValidator);
        emit NewL2DAValidator(oldL2DAValidator, _l2DAValidator);
    }

    /// @inheritdoc IAdmin
    function setDAValidatorPair(address _l1DAValidator, address _l2DAValidator) external onlyAdmin {
        require(_l1DAValidator != address(0), "AdminFacet: L1DAValidator address is zero");
        require(_l2DAValidator != address(0), "AdminFacet: L2DAValidator address is zero");

        _setDAValidatorPair(_l1DAValidator, _l2DAValidator);
    }

    /*//////////////////////////////////////////////////////////////
                            UPGRADE EXECUTION
    //////////////////////////////////////////////////////////////*/

    /// @inheritdoc IAdmin
    function upgradeChainFromVersion(
        uint256 _oldProtocolVersion,
        Diamond.DiamondCutData calldata _diamondCut
    ) external onlyAdminOrStateTransitionManager {
        bytes32 cutHashInput = keccak256(abi.encode(_diamondCut));
        require(
            cutHashInput == IStateTransitionManager(s.stateTransitionManager).upgradeCutHash(_oldProtocolVersion),
            "AdminFacet: cutHash mismatch"
        );

        require(s.protocolVersion == _oldProtocolVersion, "AdminFacet: protocolVersion mismatch in STC when upgrading");
        Diamond.diamondCut(_diamondCut);
        emit ExecuteUpgrade(_diamondCut);
        require(s.protocolVersion > _oldProtocolVersion, "AdminFacet: protocolVersion mismatch in STC after upgrading");
    }

    /// @inheritdoc IAdmin
    function executeUpgrade(Diamond.DiamondCutData calldata _diamondCut) external onlyStateTransitionManager {
        Diamond.diamondCut(_diamondCut);
        emit ExecuteUpgrade(_diamondCut);
    }

    /// @dev we have to set the chainId at genesis, as blockhashzero is the same for all chains with the same chainId
<<<<<<< HEAD
    function genesisUpgrade(
        address _l1GenesisUpgrade,
        bytes calldata _forceDeploymentData,
        bytes[] calldata _factoryDeps
    ) external onlyStateTransitionManager {
        uint256 cachedProtocolVersion = s.protocolVersion;
        uint256 chainId = s.chainId;

        Diamond.FacetCut[] memory emptyArray;
        Diamond.DiamondCutData memory cutData = Diamond.DiamondCutData({
            facetCuts: emptyArray,
            initAddress: _l1GenesisUpgrade,
            initCalldata: abi.encodeCall(
                IL1GenesisUpgrade.genesisUpgrade,
                (_l1GenesisUpgrade, chainId, cachedProtocolVersion, _forceDeploymentData, _factoryDeps)
            )
        });

        Diamond.diamondCut(cutData);
=======
    function setChainIdUpgrade(address _genesisUpgrade) external onlyStateTransitionManager {
        uint256 cachedProtocolVersion = s.protocolVersion;
        // slither-disable-next-line unused-return
        (, uint32 minorVersion, ) = SemVer.unpackSemVer(SafeCast.toUint96(cachedProtocolVersion));

        uint256 chainId = s.chainId;

        // bytes memory genesisUpgradeCalldata = abi.encodeCall(IGenesisUpgrade.upgrade, (chainId)); //todo
        // bytes memory complexUpgraderCalldata = abi.encodeCall(
        //     IComplexUpgrader.upgrade,
        //     (GENESIS_UPGRADE_ADDR, genesisUpgradeCalldata)
        // );
        bytes memory systemContextCalldata = abi.encodeCall(ISystemContext.setChainId, (chainId));

        uint256[] memory uintEmptyArray;
        bytes[] memory bytesEmptyArray;

        L2CanonicalTransaction memory l2ProtocolUpgradeTx = L2CanonicalTransaction({
            txType: SYSTEM_UPGRADE_L2_TX_TYPE,
            from: uint256(uint160(L2_FORCE_DEPLOYER_ADDR)),
            to: uint256(uint160(L2_SYSTEM_CONTEXT_SYSTEM_CONTRACT_ADDR)), //COMPLEX_UPGRADER_ADDR
            gasLimit: PRIORITY_TX_MAX_GAS_LIMIT,
            gasPerPubdataByteLimit: REQUIRED_L2_GAS_PRICE_PER_PUBDATA,
            maxFeePerGas: uint256(0),
            maxPriorityFeePerGas: uint256(0),
            paymaster: uint256(0),
            // Note, that the protocol version is used as "nonce" for system upgrade transactions
            nonce: uint256(minorVersion),
            value: 0,
            reserved: [uint256(0), 0, 0, 0],
            data: systemContextCalldata,
            signature: new bytes(0),
            factoryDeps: uintEmptyArray,
            paymasterInput: new bytes(0),
            reservedDynamic: new bytes(0)
        });

        ProposedUpgrade memory proposedUpgrade = ProposedUpgrade({
            l2ProtocolUpgradeTx: l2ProtocolUpgradeTx,
            factoryDeps: bytesEmptyArray,
            bootloaderHash: bytes32(0),
            defaultAccountHash: bytes32(0),
            verifier: address(0),
            verifierParams: VerifierParams({
                recursionNodeLevelVkHash: bytes32(0),
                recursionLeafLevelVkHash: bytes32(0),
                recursionCircuitsSetVksHash: bytes32(0)
            }),
            l1ContractsUpgradeCalldata: new bytes(0),
            postUpgradeCalldata: new bytes(0),
            upgradeTimestamp: 0,
            newProtocolVersion: cachedProtocolVersion
        });

        Diamond.FacetCut[] memory emptyArray;
        Diamond.DiamondCutData memory cutData = Diamond.DiamondCutData({
            facetCuts: emptyArray,
            initAddress: _genesisUpgrade,
            initCalldata: abi.encodeCall(IDefaultUpgrade.upgrade, (proposedUpgrade))
        });

        Diamond.diamondCut(cutData);
        emit SetChainIdUpgrade(address(this), l2ProtocolUpgradeTx, cachedProtocolVersion);
>>>>>>> 43f72325
    }

    /*//////////////////////////////////////////////////////////////
                            CONTRACT FREEZING
    //////////////////////////////////////////////////////////////*/

    /// @inheritdoc IAdmin
    function freezeDiamond() external onlyStateTransitionManager {
        Diamond.DiamondStorage storage diamondStorage = Diamond.getDiamondStorage();

        require(!diamondStorage.isFrozen, "a9"); // diamond proxy is frozen already
        diamondStorage.isFrozen = true;

        emit Freeze();
    }

    /// @inheritdoc IAdmin
    function unfreezeDiamond() external onlyStateTransitionManager {
        Diamond.DiamondStorage storage diamondStorage = Diamond.getDiamondStorage();

        require(diamondStorage.isFrozen, "a7"); // diamond proxy is not frozen
        diamondStorage.isFrozen = false;

        emit Unfreeze();
    }

    /*//////////////////////////////////////////////////////////////
                            CHAIN MIGRATION
    //////////////////////////////////////////////////////////////*/

    /// @dev we can move assets using these
    function forwardedBridgeBurn(
        address _syncLayer,
        address _prevMsgSender,
        bytes calldata
    ) external payable override onlyBridgehub returns (bytes memory chainBridgeMintData) {
        // (address _newSyncLayerAdmin, bytes memory _diamondCut) = abi.decode(_data, (address, bytes));
        require(s.syncLayer == address(0), "Af: already migrated");
        require(_prevMsgSender == s.admin, "Af: not chainAdmin");
        IStateTransitionManager stm = IStateTransitionManager(s.stateTransitionManager);

        // address chainBaseToken = hyperchain.getBaseToken();
        uint256 currentProtocolVersion = s.protocolVersion;
        uint256 protocolVersion = stm.protocolVersion();

        require(currentProtocolVersion == protocolVersion, "STM: protocolVersion not up to date");
        // FIXME: this will be removed once we support the migration of the priority queue also.
        // require(s.priorityQueue.getSize() == 0, "Migration is only allowed with empty priority queue");

        s.syncLayer = _syncLayer;
        chainBridgeMintData = abi.encode(_prepareChainCommitment());
    }

    function forwardedBridgeMint(bytes calldata _data) external payable override {
        HyperchainCommitment memory _commitment = abi.decode(_data, (HyperchainCommitment));

        uint256 batchesExecuted = _commitment.totalBatchesExecuted;
        uint256 batchesVerified = _commitment.totalBatchesVerified;
        uint256 batchesCommitted = _commitment.totalBatchesCommitted;

        s.totalBatchesCommitted = batchesCommitted;
        s.totalBatchesVerified = batchesVerified;
        s.totalBatchesExecuted = batchesExecuted;

        // Some consistency checks just in case.
        require(batchesExecuted <= batchesVerified, "Executed is not consistent with verified");
        require(batchesVerified <= batchesCommitted, "Verified is not consistent with committed");

        // In the worst case, we may need to revert all the committed batches that were not executed.
        // This means that the stored batch hashes should be stored for [batchesExecuted; batchesCommitted] batches, i.e.
        // there should be batchesCommitted - batchesExecuted + 1 hashes.
        require(
            _commitment.batchHashes.length == batchesCommitted - batchesExecuted + 1,
            "Invalid number of batch hashes"
        );

        // Note that this part is done in O(N), i.e. it is the responsibility of the admin of the chain to ensure that the total number of
        // outstanding committed batches is not too long.
        uint256 length = _commitment.batchHashes.length;
        for (uint256 i = 0; i < length; ++i) {
            s.storedBatchHashes[batchesExecuted + i] = _commitment.batchHashes[i];
        }

        // Currently only zero length is allowed.
        uint256 pqHead = _commitment.priorityQueueHead;
        s.priorityQueue.head = pqHead;
        s.priorityQueue.tail = pqHead + _commitment.priorityQueueTxs.length;

        length = _commitment.priorityQueueTxs.length;
        for (uint256 i = 0; i < length; ++i) {
            s.priorityQueue.data[pqHead + i] = _commitment.priorityQueueTxs[i];
        }

        s.l2SystemContractsUpgradeTxHash = _commitment.l2SystemContractsUpgradeTxHash;
        s.l2SystemContractsUpgradeBatchNumber = _commitment.l2SystemContractsUpgradeBatchNumber;

        _setDAValidatorPair(address(0), address(0));

        emit MigrationComplete();
    }

    function forwardedBridgeClaimFailedBurn(
        uint256 _chainId,
        bytes32 _assetInfo,
        address _prevMsgSender,
        bytes calldata _data
    ) external payable override {}

    // todo make internal. For now useful for testing
    function _prepareChainCommitment() public view returns (HyperchainCommitment memory commitment) {
        commitment.totalBatchesCommitted = s.totalBatchesCommitted;
        commitment.totalBatchesVerified = s.totalBatchesVerified;
        commitment.totalBatchesExecuted = s.totalBatchesExecuted;

        uint256 pqHead = s.priorityQueue.head;
        commitment.priorityQueueHead = pqHead;

        uint256 pqLength = s.priorityQueue.tail - pqHead;
        // FIXME: this will be removed once we support the migration of any priority queue size.
        require(pqLength <= 50, "Migration is only allowed with empty priority queue 2");

        PriorityOperation[] memory priorityQueueTxs = new PriorityOperation[](pqLength);

        for (uint256 i = pqHead; i < s.priorityQueue.tail; ++i) {
            priorityQueueTxs[i] = s.priorityQueue.data[i];
        }
        commitment.priorityQueueTxs = priorityQueueTxs;

        commitment.l2SystemContractsUpgradeBatchNumber = s.l2SystemContractsUpgradeBatchNumber;
        commitment.l2SystemContractsUpgradeTxHash = s.l2SystemContractsUpgradeTxHash;

        // just in case
        require(
            commitment.totalBatchesExecuted <= commitment.totalBatchesVerified,
            "Verified is not consistent with executed"
        );
        require(
            commitment.totalBatchesVerified <= commitment.totalBatchesCommitted,
            "Verified is not consistent with committed"
        );

        uint256 blocksToRemember = commitment.totalBatchesCommitted - commitment.totalBatchesExecuted + 1;

        bytes32[] memory batchHashes = new bytes32[](blocksToRemember);

        for (uint256 i = 0; i < blocksToRemember; ++i) {
            unchecked {
                batchHashes[i] = s.storedBatchHashes[commitment.totalBatchesExecuted + i];
            }
        }

        commitment.batchHashes = batchHashes;
    }

    function readChainCommitment() external view returns (bytes memory commitment) {
        return abi.encode(_prepareChainCommitment());
    }

    // function recoverFromFailedMigrationToSyncLayer(
    //     uint256 _syncLayerChainId,
    //     uint256 _l2BatchNumber,
    //     uint256 _l2MessageIndex,
    //     uint16 _l2TxNumberInBatch,
    //     bytes32[] calldata _merkleProof
    // ) external onlyAdmin {
    //     require(s.syncLayerState == SyncLayerState.MigratedFromL1, "not migrated L1");

    //     bytes32 migrationHash = s.syncLayerMigrationHash;
    //     require(migrationHash != bytes32(0), "can not recover when there is no migration");

    //     require(
    //         IBridgehub(s.bridgehub).proveL1ToL2TransactionStatus(
    //             _syncLayerChainId,
    //             migrationHash,
    //             _l2BatchNumber,
    //             _l2MessageIndex,
    //             _l2TxNumberInBatch,
    //             _merkleProof,
    //             TxStatus.Failure
    //         ),
    //         "Migration not failed"
    //     );

    //     s.syncLayerState = SyncLayerState.ActiveOnL1;
    //     s.syncLayerChainId = 0;
    //     s.syncLayerMigrationHash = bytes32(0);

    //     // We do not need to perform any additional actions, since no changes related to the chain commitment can be performed
    //     // while the chain is in the "migrated" state.
    // }
}<|MERGE_RESOLUTION|>--- conflicted
+++ resolved
@@ -10,27 +10,11 @@
 import {Diamond} from "../../libraries/Diamond.sol";
 import {REQUIRED_L2_GAS_PRICE_PER_PUBDATA, MAX_GAS_PER_TRANSACTION, HyperchainCommitment, SYSTEM_UPGRADE_L2_TX_TYPE, PRIORITY_TX_MAX_GAS_LIMIT} from "../../../common/Config.sol";
 import {FeeParams, PubdataPricingMode} from "../ZkSyncHyperchainStorage.sol";
-<<<<<<< HEAD
 // import {PriorityQueue} from "../../../state-transition/libraries/PriorityQueue.sol";
 import {ZkSyncHyperchainBase} from "./ZkSyncHyperchainBase.sol";
 import {IStateTransitionManager} from "../../IStateTransitionManager.sol";
 // import {PriorityOperation} from "../../libraries/PriorityQueue.sol";
 import {IL1GenesisUpgrade} from "../../../upgrades/IL1GenesisUpgrade.sol";
-=======
-import {PriorityQueue, PriorityOperation} from "../../../state-transition/libraries/PriorityQueue.sol";
-import {ZkSyncHyperchainBase} from "./ZkSyncHyperchainBase.sol";
-import {IStateTransitionManager} from "../../IStateTransitionManager.sol";
-// import {IComplexUpgrader} from "../../l2-deps/IComplexUpgrader.sol";
-// import {IGenesisUpgrade} from "../../l2-deps/IGenesisUpgrade.sol";
-import {ISystemContext} from "../../l2-deps/ISystemContext.sol";
-// import {PriorityOperation} from "../../libraries/PriorityQueue.sol";
-import {L2_SYSTEM_CONTEXT_SYSTEM_CONTRACT_ADDR, L2_FORCE_DEPLOYER_ADDR} from "../../../common/L2ContractAddresses.sol"; //, COMPLEX_UPGRADER_ADDR, GENESIS_UPGRADE_ADDR
-import {L2CanonicalTransaction} from "../../../common/Messaging.sol";
-import {ProposedUpgrade} from "../../../upgrades/BaseZkSyncUpgrade.sol";
-import {VerifierParams} from "../../chain-interfaces/IVerifier.sol";
-import {IDefaultUpgrade} from "../../../upgrades/IDefaultUpgrade.sol";
-import {SemVer} from "../../../common/libraries/SemVer.sol";
->>>>>>> 43f72325
 
 // While formally the following import is not used, it is needed to inherit documentation from it
 import {IZkSyncHyperchainBase} from "../../chain-interfaces/IZkSyncHyperchainBase.sol";
@@ -39,11 +23,7 @@
 /// @author Matter Labs
 /// @custom:security-contact security@matterlabs.dev
 contract AdminFacet is ZkSyncHyperchainBase, IAdmin {
-<<<<<<< HEAD
     // using PriorityQueue for PriorityQueue.Queue;
-=======
-    using PriorityQueue for PriorityQueue.Queue;
->>>>>>> 43f72325
 
     /// @inheritdoc IZkSyncHyperchainBase
     string public constant override getName = "AdminFacet";
@@ -182,7 +162,6 @@
     }
 
     /// @dev we have to set the chainId at genesis, as blockhashzero is the same for all chains with the same chainId
-<<<<<<< HEAD
     function genesisUpgrade(
         address _l1GenesisUpgrade,
         bytes calldata _forceDeploymentData,
@@ -202,71 +181,6 @@
         });
 
         Diamond.diamondCut(cutData);
-=======
-    function setChainIdUpgrade(address _genesisUpgrade) external onlyStateTransitionManager {
-        uint256 cachedProtocolVersion = s.protocolVersion;
-        // slither-disable-next-line unused-return
-        (, uint32 minorVersion, ) = SemVer.unpackSemVer(SafeCast.toUint96(cachedProtocolVersion));
-
-        uint256 chainId = s.chainId;
-
-        // bytes memory genesisUpgradeCalldata = abi.encodeCall(IGenesisUpgrade.upgrade, (chainId)); //todo
-        // bytes memory complexUpgraderCalldata = abi.encodeCall(
-        //     IComplexUpgrader.upgrade,
-        //     (GENESIS_UPGRADE_ADDR, genesisUpgradeCalldata)
-        // );
-        bytes memory systemContextCalldata = abi.encodeCall(ISystemContext.setChainId, (chainId));
-
-        uint256[] memory uintEmptyArray;
-        bytes[] memory bytesEmptyArray;
-
-        L2CanonicalTransaction memory l2ProtocolUpgradeTx = L2CanonicalTransaction({
-            txType: SYSTEM_UPGRADE_L2_TX_TYPE,
-            from: uint256(uint160(L2_FORCE_DEPLOYER_ADDR)),
-            to: uint256(uint160(L2_SYSTEM_CONTEXT_SYSTEM_CONTRACT_ADDR)), //COMPLEX_UPGRADER_ADDR
-            gasLimit: PRIORITY_TX_MAX_GAS_LIMIT,
-            gasPerPubdataByteLimit: REQUIRED_L2_GAS_PRICE_PER_PUBDATA,
-            maxFeePerGas: uint256(0),
-            maxPriorityFeePerGas: uint256(0),
-            paymaster: uint256(0),
-            // Note, that the protocol version is used as "nonce" for system upgrade transactions
-            nonce: uint256(minorVersion),
-            value: 0,
-            reserved: [uint256(0), 0, 0, 0],
-            data: systemContextCalldata,
-            signature: new bytes(0),
-            factoryDeps: uintEmptyArray,
-            paymasterInput: new bytes(0),
-            reservedDynamic: new bytes(0)
-        });
-
-        ProposedUpgrade memory proposedUpgrade = ProposedUpgrade({
-            l2ProtocolUpgradeTx: l2ProtocolUpgradeTx,
-            factoryDeps: bytesEmptyArray,
-            bootloaderHash: bytes32(0),
-            defaultAccountHash: bytes32(0),
-            verifier: address(0),
-            verifierParams: VerifierParams({
-                recursionNodeLevelVkHash: bytes32(0),
-                recursionLeafLevelVkHash: bytes32(0),
-                recursionCircuitsSetVksHash: bytes32(0)
-            }),
-            l1ContractsUpgradeCalldata: new bytes(0),
-            postUpgradeCalldata: new bytes(0),
-            upgradeTimestamp: 0,
-            newProtocolVersion: cachedProtocolVersion
-        });
-
-        Diamond.FacetCut[] memory emptyArray;
-        Diamond.DiamondCutData memory cutData = Diamond.DiamondCutData({
-            facetCuts: emptyArray,
-            initAddress: _genesisUpgrade,
-            initCalldata: abi.encodeCall(IDefaultUpgrade.upgrade, (proposedUpgrade))
-        });
-
-        Diamond.diamondCut(cutData);
-        emit SetChainIdUpgrade(address(this), l2ProtocolUpgradeTx, cachedProtocolVersion);
->>>>>>> 43f72325
     }
 
     /*//////////////////////////////////////////////////////////////
