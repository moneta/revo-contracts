// SPDX-License-Identifier: MIT

pragma solidity ^0.8.24;

import {ZKChainBase} from "./ZKChainBase.sol";
import {IBridgehub} from "../../../bridgehub/IBridgehub.sol";
import {IMessageRoot} from "../../../bridgehub/IMessageRoot.sol";
import {COMMIT_TIMESTAMP_NOT_OLDER, COMMIT_TIMESTAMP_APPROXIMATION_DELTA, EMPTY_STRING_KECCAK, L2_TO_L1_LOG_SERIALIZE_SIZE, MAX_L2_TO_L1_LOGS_COMMITMENT_BYTES, PACKED_L2_BLOCK_TIMESTAMP_MASK, PUBLIC_INPUT_SHIFT, MAX_MSG_ROOTS_IN_BATCH} from "../../../common/Config.sol";
import {IExecutor, L2_LOG_ADDRESS_OFFSET, L2_LOG_KEY_OFFSET, L2_LOG_VALUE_OFFSET, SystemLogKey, LogProcessingOutput, TOTAL_BLOBS_IN_COMMITMENT, MAX_LOG_KEY, ProcessLogsInput} from "../../chain-interfaces/IExecutor.sol";
import {PriorityQueue, PriorityOperation} from "../../libraries/PriorityQueue.sol";
import {BatchDecoder} from "../../libraries/BatchDecoder.sol";
import {UncheckedMath} from "../../../common/libraries/UncheckedMath.sol";
import {UnsafeBytes} from "../../../common/libraries/UnsafeBytes.sol";
import {L2_BOOTLOADER_ADDRESS, L2_TO_L1_MESSENGER_SYSTEM_CONTRACT_ADDR, L2_SYSTEM_CONTEXT_SYSTEM_CONTRACT_ADDR} from "../../../common/l2-helpers/L2ContractAddresses.sol";
import {L2_MESSAGE_ROOT_STORAGE} from "../../../common/l2-helpers/L2ContractAddresses.sol";
import {IChainTypeManager} from "../../IChainTypeManager.sol";
import {PriorityTree, PriorityOpsBatchInfo} from "../../libraries/PriorityTree.sol";
import {IL1DAValidator, L1DAValidatorOutput} from "../../chain-interfaces/IL1DAValidator.sol";
import {InvalidSystemLogsLength, MissingSystemLogs, BatchNumberMismatch, TimeNotReached, ValueMismatch, HashMismatch, NonIncreasingTimestamp, TimestampError, InvalidLogSender, TxHashMismatch, UnexpectedSystemLog, LogAlreadyProcessed, InvalidProtocolVersion, CanOnlyProcessOneBatch, BatchHashMismatch, UpgradeBatchNumberIsNotZero, NonSequentialBatch, CantExecuteUnprovenBatches, SystemLogsSizeTooBig, InvalidNumberOfBlobs, VerifiedBatchesExceedsCommittedBatches, InvalidProof, RevertedBatchNotAfterNewLastBatch, CantRevertExecutedBatch, L2TimestampTooBig, PriorityOperationsRollingHashMismatch, InvalidLogKey, InvalidLogValue, InvalidMessageRoot} from "../../../common/L1ContractErrors.sol";
import {InvalidBatchesDataLength, MismatchL2DAValidator, MismatchNumberOfLayer1Txs, PriorityOpsDataLeftPathLengthIsNotZero, PriorityOpsDataRightPathLengthIsNotZero, PriorityOpsDataItemHashesLengthIsNotZero} from "../../L1StateTransitionErrors.sol";

// While formally the following import is not used, it is needed to inherit documentation from it
import {IZKChainBase} from "../../chain-interfaces/IZKChainBase.sol";
import {IGetters} from "../../chain-interfaces/IGetters.sol";
import {MessageRoot, L2Log} from "../../../common/Messaging.sol";
import {IAssetTracker} from "../../../bridge/asset-tracker/IAssetTracker.sol";
import {IInteropCenter} from "../../../bridgehub/IInteropCenter.sol";

/// @dev The version that is used for the `Executor` calldata used for relaying the
/// stored batch info.
uint8 constant RELAYED_EXECUTOR_VERSION = 0;

/// @title ZK chain Executor contract capable of processing events emitted in the ZK chain protocol.
/// @author Matter Labs
/// @custom:security-contact security@matterlabs.dev
contract ExecutorFacet is ZKChainBase, IExecutor {
    using UncheckedMath for uint256;
    using PriorityQueue for PriorityQueue.Queue;
    using PriorityTree for PriorityTree.Tree;

    /// @inheritdoc IZKChainBase
    string public constant override getName = "ExecutorFacet";

    /// @notice The chain id of L1. This contract can be deployed on multiple layers, but this value is still equal to the
    /// L1 that is at the most base layer.
    uint256 internal immutable L1_CHAIN_ID;

    constructor(uint256 _l1ChainId) {
        L1_CHAIN_ID = _l1ChainId;
    }

    /// @dev Process one batch commit using the previous batch StoredBatchInfo
    /// @dev returns new batch StoredBatchInfo
    /// @notice Does not change storage
    function _commitOneBatch(
        StoredBatchInfo memory _previousBatch,
        CommitBatchInfo memory _newBatch,
        bytes32 _expectedSystemContractUpgradeTxHash
    ) internal returns (StoredBatchInfo memory storedBatchInfo) {
        // only commit next batch
        if (_newBatch.batchNumber != _previousBatch.batchNumber + 1) {
            revert BatchNumberMismatch(_previousBatch.batchNumber + 1, _newBatch.batchNumber);
        }

        // Check that batch contains all meta information for L2 logs.
        // Get the chained hash of priority transaction hashes.
        LogProcessingOutput memory logOutput = _processL2Logs(_newBatch, _expectedSystemContractUpgradeTxHash);

        L1DAValidatorOutput memory daOutput = IL1DAValidator(s.l1DAValidator).checkDA({
            _chainId: s.chainId,
            _batchNumber: uint256(_newBatch.batchNumber),
            _l2DAValidatorOutputHash: logOutput.l2DAValidatorOutputHash,
            _operatorDAInput: _newBatch.operatorDAInput,
            _maxBlobsSupported: TOTAL_BLOBS_IN_COMMITMENT
        });

        if (_previousBatch.batchHash != logOutput.previousBatchHash) {
            revert HashMismatch(logOutput.previousBatchHash, _previousBatch.batchHash);
        }
        // Check that the priority operation hash in the L2 logs is as expected
        if (logOutput.chainedPriorityTxsHash != _newBatch.priorityOperationsHash) {
            revert HashMismatch(logOutput.chainedPriorityTxsHash, _newBatch.priorityOperationsHash);
        }
        // Check that the number of processed priority operations is as expected
        if (logOutput.numberOfLayer1Txs != _newBatch.numberOfLayer1Txs) {
            revert ValueMismatch(logOutput.numberOfLayer1Txs, _newBatch.numberOfLayer1Txs);
        }

        // Check the timestamp of the new batch
        _verifyBatchTimestamp(logOutput.packedBatchAndL2BlockTimestamp, _newBatch.timestamp, _previousBatch.timestamp);

        // Create batch commitment for the proof verification
        (bytes32 metadataHash, bytes32 auxiliaryOutputHash, bytes32 commitment) = _createBatchCommitment(
            _newBatch,
            daOutput.stateDiffHash,
            daOutput.blobsOpeningCommitments,
            daOutput.blobsLinearHashes
        );
<<<<<<< HEAD
        _emitMessageRoot(_newBatch.batchNumber, logOutput.l2LogsTreeRoot);
        return
            StoredBatchInfo({
                batchNumber: _newBatch.batchNumber,
                batchHash: _newBatch.newStateRoot,
                indexRepeatedStorageChanges: _newBatch.indexRepeatedStorageChanges,
                numberOfLayer1Txs: _newBatch.numberOfLayer1Txs,
                priorityOperationsHash: _newBatch.priorityOperationsHash,
                l2LogsTreeRoot: logOutput.l2LogsTreeRoot,
                timestamp: _newBatch.timestamp,
                commitment: commitment
            });
=======

        storedBatchInfo = StoredBatchInfo({
            batchNumber: _newBatch.batchNumber,
            batchHash: _newBatch.newStateRoot,
            indexRepeatedStorageChanges: _newBatch.indexRepeatedStorageChanges,
            numberOfLayer1Txs: _newBatch.numberOfLayer1Txs,
            priorityOperationsHash: _newBatch.priorityOperationsHash,
            l2LogsTreeRoot: logOutput.l2LogsTreeRoot,
            timestamp: _newBatch.timestamp,
            commitment: commitment
        });

        if (L1_CHAIN_ID != block.chainid) {
            // If we are settling on top of Gateway, we always relay the data needed to construct
            // a proof for a new batch (and finalize it) even if the data for Gateway transactions has been fully lost.
            // This data includes:
            // - `StoredBatchInfo` that is needed to execute a block on top of the previous one.
            // But also, we need to ensure that the components of the commitment of the batch are available:
            // - passThroughDataHash (and its full preimage)
            // - metadataHash (only the hash)
            // - auxiliaryOutputHash (only the hash)
            // The source of the truth for the data from above can be found here:
            // https://github.com/matter-labs/zksync-protocol/blob/c80fa4ee94fd0f7f05f7aea364291abb8b4d7351/crates/zkevm_circuits/src/scheduler/mod.rs#L1356-L1369
            //
            // The full preimage of `passThroughDataHash` consists of the state root as well as the `indexRepeatedStorageChanges`. All
            // these values are already included as part of the `storedBatchInfo`, so we do not need to republish those.
            // slither-disable-next-line unused-return
            L2_TO_L1_MESSENGER_SYSTEM_CONTRACT_ADDR.sendToL1(
                abi.encode(RELAYED_EXECUTOR_VERSION, storedBatchInfo, metadataHash, auxiliaryOutputHash)
            );
        }
>>>>>>> fc26d9fc
    }

    /// @notice checks that the timestamps of both the new batch and the new L2 block are correct.
    /// @param _packedBatchAndL2BlockTimestamp - packed batch and L2 block timestamp in a format of batchTimestamp * 2**128 + l2BatchTimestamp
    /// @param _expectedBatchTimestamp - expected batch timestamp
    /// @param _previousBatchTimestamp - the timestamp of the previous batch
    function _verifyBatchTimestamp(
        uint256 _packedBatchAndL2BlockTimestamp,
        uint256 _expectedBatchTimestamp,
        uint256 _previousBatchTimestamp
    ) internal view {
        // Check that the timestamp that came from the system context is expected
        uint256 batchTimestamp = _packedBatchAndL2BlockTimestamp >> 128;
        if (batchTimestamp != _expectedBatchTimestamp) {
            revert TimestampError();
        }

        // While the fact that _previousBatchTimestamp < batchTimestamp is already checked on L2,
        // we double check it here for clarity
        if (_previousBatchTimestamp >= batchTimestamp) {
            revert NonIncreasingTimestamp();
        }

        uint256 lastL2BlockTimestamp = _packedBatchAndL2BlockTimestamp & PACKED_L2_BLOCK_TIMESTAMP_MASK;

        // All L2 blocks have timestamps within the range of [batchTimestamp, lastL2BlockTimestamp].
        // So here we need to only double check that:
        // - The timestamp of the batch is not too small.
        // - The timestamp of the last L2 block is not too big.
        // New batch timestamp is too small
        if (block.timestamp - COMMIT_TIMESTAMP_NOT_OLDER > batchTimestamp) {
            revert TimeNotReached(batchTimestamp, block.timestamp - COMMIT_TIMESTAMP_NOT_OLDER);
        }
        // The last L2 block timestamp is too big
        if (lastL2BlockTimestamp > block.timestamp + COMMIT_TIMESTAMP_APPROXIMATION_DELTA) {
            revert L2TimestampTooBig();
        }
    }

    struct ViaIR {
        uint256 logKey2;
        address logSender2;
        bytes32 logValue2;
        uint256 logKey3;
        address logSender3;
        bytes32 logValue3;
        uint256 logKey4;
        address logSender4;
        bytes32 logValue4;
    }

    /// @dev Check that L2 logs are proper and batch contain all meta information for them
    /// @dev The logs processed here should line up such that only one log for each key from the
    ///      SystemLogKey enum in Constants.sol is processed per new batch.
    /// @dev Data returned from here will be used to form the batch commitment.
    function _processL2Logs(
        CommitBatchInfo memory _newBatch,
        bytes32 _expectedSystemContractUpgradeTxHash
    ) internal returns (LogProcessingOutput memory logOutput) {
        // Copy L2 to L1 logs into memory.
        bytes memory emittedL2Logs = _newBatch.systemLogs;

        // Used as bitmap to set/check log processing happens exactly once.
        // See SystemLogKey enum in Constants.sol for ordering.
        uint256 processedLogs = 0;

        // linear traversal of the logs
        uint256 logsLength = emittedL2Logs.length;

        if (logsLength % L2_TO_L1_LOG_SERIALIZE_SIZE != 0) {
            revert InvalidSystemLogsLength();
        }

        uint256 savedMsgRootIndex = 0;

        for (uint256 i = 0; i < logsLength; i = i.uncheckedAdd(L2_TO_L1_LOG_SERIALIZE_SIZE)) {
            // Extract the values to be compared to/used such as the log sender, key, and value
            // slither-disable-next-line unused-return
            (address logSender, ) = UnsafeBytes.readAddress(emittedL2Logs, i + L2_LOG_ADDRESS_OFFSET);
            // slither-disable-next-line unused-return
            (uint256 logKey, ) = UnsafeBytes.readUint256(emittedL2Logs, i + L2_LOG_KEY_OFFSET);
            // slither-disable-next-line unused-return
            (bytes32 logValue, ) = UnsafeBytes.readBytes32(emittedL2Logs, i + L2_LOG_VALUE_OFFSET);

            // Ensure that the log hasn't been processed already
            if (_checkBit(processedLogs, uint8(logKey))) {
                revert LogAlreadyProcessed(uint8(logKey));
            }
            processedLogs = _setBit(processedLogs, uint8(logKey));

            // Need to check that each log was sent by the correct address.
            if (logKey == uint256(SystemLogKey.L2_TO_L1_LOGS_TREE_ROOT_KEY)) {
                if (logSender != address(L2_TO_L1_MESSENGER_SYSTEM_CONTRACT_ADDR)) {
                    revert InvalidLogSender(logSender, logKey);
                }
                logOutput.l2LogsTreeRoot = logValue;
            } else if (logKey == uint256(SystemLogKey.PACKED_BATCH_AND_L2_BLOCK_TIMESTAMP_KEY)) {
                if (logSender != L2_SYSTEM_CONTEXT_SYSTEM_CONTRACT_ADDR) {
                    revert InvalidLogSender(logSender, logKey);
                }
                logOutput.packedBatchAndL2BlockTimestamp = uint256(logValue);
            } else if (logKey == uint256(SystemLogKey.PREV_BATCH_HASH_KEY)) {
                if (logSender != L2_SYSTEM_CONTEXT_SYSTEM_CONTRACT_ADDR) {
                    revert InvalidLogSender(logSender, logKey);
                }
                logOutput.previousBatchHash = logValue;
            } else if (logKey == uint256(SystemLogKey.CHAINED_PRIORITY_TXN_HASH_KEY)) {
                if (logSender != L2_BOOTLOADER_ADDRESS) {
                    revert InvalidLogSender(logSender, logKey);
                }
                logOutput.chainedPriorityTxsHash = logValue;
            } else if (logKey == uint256(SystemLogKey.NUMBER_OF_LAYER_1_TXS_KEY)) {
                if (logSender != L2_BOOTLOADER_ADDRESS) {
                    revert InvalidLogSender(logSender, logKey);
                }
                logOutput.numberOfLayer1Txs = uint256(logValue);
            } else if (logKey == uint256(SystemLogKey.USED_L2_DA_VALIDATOR_ADDRESS_KEY)) {
                if (logSender != address(L2_TO_L1_MESSENGER_SYSTEM_CONTRACT_ADDR)) {
                    revert InvalidLogSender(logSender, logKey);
                }
                if (s.l2DAValidator != address(uint160(uint256(logValue)))) {
                    revert MismatchL2DAValidator();
                }
            } else if (logKey == uint256(SystemLogKey.L2_DA_VALIDATOR_OUTPUT_HASH_KEY)) {
                if (logSender != address(L2_TO_L1_MESSENGER_SYSTEM_CONTRACT_ADDR)) {
                    revert InvalidLogSender(logSender, logKey);
                }
                logOutput.l2DAValidatorOutputHash = logValue;
            } else if (logKey == uint256(SystemLogKey.EXPECTED_SYSTEM_CONTRACT_UPGRADE_TX_HASH_KEY)) {
                if (logSender != L2_BOOTLOADER_ADDRESS) {
                    revert InvalidLogSender(logSender, logKey);
                }
                if (_expectedSystemContractUpgradeTxHash != logValue) {
                    revert TxHashMismatch();
                }
            } else if (
                logKey > uint256(SystemLogKey.EXPECTED_SYSTEM_CONTRACT_UPGRADE_TX_HASH_KEY) && logKey <= MAX_LOG_KEY
            ) {
                // kl todo add only non L1 check here
                ViaIR memory viaIR;
                // we are using the fact that msg_root_logs are emitted after each other, starting with the chainId.
                // Extract the values to be compared to/used such as the log sender, key, and value
                // slither-disable-next-line unused-return
                i = i.uncheckedAdd(L2_TO_L1_LOG_SERIALIZE_SIZE);
                (viaIR.logSender2, ) = UnsafeBytes.readAddress(emittedL2Logs, i + L2_LOG_ADDRESS_OFFSET);
                // slither-disable-next-line unused-return
                (viaIR.logKey2, ) = UnsafeBytes.readUint256(emittedL2Logs, i + L2_LOG_KEY_OFFSET);
                // slither-disable-next-line unused-return
                (viaIR.logValue2, ) = UnsafeBytes.readBytes32(emittedL2Logs, i + L2_LOG_VALUE_OFFSET);
                i = i.uncheckedAdd(L2_TO_L1_LOG_SERIALIZE_SIZE);
                // slither-disable-next-line unused-return
                (viaIR.logSender3, ) = UnsafeBytes.readAddress(emittedL2Logs, i + L2_LOG_ADDRESS_OFFSET);
                // slither-disable-next-line unused-return
                (viaIR.logKey3, ) = UnsafeBytes.readUint256(emittedL2Logs, i + L2_LOG_KEY_OFFSET);
                // slither-disable-next-line unused-return
                (viaIR.logValue3, ) = UnsafeBytes.readBytes32(emittedL2Logs, i + L2_LOG_VALUE_OFFSET);
                i = i.uncheckedAdd(L2_TO_L1_LOG_SERIALIZE_SIZE);
                // slither-disable-next-line unused-return
                (viaIR.logSender4, ) = UnsafeBytes.readAddress(emittedL2Logs, i + L2_LOG_ADDRESS_OFFSET);
                // slither-disable-next-line unused-return
                (viaIR.logKey4, ) = UnsafeBytes.readUint256(emittedL2Logs, i + L2_LOG_KEY_OFFSET);
                // slither-disable-next-line unused-return
                (viaIR.logValue4, ) = UnsafeBytes.readBytes32(emittedL2Logs, i + L2_LOG_VALUE_OFFSET);
                if (logSender != L2_BOOTLOADER_ADDRESS) {
                    revert InvalidLogSender(logSender, logKey);
                }
                if (viaIR.logSender2 != L2_BOOTLOADER_ADDRESS) {
                    revert InvalidLogSender(viaIR.logSender2, viaIR.logKey2);
                }
                if (viaIR.logSender3 != L2_BOOTLOADER_ADDRESS) {
                    revert InvalidLogSender(viaIR.logSender3, viaIR.logKey3);
                }
                if (viaIR.logSender4 != L2_BOOTLOADER_ADDRESS) {
                    revert InvalidLogSender(viaIR.logSender4, viaIR.logKey4);
                }
                if (viaIR.logKey2 != logKey.uncheckedAdd(1)) {
                    revert InvalidLogKey(logKey.uncheckedAdd(1), viaIR.logKey2);
                }
                if (viaIR.logKey3 != logKey.uncheckedAdd(2)) {
                    revert InvalidLogKey(logKey.uncheckedAdd(2), viaIR.logKey3);
                }
                if (viaIR.logKey4 != logKey.uncheckedAdd(3)) {
                    revert InvalidLogKey(logKey.uncheckedAdd(3), viaIR.logKey4);
                }
                if (uint256(logValue) == block.chainid) {
                    IMessageRoot messageRootContract = IBridgehub(s.bridgehub).messageRoot();
                    bytes32 historicalRoot = messageRootContract.historicalRoot(uint256(viaIR.logValue2));
                    if (viaIR.logValue4 != historicalRoot) {
                        // kl todo.
                        // revert InvalidLogValue(uint256(logValue), viaIR.logValue4, historicalRoot);
                    }
                } else if (uint256(logValue) == L1_CHAIN_ID) {
                    bytes32 historicalRoot = L2_MESSAGE_ROOT_STORAGE.msgRoots(
                        uint256(logValue),
                        uint256(viaIR.logValue2)
                    );
                    if (viaIR.logValue4 != historicalRoot) {
                        revert InvalidLogValue(uint256(logValue), viaIR.logValue4, historicalRoot);
                    }
                } else {
                    bytes32[] memory sides = new bytes32[](1);
                    sides[0] = viaIR.logValue4;
                    s.dependencyMessageRoots[_newBatch.batchNumber][savedMsgRootIndex] = MessageRoot({
                        chainId: uint256(logValue),
                        batchNumber: uint256(viaIR.logValue2),
                        sides: sides
                    });
                    savedMsgRootIndex = savedMsgRootIndex.uncheckedAdd(1);
                }
            } else if (logKey > MAX_LOG_KEY) {
                // revert UnexpectedSystemLog(logKey);
            }
        }

        // We only require 7 logs to be checked, the 8th is if we are expecting a protocol upgrade
        // Without the protocol upgrade we expect 7 logs: 2^7 - 1 = 127
        // With the protocol upgrade we expect 8 logs: 2^8 - 1 = 255
        if (_expectedSystemContractUpgradeTxHash == bytes32(0)) {
            if (processedLogs != 127) {
                // revert MissingSystemLogs(127, processedLogs);
            }
        } else if (processedLogs != 255) {
            // revert MissingSystemLogs(255, processedLogs);
        }
    }

    /// @inheritdoc IExecutor
    function commitBatchesSharedBridge(
        uint256, // _chainId
        uint256 _processFrom,
        uint256 _processTo,
        bytes calldata _commitData
    ) external nonReentrant onlyValidator onlySettlementLayer {
        // check that we have the right protocol version
        // three comments:
        // 1. A chain has to keep their protocol version up to date, as processing a block requires the latest or previous protocol version
        // to solve this we will need to add the feature to create batches with only the protocol upgrade tx, without any other txs.
        // 2. A chain might become out of sync if it launches while we are in the middle of a protocol upgrade. This would mean they cannot process their genesis upgrade
        // as their protocolversion would be outdated, and they also cannot process the protocol upgrade tx as they have a pending upgrade.
        // 3. The protocol upgrade is increased in the BaseZkSyncUpgrade, in the executor only the systemContractsUpgradeTxHash is checked
        if (!IChainTypeManager(s.chainTypeManager).protocolVersionIsActive(s.protocolVersion)) {
            revert InvalidProtocolVersion();
        }
        (StoredBatchInfo memory lastCommittedBatchData, CommitBatchInfo[] memory newBatchesData) = BatchDecoder
            .decodeAndCheckCommitData(_commitData, _processFrom, _processTo);
        // With the new changes for EIP-4844, namely the restriction on number of blobs per block, we only allow for a single batch to be committed at a time.
        // Note: Don't need to check that `_processFrom` == `_processTo` because there is only one batch,
        // and so the range checked in the `decodeAndCheckCommitData` is enough.
        if (newBatchesData.length != 1) {
            revert CanOnlyProcessOneBatch();
        }
        // Check that we commit batches after last committed batch
        if (s.storedBatchHashes[s.totalBatchesCommitted] != _hashStoredBatchInfo(lastCommittedBatchData)) {
            // incorrect previous batch data
            // revert BatchHashMismatch(
            //     s.storedBatchHashes[s.totalBatchesCommitted],
            //     _hashStoredBatchInfo(lastCommittedBatchData)
            // );
        }

        bytes32 systemContractsUpgradeTxHash = s.l2SystemContractsUpgradeTxHash;
        // Upgrades are rarely done so we optimize a case with no active system contracts upgrade.
        if (systemContractsUpgradeTxHash == bytes32(0) || s.l2SystemContractsUpgradeBatchNumber != 0) {
            _commitBatchesWithoutSystemContractsUpgrade(lastCommittedBatchData, newBatchesData);
        } else {
            _commitBatchesWithSystemContractsUpgrade(
                lastCommittedBatchData,
                newBatchesData,
                systemContractsUpgradeTxHash
            );
        }

        s.totalBatchesCommitted = s.totalBatchesCommitted + newBatchesData.length;
    }

    /// @dev Commits new batches without any system contracts upgrade.
    /// @param _lastCommittedBatchData The data of the last committed batch.
    /// @param _newBatchesData An array of batch data that needs to be committed.
    function _commitBatchesWithoutSystemContractsUpgrade(
        StoredBatchInfo memory _lastCommittedBatchData,
        CommitBatchInfo[] memory _newBatchesData
    ) internal {
        // We disable this check because calldata array length is cheap.
        // solhint-disable-next-line gas-length-in-loops
        for (uint256 i = 0; i < _newBatchesData.length; i = i.uncheckedInc()) {
            _lastCommittedBatchData = _commitOneBatch(_lastCommittedBatchData, _newBatchesData[i], bytes32(0));

            s.storedBatchHashes[_lastCommittedBatchData.batchNumber] = _hashStoredBatchInfo(_lastCommittedBatchData);
            emit BlockCommit(
                _lastCommittedBatchData.batchNumber,
                _lastCommittedBatchData.batchHash,
                _lastCommittedBatchData.commitment
            );
        }
    }

    /// @dev Commits new batches with a system contracts upgrade transaction.
    /// @param _lastCommittedBatchData The data of the last committed batch.
    /// @param _newBatchesData An array of batch data that needs to be committed.
    /// @param _systemContractUpgradeTxHash The transaction hash of the system contract upgrade.
    function _commitBatchesWithSystemContractsUpgrade(
        StoredBatchInfo memory _lastCommittedBatchData,
        CommitBatchInfo[] memory _newBatchesData,
        bytes32 _systemContractUpgradeTxHash
    ) internal {
        // The system contract upgrade is designed to be executed atomically with the new bootloader, a default account,
        // ZKP verifier, and other system parameters. Hence, we ensure that the upgrade transaction is
        // carried out within the first batch committed after the upgrade.

        // While the logic of the contract ensures that the s.l2SystemContractsUpgradeBatchNumber is 0 when this function is called,
        // this check is added just in case. Since it is a hot read, it does not incur noticeable gas cost.
        if (s.l2SystemContractsUpgradeBatchNumber != 0) {
            revert UpgradeBatchNumberIsNotZero();
        }

        // Save the batch number where the upgrade transaction was executed.
        s.l2SystemContractsUpgradeBatchNumber = _newBatchesData[0].batchNumber;

        // We disable this check because calldata array length is cheap.
        // solhint-disable-next-line gas-length-in-loops
        for (uint256 i = 0; i < _newBatchesData.length; i = i.uncheckedInc()) {
            // The upgrade transaction must only be included in the first batch.
            bytes32 expectedUpgradeTxHash = i == 0 ? _systemContractUpgradeTxHash : bytes32(0);
            _lastCommittedBatchData = _commitOneBatch(
                _lastCommittedBatchData,
                _newBatchesData[i],
                expectedUpgradeTxHash
            );

            s.storedBatchHashes[_lastCommittedBatchData.batchNumber] = _hashStoredBatchInfo(_lastCommittedBatchData);
            emit BlockCommit(
                _lastCommittedBatchData.batchNumber,
                _lastCommittedBatchData.batchHash,
                _lastCommittedBatchData.commitment
            );
        }
    }

    /// @dev Pops the priority operations from the priority queue and returns a rolling hash of operations
    function _collectOperationsFromPriorityQueue(uint256 _nPriorityOps) internal returns (bytes32 concatHash) {
        concatHash = EMPTY_STRING_KECCAK;

        for (uint256 i = 0; i < _nPriorityOps; i = i.uncheckedInc()) {
            PriorityOperation memory priorityOp = s.priorityQueue.popFront();
            concatHash = keccak256(abi.encode(concatHash, priorityOp.canonicalTxHash));
        }

        s.priorityTree.skipUntil(s.priorityQueue.getFirstUnprocessedPriorityTx());
    }

    function _rollingHash(bytes32[] memory _hashes) internal pure returns (bytes32) {
        bytes32 hash = EMPTY_STRING_KECCAK;
        uint256 nHashes = _hashes.length;
        for (uint256 i = 0; i < nHashes; i = i.uncheckedInc()) {
            hash = keccak256(abi.encode(hash, _hashes[i]));
        }
        return hash;
    }

    /// @dev Checks that the data of the batch is correct and can be executed
    /// @dev Verifies that batch number, batch hash and priority operations hash are correct
    function _checkBatchData(
        StoredBatchInfo memory _storedBatch,
        uint256 _executedBatchIdx,
        bytes32 _priorityOperationsHash
    ) internal view {
        uint256 currentBatchNumber = _storedBatch.batchNumber;
        if (currentBatchNumber != s.totalBatchesExecuted + _executedBatchIdx + 1) {
            revert NonSequentialBatch();
        }
        // if (_hashStoredBatchInfo(_storedBatch) != s.storedBatchHashes[currentBatchNumber]) {
        //     revert BatchHashMismatch(s.storedBatchHashes[currentBatchNumber], _hashStoredBatchInfo(_storedBatch));
        // }
        if (_priorityOperationsHash != _storedBatch.priorityOperationsHash) {
            revert PriorityOperationsRollingHashMismatch();
        }
    }

    /// @dev Executes one batch
    /// @dev 1. Processes all pending operations (Complete priority requests)
    /// @dev 2. Finalizes batch on Ethereum
    /// @dev _executedBatchIdx is an index in the array of the batches that we want to execute together
    function _executeOneBatch(StoredBatchInfo memory _storedBatch, uint256 _executedBatchIdx) internal {
        bytes32 priorityOperationsHash = _collectOperationsFromPriorityQueue(_storedBatch.numberOfLayer1Txs);
        _checkBatchData(_storedBatch, _executedBatchIdx, priorityOperationsHash);

        uint256 currentBatchNumber = _storedBatch.batchNumber;

        // Save root hash of L2 -> L1 logs tree
        s.l2LogsRootHashes[currentBatchNumber] = _storedBatch.l2LogsTreeRoot;
    }

    /// @notice Executes one batch
    /// @dev 1. Processes all pending operations (Complete priority requests)
    /// @dev 2. Finalizes batch
    /// @dev _executedBatchIdx is an index in the array of the batches that we want to execute together
    function _executeOneBatch(
        StoredBatchInfo memory _storedBatch,
        PriorityOpsBatchInfo memory _priorityOpsData,
        uint256 _executedBatchIdx
    ) internal {
        if (_priorityOpsData.itemHashes.length != _storedBatch.numberOfLayer1Txs) {
            revert MismatchNumberOfLayer1Txs(_priorityOpsData.itemHashes.length, _storedBatch.numberOfLayer1Txs);
        }
        bytes32 priorityOperationsHash = _rollingHash(_priorityOpsData.itemHashes);
        _checkBatchData(_storedBatch, _executedBatchIdx, priorityOperationsHash);
        s.priorityTree.processBatch(_priorityOpsData);

        uint256 currentBatchNumber = _storedBatch.batchNumber;

        // Save root hash of L2 -> L1 logs tree
        s.l2LogsRootHashes[currentBatchNumber] = _storedBatch.l2LogsTreeRoot;
        _verifyDependencyMessageRoots(currentBatchNumber);
    }

    function _emitMessageRoot(uint256 _batchNumber, bytes32 _messageRoot) internal {
        IMessageRoot messageRootContract = IBridgehub(s.bridgehub).messageRoot();
        messageRootContract.emitMessageRoot(s.chainId, _batchNumber, _messageRoot);
    }

    function _verifyDependencyMessageRoots(uint256 _batchNumber) internal {
        for (uint256 i = 0; i < MAX_MSG_ROOTS_IN_BATCH; i = i.uncheckedInc()) {
            MessageRoot memory msgRoot = s.dependencyMessageRoots[_batchNumber][i];
            if (msgRoot.chainId == 0) {
                return;
            }
            IGetters zkchain = IGetters(IBridgehub(s.bridgehub).getZKChain(msgRoot.chainId));
            bytes32 correctMsgRoot = zkchain.l2LogsRootHash(msgRoot.batchNumber);
            if (msgRoot.sides.length != 1 || msgRoot.sides[0] != correctMsgRoot) {
                revert InvalidMessageRoot(correctMsgRoot, msgRoot.sides[0]);
            }
        }
    }

    /// @inheritdoc IExecutor
    function executeBatchesSharedBridge(
        uint256, // _chainId
        uint256 _processFrom,
        uint256 _processTo,
        bytes calldata _executeData
    ) external nonReentrant onlyValidator onlySettlementLayer {
        (
            StoredBatchInfo[] memory batchesData,
            PriorityOpsBatchInfo[] memory priorityOpsData,
            L2Log[][] memory logs,
            bytes[][] memory messages,
            bytes32[] memory messageRoots
        ) = BatchDecoder.decodeAndCheckExecuteData(_executeData, _processFrom, _processTo);
        uint256 nBatches = batchesData.length;
        if (batchesData.length != priorityOpsData.length) {
            revert InvalidBatchesDataLength(batchesData.length, priorityOpsData.length);
        }
        if (batchesData.length != logs.length && block.chainid != L1_CHAIN_ID) {
            revert InvalidBatchesDataLength(batchesData.length, logs.length);
        }
        if (batchesData.length != messages.length && block.chainid != L1_CHAIN_ID) {
            revert InvalidBatchesDataLength(batchesData.length, messages.length);
        }

        // Interop is only allowed on GW currently, so we never append messages to message root on L1.
        // kl todo. Is this what we want?
        if (block.chainid != L1_CHAIN_ID) {
            for (uint256 i = 0; i < messages.length; i = i.uncheckedInc()) {
                ProcessLogsInput memory processLogsInput = ProcessLogsInput({
                    logs: logs[i],
                    messages: messages[i],
                    chainId: s.chainId,
                    batchNumber: batchesData[i].batchNumber,
                    chainBatchRoot: batchesData[i].l2LogsTreeRoot,
                    messageRoot: messageRoots[i]
                });
                IAssetTracker assetTracker = IInteropCenter(s.interopCenter).assetTracker();
                assetTracker.processLogsAndMessages(processLogsInput);
            }
        }

        for (uint256 i = 0; i < nBatches; i = i.uncheckedInc()) {
            if (_isPriorityQueueActive()) {
                if (priorityOpsData[i].leftPath.length != 0) {
                    revert PriorityOpsDataLeftPathLengthIsNotZero();
                }
                if (priorityOpsData[i].rightPath.length != 0) {
                    revert PriorityOpsDataRightPathLengthIsNotZero();
                }
                if (priorityOpsData[i].itemHashes.length != 0) {
                    revert PriorityOpsDataItemHashesLengthIsNotZero();
                }

                _executeOneBatch(batchesData[i], i);
            } else {
                _executeOneBatch(batchesData[i], priorityOpsData[i], i);
            }
            emit BlockExecution(batchesData[i].batchNumber, batchesData[i].batchHash, batchesData[i].commitment);
        }

        uint256 newTotalBatchesExecuted = s.totalBatchesExecuted + nBatches;
        s.totalBatchesExecuted = newTotalBatchesExecuted;
        if (newTotalBatchesExecuted > s.totalBatchesVerified) {
            revert CantExecuteUnprovenBatches();
        }

        uint256 batchWhenUpgradeHappened = s.l2SystemContractsUpgradeBatchNumber;
        if (batchWhenUpgradeHappened != 0 && batchWhenUpgradeHappened <= newTotalBatchesExecuted) {
            delete s.l2SystemContractsUpgradeTxHash;
            delete s.l2SystemContractsUpgradeBatchNumber;
        }
    }

    /// @inheritdoc IExecutor
    function proveBatchesSharedBridge(
        uint256, // _chainId
        uint256 _processBatchFrom,
        uint256 _processBatchTo,
        bytes calldata _proofData
    ) external nonReentrant onlyValidator onlySettlementLayer {
        (
            StoredBatchInfo memory prevBatch,
            StoredBatchInfo[] memory committedBatches,
            uint256[] memory proof
        ) = BatchDecoder.decodeAndCheckProofData(_proofData, _processBatchFrom, _processBatchTo);

        // Save the variables into the stack to save gas on reading them later
        uint256 currentTotalBatchesVerified = s.totalBatchesVerified;
        uint256 committedBatchesLength = committedBatches.length;

        // Initialize the array, that will be used as public input to the ZKP
        uint256[] memory proofPublicInput = new uint256[](committedBatchesLength);

        // Check that the batch passed by the validator is indeed the first unverified batch
        if (_hashStoredBatchInfo(prevBatch) != s.storedBatchHashes[currentTotalBatchesVerified]) {
            // revert BatchHashMismatch(s.storedBatchHashes[currentTotalBatchesVerified], _hashStoredBatchInfo(prevBatch));
        }

        bytes32 prevBatchCommitment = prevBatch.commitment;
        for (uint256 i = 0; i < committedBatchesLength; i = i.uncheckedInc()) {
            currentTotalBatchesVerified = currentTotalBatchesVerified.uncheckedInc();
            if (_hashStoredBatchInfo(committedBatches[i]) != s.storedBatchHashes[currentTotalBatchesVerified]) {
                // revert BatchHashMismatch(
                //     s.storedBatchHashes[currentTotalBatchesVerified],
                //     _hashStoredBatchInfo(committedBatches[i])
                // );
            }

            bytes32 currentBatchCommitment = committedBatches[i].commitment;
            proofPublicInput[i] = _getBatchProofPublicInput(prevBatchCommitment, currentBatchCommitment);

            prevBatchCommitment = currentBatchCommitment;
        }
        if (currentTotalBatchesVerified > s.totalBatchesCommitted) {
            revert VerifiedBatchesExceedsCommittedBatches();
        }

        _verifyProof(proofPublicInput, proof);

        emit BlocksVerification(s.totalBatchesVerified, currentTotalBatchesVerified);
        s.totalBatchesVerified = currentTotalBatchesVerified;
    }

    function _verifyProof(uint256[] memory proofPublicInput, uint256[] memory _proof) internal view {
        // We can only process 1 batch proof at a time.
        if (proofPublicInput.length != 1) {
            revert CanOnlyProcessOneBatch();
        }

        bool successVerifyProof = s.verifier.verify(proofPublicInput, _proof);
        if (!successVerifyProof) {
            revert InvalidProof();
        }
    }

    /// @dev Gets zk proof public input
    function _getBatchProofPublicInput(
        bytes32 _prevBatchCommitment,
        bytes32 _currentBatchCommitment
    ) internal pure returns (uint256) {
        return
            uint256(keccak256(abi.encodePacked(_prevBatchCommitment, _currentBatchCommitment))) >> PUBLIC_INPUT_SHIFT;
    }

    /// @inheritdoc IExecutor
    function revertBatchesSharedBridge(
        uint256,
        uint256 _newLastBatch
    ) external nonReentrant onlyValidatorOrChainTypeManager {
        _revertBatches(_newLastBatch);
    }

    function _revertBatches(uint256 _newLastBatch) internal onlySettlementLayer {
        if (s.totalBatchesCommitted <= _newLastBatch) {
            revert RevertedBatchNotAfterNewLastBatch();
        }
        if (_newLastBatch < s.totalBatchesExecuted) {
            revert CantRevertExecutedBatch();
        }

        if (_newLastBatch < s.totalBatchesVerified) {
            s.totalBatchesVerified = _newLastBatch;
        }
        s.totalBatchesCommitted = _newLastBatch;

        // Reset the batch number of the executed system contracts upgrade transaction if the batch
        // where the system contracts upgrade was committed is among the reverted batches.
        if (s.l2SystemContractsUpgradeBatchNumber > _newLastBatch) {
            delete s.l2SystemContractsUpgradeBatchNumber;
        }

        emit BlocksRevert(s.totalBatchesCommitted, s.totalBatchesVerified, s.totalBatchesExecuted);
    }

    /// @dev Creates batch commitment from its data
    function _createBatchCommitment(
        CommitBatchInfo memory _newBatchData,
        bytes32 _stateDiffHash,
        bytes32[] memory _blobCommitments,
        bytes32[] memory _blobHashes
    ) internal view returns (bytes32 metadataHash, bytes32 auxiliaryOutputHash, bytes32 commitment) {
        bytes32 passThroughDataHash = keccak256(_batchPassThroughData(_newBatchData));
        metadataHash = keccak256(_batchMetaParameters());
        auxiliaryOutputHash = keccak256(
            _batchAuxiliaryOutput(_newBatchData, _stateDiffHash, _blobCommitments, _blobHashes)
        );

        commitment = keccak256(abi.encode(passThroughDataHash, metadataHash, auxiliaryOutputHash));
    }

    function _batchPassThroughData(CommitBatchInfo memory _batch) internal pure returns (bytes memory) {
        return
            abi.encodePacked(
                // solhint-disable-next-line func-named-parameters
                _batch.indexRepeatedStorageChanges,
                _batch.newStateRoot,
                uint64(0), // index repeated storage changes in zkPorter
                bytes32(0) // zkPorter batch hash
            );
    }

    function _batchMetaParameters() internal view returns (bytes memory) {
        return
            abi.encodePacked(
                s.zkPorterIsAvailable,
                s.l2BootloaderBytecodeHash,
                s.l2DefaultAccountBytecodeHash,
                s.l2EvmEmulatorBytecodeHash
            );
    }

    function _batchAuxiliaryOutput(
        CommitBatchInfo memory _batch,
        bytes32 _stateDiffHash,
        bytes32[] memory _blobCommitments,
        bytes32[] memory _blobHashes
    ) internal pure returns (bytes memory) {
        if (_batch.systemLogs.length > MAX_L2_TO_L1_LOGS_COMMITMENT_BYTES) {
            revert SystemLogsSizeTooBig();
        }

        bytes32 l2ToL1LogsHash = keccak256(_batch.systemLogs);

        return
            // solhint-disable-next-line func-named-parameters
            abi.encodePacked(
                l2ToL1LogsHash,
                _stateDiffHash,
                _batch.bootloaderHeapInitialContentsHash,
                _batch.eventsQueueStateHash,
                _encodeBlobAuxiliaryOutput(_blobCommitments, _blobHashes)
            );
    }

    /// @dev Encodes the commitment to blobs to be used in the auxiliary output of the batch commitment
    /// @param _blobCommitments - the commitments to the blobs
    /// @param _blobHashes - the hashes of the blobs
    /// @param blobAuxOutputWords - The circuit commitment to the blobs split into 32-byte words
    function _encodeBlobAuxiliaryOutput(
        bytes32[] memory _blobCommitments,
        bytes32[] memory _blobHashes
    ) internal pure returns (bytes32[] memory blobAuxOutputWords) {
        // These invariants should be checked by the caller of this function, but we double check
        // just in case.
        if (_blobCommitments.length != TOTAL_BLOBS_IN_COMMITMENT || _blobHashes.length != TOTAL_BLOBS_IN_COMMITMENT) {
            revert InvalidNumberOfBlobs(TOTAL_BLOBS_IN_COMMITMENT, _blobCommitments.length, _blobHashes.length);
        }

        // for each blob we have:
        // linear hash (hash of preimage from system logs) and
        // output hash of blob commitments: keccak(versioned hash || opening point || evaluation value)
        // These values will all be bytes32(0) when we submit pubdata via calldata instead of blobs.
        //
        // For now, only up to 6 blobs are supported by the contract, while 16 are required by the circuits.
        // All the unfilled blobs will have their commitment as 0, including the case when we use only 1 blob.

        blobAuxOutputWords = new bytes32[](2 * TOTAL_BLOBS_IN_COMMITMENT);

        for (uint256 i = 0; i < TOTAL_BLOBS_IN_COMMITMENT; ++i) {
            blobAuxOutputWords[i * 2] = _blobHashes[i];
            blobAuxOutputWords[i * 2 + 1] = _blobCommitments[i];
        }
    }

    /// @notice Returns the keccak hash of the ABI-encoded StoredBatchInfo
    function _hashStoredBatchInfo(StoredBatchInfo memory _storedBatchInfo) internal pure returns (bytes32) {
        return keccak256(abi.encode(_storedBatchInfo));
    }

    /// @notice Returns true if the bit at index {_index} is 1
    function _checkBit(uint256 _bitMap, uint8 _index) internal pure returns (bool) {
        return (_bitMap & (1 << _index)) > 0;
    }

    /// @notice Sets the given bit in {_num} at index {_index} to 1.
    function _setBit(uint256 _bitMap, uint8 _index) internal pure returns (uint256) {
        return _bitMap | (1 << _index);
    }
}<|MERGE_RESOLUTION|>--- conflicted
+++ resolved
@@ -96,21 +96,7 @@
             daOutput.blobsOpeningCommitments,
             daOutput.blobsLinearHashes
         );
-<<<<<<< HEAD
         _emitMessageRoot(_newBatch.batchNumber, logOutput.l2LogsTreeRoot);
-        return
-            StoredBatchInfo({
-                batchNumber: _newBatch.batchNumber,
-                batchHash: _newBatch.newStateRoot,
-                indexRepeatedStorageChanges: _newBatch.indexRepeatedStorageChanges,
-                numberOfLayer1Txs: _newBatch.numberOfLayer1Txs,
-                priorityOperationsHash: _newBatch.priorityOperationsHash,
-                l2LogsTreeRoot: logOutput.l2LogsTreeRoot,
-                timestamp: _newBatch.timestamp,
-                commitment: commitment
-            });
-=======
-
         storedBatchInfo = StoredBatchInfo({
             batchNumber: _newBatch.batchNumber,
             batchHash: _newBatch.newStateRoot,
@@ -141,7 +127,6 @@
                 abi.encode(RELAYED_EXECUTOR_VERSION, storedBatchInfo, metadataHash, auxiliaryOutputHash)
             );
         }
->>>>>>> fc26d9fc
     }
 
     /// @notice checks that the timestamps of both the new batch and the new L2 block are correct.
