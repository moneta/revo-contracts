--- conflicted
+++ resolved
@@ -120,89 +120,6 @@
         return _proveL2LogInclusion(_l2BatchNumber, _l2MessageIndex, l2Log, _merkleProof);
     }
 
-<<<<<<< HEAD
-    // /// @inheritdoc IMailbox
-    function proveL1ToL2TransactionStatusViaGateway(
-        bytes32 _l2TxHash,
-        uint256 _l2BatchNumber,
-        uint256 _l2MessageIndex,
-        uint16 _l2TxNumberInBatch,
-        bytes32[] calldata _merkleProof,
-        TxStatus _status
-    ) public view returns (bool) {}
-=======
-    function _parseProofMetadata(
-        bytes32[] calldata _proof
-    )
-        internal
-        pure
-        returns (uint256 proofStartIndex, uint256 logLeafProofLen, uint256 batchLeafProofLen, bool finalProofNode)
-    {
-        bytes32 proofMetadata = _proof[0];
-
-        // We support two formats of the proofs:
-        // 1. The old format, where `_proof` is just a plain Merkle proof.
-        // 2. The new format, where the first element of the `_proof` is encoded metadata, which consists of the following:
-        // - first byte: metadata version (0x01).
-        // - second byte: length of the log leaf proof (the proof that the log belongs to a batch).
-        // - third byte: length of the batch leaf proof (the proof that the batch belongs to another settlement layer, if any).
-        // - fourth byte: whether the current proof is the last in the links of recursive proofs for settlement layers.
-        // - the rest of the bytes are zeroes.
-        //
-        // In the future the old version will be disabled, and only the new version will be supported.
-        // For now, we need to support both for backwards compatibility. We distinguish between those based on whether the last 28 bytes are zeroes.
-        // It is safe, since the elements of the proof are hashes and are unlikely to have 28 zero bytes in them.
-
-        // We shift left by 4 bytes = 32 bits to remove the top 32 bits of the metadata.
-        uint256 metadataAsUint256 = (uint256(proofMetadata) << 32);
-
-        if (metadataAsUint256 == 0) {
-            // It is the new version
-            bytes1 metadataVersion = bytes1(proofMetadata);
-            if (uint256(uint8(metadataVersion)) != SUPPORTED_PROOF_METADATA_VERSION) {
-                revert UnsupportedProofMetadataVersion(uint256(uint8(metadataVersion)));
-            }
-
-            proofStartIndex = 1;
-            logLeafProofLen = uint256(uint8(proofMetadata[1]));
-            batchLeafProofLen = uint256(uint8(proofMetadata[2]));
-            finalProofNode = uint256(uint8(proofMetadata[3])) != 0;
-        } else {
-            // It is the old version
-
-            // The entire proof is a merkle path
-            proofStartIndex = 0;
-            logLeafProofLen = _proof.length;
-            batchLeafProofLen = 0;
-            finalProofNode = true;
-        }
-
-        if (finalProofNode && batchLeafProofLen != 0) {
-            revert InvalidProofLengthForFinalNode();
-        }
-    }
-
-    function extractSlice(
-        bytes32[] calldata _proof,
-        uint256 _left,
-        uint256 _right
-    ) internal pure returns (bytes32[] memory slice) {
-        slice = new bytes32[](_right - _left);
-        for (uint256 i = _left; i < _right; i = i.uncheckedInc()) {
-            slice[i - _left] = _proof[i];
-        }
-    }
-
-    /// @notice Extracts slice until the end of the array.
-    /// @dev It is used in one place in order to circumvent the stack too deep error.
-    function extractSliceUntilEnd(
-        bytes32[] calldata _proof,
-        uint256 _start
-    ) internal pure returns (bytes32[] memory slice) {
-        slice = extractSlice(_proof, _start, _proof.length);
-    }
->>>>>>> 349ba7cb
-
     /// @inheritdoc IMailbox
     function proveL2LeafInclusion(
         uint256 _batchNumber,
@@ -219,7 +136,6 @@
         bytes32 _leaf,
         bytes32[] calldata _proof
     ) internal view returns (bool) {
-<<<<<<< HEAD
         ProofVerificationResult memory proofVerificationResult = MessageHashing.hashProof(
             s.chainId,
             _batchNumber,
@@ -228,49 +144,13 @@
             _proof
         );
 
-        // If the `batchLeafProofLen` is 0, then we assume that this is L1 contract of the top-level
+        // If the `finalProofNode` is true, then we assume that this is L1 contract of the top-level
         // in the aggregation, i.e. the batch root is stored here on L1.
-        if (proofVerificationResult.batchLeafProofLen == 0) {
+        if (proofVerificationResult.finalProofNode) {
             // Double checking that the batch has been executed.
             if (_batchNumber > s.totalBatchesExecuted) {
                 revert BatchNotExecuted(_batchNumber);
-=======
-        if (_proof.length == 0) {
-            revert MerklePathEmpty();
-        }
-
-        uint256 ptr = 0;
-        bytes32 chainIdLeaf;
-        {
-            (
-                uint256 proofStartIndex,
-                uint256 logLeafProofLen,
-                uint256 batchLeafProofLen,
-                bool finalProofNode
-            ) = _parseProofMetadata(_proof);
-            ptr = proofStartIndex;
-
-            bytes32 batchSettlementRoot = Merkle.calculateRootMemory(
-                extractSlice(_proof, ptr, ptr + logLeafProofLen),
-                _leafProofMask,
-                _leaf
-            );
-            ptr += logLeafProofLen;
-
-            // If the `finalProofNode` is true, then we assume that this is L1 contract of the top-level
-            // in the aggregation, i.e. the batch root is stored here on L1.
-            if (finalProofNode) {
-                // Double checking that the batch has been executed.
-                if (_batchNumber > s.totalBatchesExecuted) {
-                    revert BatchNotExecuted(_batchNumber);
-                }
-
-                bytes32 correctBatchRoot = s.l2LogsRootHashes[_batchNumber];
-                if (correctBatchRoot == bytes32(0)) {
-                    revert LocalRootIsZero();
-                }
-                return correctBatchRoot == batchSettlementRoot;
->>>>>>> 349ba7cb
+            }
             }
 
             bytes32 correctBatchRoot = s.l2LogsRootHashes[_batchNumber];
