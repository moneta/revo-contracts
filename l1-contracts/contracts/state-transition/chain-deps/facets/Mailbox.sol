--- conflicted
+++ resolved
@@ -22,13 +22,8 @@
 import {L2ContractHelper} from "../../../common/l2-helpers/L2ContractHelper.sol";
 import {AddressAliasHelper} from "../../../vendor/AddressAliasHelper.sol";
 import {ZKChainBase} from "./ZKChainBase.sol";
-<<<<<<< HEAD
-import {REQUIRED_L2_GAS_PRICE_PER_PUBDATA, L1_GAS_PER_PUBDATA_BYTE, L2_L1_LOGS_TREE_DEFAULT_LEAF_HASH, PRIORITY_OPERATION_L2_TX_TYPE, PRIORITY_EXPIRATION, MAX_NEW_FACTORY_DEPS, SETTLEMENT_LAYER_RELAY_SENDER, SUPPORTED_PROOF_METADATA_VERSION} from "../../../common/Config.sol";
+import {REQUIRED_L2_GAS_PRICE_PER_PUBDATA, L1_GAS_PER_PUBDATA_BYTE, L2_L1_LOGS_TREE_DEFAULT_LEAF_HASH, PRIORITY_OPERATION_L2_TX_TYPE, PRIORITY_EXPIRATION, MAX_NEW_FACTORY_DEPS, SETTLEMENT_LAYER_RELAY_SENDER, SUPPORTED_PROOF_METADATA_VERSION, SERVICE_TRANSACTION_SENDER} from "../../../common/Config.sol";
 import {L2_BOOTLOADER_ADDRESS, L2_TO_L1_MESSENGER_SYSTEM_CONTRACT_ADDR, L2_BRIDGEHUB_ADDR, L2_INTEROP_CENTER_ADDR} from "../../../common/l2-helpers/L2ContractAddresses.sol";
-=======
-import {REQUIRED_L2_GAS_PRICE_PER_PUBDATA, L1_GAS_PER_PUBDATA_BYTE, L2_L1_LOGS_TREE_DEFAULT_LEAF_HASH, PRIORITY_OPERATION_L2_TX_TYPE, PRIORITY_EXPIRATION, MAX_NEW_FACTORY_DEPS, SETTLEMENT_LAYER_RELAY_SENDER, SUPPORTED_PROOF_METADATA_VERSION, SERVICE_TRANSACTION_SENDER} from "../../../common/Config.sol";
-import {L2_BOOTLOADER_ADDRESS, L2_TO_L1_MESSENGER_SYSTEM_CONTRACT_ADDR, L2_BRIDGEHUB_ADDR} from "../../../common/L2ContractAddresses.sol";
->>>>>>> fc26d9fc
 
 import {IL1AssetRouter} from "../../../bridge/asset-router/IL1AssetRouter.sol";
 import {IBridgehub} from "../../../bridgehub/IBridgehub.sol";
@@ -192,50 +187,7 @@
             );
     }
 
-<<<<<<< HEAD
-    /// @inheritdoc IMailboxImpl
-=======
-    /// @dev Prove that a specific L2 log was sent in a specific L2 batch number
-    function _proveL2LogInclusion(
-        uint256 _batchNumber,
-        uint256 _index,
-        L2Log memory _log,
-        bytes32[] calldata _proof
-    ) internal view returns (bool) {
-        bytes32 hashedLog = keccak256(
-            // solhint-disable-next-line func-named-parameters
-            abi.encodePacked(_log.l2ShardId, _log.isService, _log.txNumberInBatch, _log.sender, _log.key, _log.value)
-        );
-        // Check that hashed log is not the default one,
-        // otherwise it means that the value is out of range of sent L2 -> L1 logs
-        if (hashedLog == L2_L1_LOGS_TREE_DEFAULT_LEAF_HASH) {
-            revert HashedLogIsDefault();
-        }
-
-        // It is ok to not check length of `_proof` array, as length
-        // of leaf preimage (which is `L2_TO_L1_LOG_SERIALIZE_SIZE`) is not
-        // equal to the length of other nodes preimages (which are `2 * 32`)
-
-        // We can use `index` as a mask, since the `localMessageRoot` is on the left part of the tree.
-
-        return _proveL2LeafInclusion(_batchNumber, _index, hashedLog, _proof);
-    }
-
-    /// @dev Convert arbitrary-length message to the raw l2 log
-    function _L2MessageToLog(L2Message calldata _message) internal pure returns (L2Log memory) {
-        return
-            L2Log({
-                l2ShardId: 0,
-                isService: true,
-                txNumberInBatch: _message.txNumberInBatch,
-                sender: address(L2_TO_L1_MESSENGER_SYSTEM_CONTRACT_ADDR),
-                key: bytes32(uint256(uint160(_message.sender))),
-                value: keccak256(_message.data)
-            });
-    }
-
-    /// @inheritdoc IMailbox
->>>>>>> fc26d9fc
+    /// @inheritdoc IMailboxImpl
     function l2TransactionBaseCost(
         uint256 _gasPrice,
         uint256 _l2GasLimit,
