--- conflicted
+++ resolved
@@ -20,11 +20,7 @@
 import {L2ContractHelper} from "../../../common/libraries/L2ContractHelper.sol";
 import {AddressAliasHelper} from "../../../vendor/AddressAliasHelper.sol";
 import {ZKChainBase} from "./ZKChainBase.sol";
-<<<<<<< HEAD
-import {REQUIRED_L2_GAS_PRICE_PER_PUBDATA, L1_GAS_PER_PUBDATA_BYTE, L2_L1_LOGS_TREE_DEFAULT_LEAF_HASH, PRIORITY_OPERATION_L2_TX_TYPE, PRIORITY_EXPIRATION, MAX_NEW_FACTORY_DEPS, SETTLEMENT_LAYER_RELAY_SENDER, SUPPORTED_PROOF_METADATA_VERSION} from "../../../common/Config.sol";
-=======
 import {REQUIRED_L2_GAS_PRICE_PER_PUBDATA, L1_GAS_PER_PUBDATA_BYTE, L2_L1_LOGS_TREE_DEFAULT_LEAF_HASH, PRIORITY_OPERATION_L2_TX_TYPE, PRIORITY_EXPIRATION, MAX_NEW_FACTORY_DEPS, SETTLEMENT_LAYER_RELAY_SENDER, SUPPORTED_PROOF_METADATA_VERSION, SERVICE_TRANSACTION_SENDER} from "../../../common/Config.sol";
->>>>>>> a297fa7b
 import {L2_BOOTLOADER_ADDRESS, L2_TO_L1_MESSENGER_SYSTEM_CONTRACT_ADDR, L2_BRIDGEHUB_ADDR} from "../../../common/L2ContractAddresses.sol";
 
 import {IL1AssetRouter} from "../../../bridge/asset-router/IL1AssetRouter.sol";
@@ -397,35 +393,6 @@
             _canonicalTxHash: _canonicalTxHash,
             _expirationTimestamp: _expirationTimestamp
         });
-<<<<<<< HEAD
-        canonicalTxHash = _requestL2TransactionToGatewayFree(wrappedRequest);
-    }
-
-    /// @inheritdoc IMailbox
-    function bridgehubRequestL2TransactionOnGateway(
-        bytes32 _canonicalTxHash,
-        uint64 _expirationTimestamp
-    ) external override onlyBridgehub {
-        _writePriorityOpHash(_canonicalTxHash, _expirationTimestamp);
-        emit NewRelayedPriorityTransaction(_getTotalPriorityTxs(), _canonicalTxHash, _expirationTimestamp);
-    }
-
-    function _wrapRequest(
-        uint256 _chainId,
-        bytes32 _canonicalTxHash,
-        uint64 _expirationTimestamp
-    ) internal view returns (BridgehubL2TransactionRequest memory) {
-        // solhint-disable-next-line func-named-parameters
-        bytes memory data = abi.encodeCall(
-            IBridgehub.forwardTransactionOnGateway,
-            (_chainId, _canonicalTxHash, _expirationTimestamp)
-        );
-        return
-            BridgehubL2TransactionRequest({
-                /// There is no sender for the wrapping, we use a virtual address.
-                sender: SETTLEMENT_LAYER_RELAY_SENDER,
-                contractL2: L2_BRIDGEHUB_ADDR,
-=======
         canonicalTxHash = _requestL2TransactionFree(wrappedRequest);
     }
 
@@ -474,19 +441,10 @@
             BridgehubL2TransactionRequest({
                 sender: SERVICE_TRANSACTION_SENDER,
                 contractL2: _contractL2,
->>>>>>> a297fa7b
                 mintValue: 0,
                 l2Value: 0,
                 // Very large amount
                 l2GasLimit: 72_000_000,
-<<<<<<< HEAD
-                l2Calldata: data,
-                l2GasPerPubdataByteLimit: REQUIRED_L2_GAS_PRICE_PER_PUBDATA,
-                factoryDeps: new bytes[](0),
-                // Tx is free, no so refund recipient needed
-                refundRecipient: address(0)
-            });
-=======
                 l2Calldata: _l2Calldata,
                 l2GasPerPubdataByteLimit: REQUIRED_L2_GAS_PRICE_PER_PUBDATA,
                 factoryDeps: new bytes[](0),
@@ -503,7 +461,6 @@
                 _expirationTimestamp: uint64(block.timestamp + PRIORITY_EXPIRATION)
             });
         }
->>>>>>> a297fa7b
     }
 
     function _requestL2TransactionSender(
@@ -589,11 +546,7 @@
         }
     }
 
-<<<<<<< HEAD
-    function _requestL2TransactionToGatewayFree(
-=======
     function _requestL2TransactionFree(
->>>>>>> a297fa7b
         BridgehubL2TransactionRequest memory _request
     ) internal nonReentrant returns (bytes32 canonicalTxHash) {
         WritePriorityOpParams memory params = WritePriorityOpParams({
