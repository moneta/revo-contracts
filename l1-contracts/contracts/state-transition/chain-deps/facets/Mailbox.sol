--- conflicted
+++ resolved
@@ -1,10 +1,6 @@
 // SPDX-License-Identifier: MIT
 
-<<<<<<< HEAD
-pragma solidity ^0.8.24;
-=======
 pragma solidity 0.8.28;
->>>>>>> ef0fbc20
 
 import {Math} from "@openzeppelin/contracts-v4/utils/math/Math.sol";
 
