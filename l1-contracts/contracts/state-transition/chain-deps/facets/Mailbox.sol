// SPDX-License-Identifier: MIT

pragma solidity 0.8.20;

import {Math} from "@openzeppelin/contracts/utils/math/Math.sol";

import {IMailbox} from "../../chain-interfaces/IMailbox.sol";
import {Merkle} from "../../libraries/Merkle.sol";
import {PriorityQueue, PriorityOperation} from "../../libraries/PriorityQueue.sol";
import {TransactionValidator} from "../../libraries/TransactionValidator.sol";
import {WritePriorityOpParams, L2CanonicalTransaction, L2Message, L2Log, TxStatus, BridgehubL2TransactionRequest} from "../../../common/Messaging.sol";
import {FeeParams, PubdataPricingMode} from "../ZkSyncStateTransitionStorage.sol";
import {UncheckedMath} from "../../../common/libraries/UncheckedMath.sol";
import {L2ContractHelper} from "../../../common/libraries/L2ContractHelper.sol";
import {AddressAliasHelper} from "../../../vendor/AddressAliasHelper.sol";
import {ZkSyncStateTransitionBase} from "./ZkSyncStateTransitionBase.sol";
import {REQUIRED_L2_GAS_PRICE_PER_PUBDATA, L1_GAS_PER_PUBDATA_BYTE, L2_L1_LOGS_TREE_DEFAULT_LEAF_HASH, PRIORITY_OPERATION_L2_TX_TYPE, PRIORITY_EXPIRATION, MAX_NEW_FACTORY_DEPS, ETH_TOKEN_ADDRESS, ERA_CHAIN_ID} from "../../../common/Config.sol";
import {L2_BOOTLOADER_ADDRESS, L2_TO_L1_MESSENGER_SYSTEM_CONTRACT_ADDR} from "../../../common/L2ContractAddresses.sol";

import {IL1SharedBridge} from "../../../bridge/interfaces/IL1SharedBridge.sol";

// While formally the following import is not used, it is needed to inherit documentation from it
import {IZkSyncStateTransitionBase} from "../../chain-interfaces/IZkSyncStateTransitionBase.sol";

/// @title zkSync Mailbox contract providing interfaces for L1 <-> L2 interaction.
/// @author Matter Labs
/// @custom:security-contact security@matterlabs.dev
contract MailboxFacet is ZkSyncStateTransitionBase, IMailbox {
    using UncheckedMath for uint256;
    using PriorityQueue for PriorityQueue.Queue;

    /// @inheritdoc IZkSyncStateTransitionBase
    string public constant override getName = "MailboxFacet";

    /// @inheritdoc IMailbox
    function transferEthToSharedBridge() external onlyBaseTokenBridge {
        require(s.chainId == ERA_CHAIN_ID, "transferEthToSharedBridge only available for Era on mailbox");

        uint256 amount = address(this).balance;
        address baseTokenBridgeAddress = s.baseTokenBridge;
        IL1SharedBridge(baseTokenBridgeAddress).receiveEth{value: amount}(ERA_CHAIN_ID);
    }

    /// @notice when requesting transactions through the bridgehub
    function bridgehubRequestL2Transaction(
        BridgehubL2TransactionRequest calldata _request
    ) external onlyBridgehub returns (bytes32 canonicalTxHash) {
        canonicalTxHash = _requestL2TransactionSender(_request);
    }

    /// @inheritdoc IMailbox
    function proveL2MessageInclusion(
        uint256 _batchNumber,
        uint256 _index,
        L2Message memory _message,
        bytes32[] calldata _proof
    ) public view returns (bool) {
        return _proveL2LogInclusion(_batchNumber, _index, _L2MessageToLog(_message), _proof);
    }

    /// @inheritdoc IMailbox
    function proveL2LogInclusion(
        uint256 _batchNumber,
        uint256 _index,
        L2Log memory _log,
        bytes32[] calldata _proof
    ) external view returns (bool) {
        return _proveL2LogInclusion(_batchNumber, _index, _log, _proof);
    }

    /// @inheritdoc IMailbox
    function proveL1ToL2TransactionStatus(
        bytes32 _l2TxHash,
        uint256 _l2BatchNumber,
        uint256 _l2MessageIndex,
        uint16 _l2TxNumberInBatch,
        bytes32[] calldata _merkleProof,
        TxStatus _status
    ) public view returns (bool) {
        // Bootloader sends an L2 -> L1 log only after processing the L1 -> L2 transaction.
        // Thus, we can verify that the L1 -> L2 transaction was included in the L2 batch with specified status.
        //
        // The semantics of such L2 -> L1 log is always:
        // - sender = L2_BOOTLOADER_ADDRESS
        // - key = hash(L1ToL2Transaction)
        // - value = status of the processing transaction (1 - success & 0 - fail)
        // - isService = true (just a conventional value)
        // - l2ShardId = 0 (means that L1 -> L2 transaction was processed in a rollup shard, other shards are not available yet anyway)
        // - txNumberInBatch = number of transaction in the batch
        L2Log memory l2Log = L2Log({
            l2ShardId: 0,
            isService: true,
            txNumberInBatch: _l2TxNumberInBatch,
            sender: L2_BOOTLOADER_ADDRESS,
            key: _l2TxHash,
            value: bytes32(uint256(_status))
        });
        return _proveL2LogInclusion(_l2BatchNumber, _l2MessageIndex, l2Log, _merkleProof);
    }

    /// @dev Prove that a specific L2 log was sent in a specific L2 batch number
    function _proveL2LogInclusion(
        uint256 _batchNumber,
        uint256 _index,
        L2Log memory _log,
        bytes32[] calldata _proof
    ) internal view returns (bool) {
        require(_batchNumber <= s.totalBatchesExecuted, "xx");

        bytes32 hashedLog = keccak256(
            abi.encodePacked(_log.l2ShardId, _log.isService, _log.txNumberInBatch, _log.sender, _log.key, _log.value)
        );
        // Check that hashed log is not the default one,
        // otherwise it means that the value is out of range of sent L2 -> L1 logs
        require(hashedLog != L2_L1_LOGS_TREE_DEFAULT_LEAF_HASH, "tw");

        // It is ok to not check length of `_proof` array, as length
        // of leaf preimage (which is `L2_TO_L1_LOG_SERIALIZE_SIZE`) is not
        // equal to the length of other nodes preimages (which are `2 * 32`)

        bytes32 calculatedRootHash = Merkle.calculateRoot(_proof, _index, hashedLog);
        bytes32 actualRootHash = s.l2LogsRootHashes[_batchNumber];

        return actualRootHash == calculatedRootHash;
    }

    /// @dev Convert arbitrary-length message to the raw l2 log
    function _L2MessageToLog(L2Message memory _message) internal pure returns (L2Log memory) {
        return
            L2Log({
                l2ShardId: 0,
                isService: true,
                txNumberInBatch: _message.txNumberInBatch,
                sender: L2_TO_L1_MESSENGER_SYSTEM_CONTRACT_ADDR,
                key: bytes32(uint256(uint160(_message.sender))),
                value: keccak256(_message.data)
            });
    }

    /// @inheritdoc IMailbox
    function l2TransactionBaseCost(
        uint256 _gasPrice,
        uint256 _l2GasLimit,
        uint256 _l2GasPerPubdataByteLimit
    ) public view returns (uint256) {
        uint256 l2GasPrice = _deriveL2GasPrice(_gasPrice, _l2GasPerPubdataByteLimit);
        return l2GasPrice * _l2GasLimit;
    }

    /// @notice Derives the price for L2 gas in ETH to be paid.
    /// @param _l1GasPrice The gas price on L1
    /// @param _gasPerPubdata The price for each pubdata byte in L2 gas
    /// @return The price of L2 gas in the base token
    function _deriveL2GasPrice(uint256 _l1GasPrice, uint256 _gasPerPubdata) internal view returns (uint256) {
        FeeParams memory feeParams = s.feeParams;
        require(s.baseTokenGasPriceMultiplierDenominator > 0, "Mailbox: baseTokenGasPriceDenominator not set");
        uint256 l1GasPriceConverted = (_l1GasPrice * s.baseTokenGasPriceMultiplierNominator) /
            s.baseTokenGasPriceMultiplierDenominator;
        uint256 pubdataPriceBaseToken;
        if (feeParams.pubdataPricingMode == PubdataPricingMode.Rollup) {
            pubdataPriceBaseToken = L1_GAS_PER_PUBDATA_BYTE * l1GasPriceConverted;
        }

        uint256 batchOverheadBaseToken = uint256(feeParams.batchOverheadL1Gas) * l1GasPriceConverted;
        uint256 fullPubdataPriceBaseToken = pubdataPriceBaseToken +
            batchOverheadBaseToken /
            uint256(feeParams.maxPubdataPerBatch);

        uint256 l2GasPrice = feeParams.minimalL2GasPrice + batchOverheadBaseToken / uint256(feeParams.maxL2GasPerBatch);
        uint256 minL2GasPriceBaseToken = (fullPubdataPriceBaseToken + _gasPerPubdata - 1) / _gasPerPubdata;

        return Math.max(l2GasPrice, minL2GasPriceBaseToken);
    }

    /// @inheritdoc IMailbox
    function finalizeEthWithdrawal(
        uint256 _l2BatchNumber,
        uint256 _l2MessageIndex,
        uint16 _l2TxNumberInBatch,
        bytes calldata _message,
        bytes32[] calldata _merkleProof
    ) external nonReentrant {
        require(s.chainId == ERA_CHAIN_ID, "finalizeEthWithdrawal only available for Era on mailbox");
        IL1SharedBridge(s.baseTokenBridge).finalizeWithdrawal(
            ERA_CHAIN_ID,
            _l2BatchNumber,
            _l2MessageIndex,
            _l2TxNumberInBatch,
            _message,
            _merkleProof
        );
    }

    ///  @inheritdoc IMailbox
    function requestL2Transaction(
        address _contractL2,
        uint256 _l2Value,
        bytes calldata _calldata,
        uint256 _l2GasLimit,
        uint256 _l2GasPerPubdataByteLimit,
        bytes[] calldata _factoryDeps,
        address _refundRecipient
    ) external payable returns (bytes32 canonicalTxHash) {
        require(s.chainId == ERA_CHAIN_ID, "legacy interface only available for era chain");
        canonicalTxHash = _requestL2TransactionSender(
            BridgehubL2TransactionRequest({
                sender: msg.sender,
                contractL2: _contractL2,
                mintValue: msg.value,
                l2Value: _l2Value,
                l2GasLimit: _l2GasLimit,
                l2Calldata: _calldata,
                l2GasPerPubdataByteLimit: _l2GasPerPubdataByteLimit,
                factoryDeps: _factoryDeps,
                refundRecipient: _refundRecipient
            })
        );
        IL1SharedBridge(s.baseTokenBridge).bridgehubDepositBaseToken{value: msg.value}(
            s.chainId,
            msg.sender,
            ETH_TOKEN_ADDRESS,
            msg.value
        );
    }

    function _requestL2TransactionSender(
        BridgehubL2TransactionRequest memory _request
    ) internal nonReentrant returns (bytes32 canonicalTxHash) {
        // Change the sender address if it is a smart contract to prevent address collision between L1 and L2.
        // Please note, currently zkSync address derivation is different from Ethereum one, but it may be changed in the future.
        address l2Sender = _request.sender;
        if (l2Sender != tx.origin) {
            l2Sender = AddressAliasHelper.applyL1ToL2Alias(_request.sender);
        }

        // Enforcing that `_request.l2GasPerPubdataByteLimit` equals to a certain constant number. This is needed
        // to ensure that users do not get used to using "exotic" numbers for _request.l2GasPerPubdataByteLimit, e.g. 1-2, etc.
        // VERY IMPORTANT: nobody should rely on this constant to be fixed and every contract should give their users the ability to provide the
        // ability to provide `_request.l2GasPerPubdataByteLimit` for each independent transaction.
        // CHANGING THIS CONSTANT SHOULD BE A CLIENT-SIDE CHANGE.
        require(_request.l2GasPerPubdataByteLimit == REQUIRED_L2_GAS_PRICE_PER_PUBDATA, "qp");

        // Here we manually assign fields for the struct to prevent "stack too deep" error
        WritePriorityOpParams memory params;
        params.request = _request;
        params.request.sender = l2Sender;

        canonicalTxHash = _requestL2Transaction(params);
    }

    function _requestL2Transaction(WritePriorityOpParams memory _params) internal returns (bytes32 canonicalTxHash) {
        BridgehubL2TransactionRequest memory request = _params.request;

        require(request.factoryDeps.length <= MAX_NEW_FACTORY_DEPS, "uj");
        _params.txId = s.priorityQueue.getTotalPriorityTxs();

        // Checking that the user provided enough ether to pay for the transaction.
<<<<<<< HEAD
        _params.l2GasPrice = _deriveL2GasPrice(tx.gasprice, _params.l2GasPricePerPubdata);
        uint256 baseCost = _params.l2GasPrice * _params.l2GasLimit;
        require(_mintValue >= baseCost + _params.l2Value, "mv"); // The `msg.value` doesn't cover the transaction cost
=======
        // Using a new scope to prevent "stack too deep" error

        _params.l2GasPrice = _deriveL2GasPrice(tx.gasprice, request.l2GasPerPubdataByteLimit);
        uint256 baseCost = _params.l2GasPrice * request.l2GasLimit;
        require(request.mintValue >= baseCost + request.l2Value, "mv"); // The `msg.value` doesn't cover the transaction cost
>>>>>>> 6f1ea924

        // If the `_refundRecipient` is not provided, we use the `_sender` as the recipient.
        address refundRecipient = request.refundRecipient == address(0) ? request.sender : request.refundRecipient;
        // If the `_refundRecipient` is a smart contract, we apply the L1 to L2 alias to prevent foot guns.
        if (refundRecipient.code.length > 0) {
            refundRecipient = AddressAliasHelper.applyL1ToL2Alias(refundRecipient);
        }
        request.refundRecipient = refundRecipient;

        // populate missing fields
        _params.expirationTimestamp = uint64(block.timestamp + PRIORITY_EXPIRATION); // Safe to cast

        canonicalTxHash = _writePriorityOp(_params);
    }

    function _serializeL2Transaction(
        WritePriorityOpParams memory _priorityOpParams
    ) internal pure returns (L2CanonicalTransaction memory transaction) {
        BridgehubL2TransactionRequest memory request = _priorityOpParams.request;
        transaction = L2CanonicalTransaction({
            txType: PRIORITY_OPERATION_L2_TX_TYPE,
            from: uint256(uint160(request.sender)),
            to: uint256(uint160(request.contractL2)),
            gasLimit: request.l2GasLimit,
            gasPerPubdataByteLimit: request.l2GasPerPubdataByteLimit,
            maxFeePerGas: uint256(_priorityOpParams.l2GasPrice),
            maxPriorityFeePerGas: uint256(0),
            paymaster: uint256(0),
            // Note, that the priority operation id is used as "nonce" for L1->L2 transactions
            nonce: uint256(_priorityOpParams.txId),
            value: request.l2Value,
            reserved: [request.mintValue, uint256(uint160(request.refundRecipient)), 0, 0],
            data: request.l2Calldata,
            signature: new bytes(0),
            factoryDeps: _hashFactoryDeps(request.factoryDeps),
            paymasterInput: new bytes(0),
            reservedDynamic: new bytes(0)
        });
    }

    /// @notice Stores a transaction record in storage & send event about that
    function _writePriorityOp(
        WritePriorityOpParams memory _priorityOpParams
    ) internal returns (bytes32 canonicalTxHash) {
        L2CanonicalTransaction memory transaction = _serializeL2Transaction(_priorityOpParams);

        bytes memory transactionEncoding = abi.encode(transaction);

        TransactionValidator.validateL1ToL2Transaction(
            transaction,
            transactionEncoding,
            s.priorityTxMaxGasLimit,
            s.feeParams.priorityTxMaxPubdata
        );

        canonicalTxHash = keccak256(transactionEncoding);

        s.priorityQueue.pushBack(
            PriorityOperation({
                canonicalTxHash: canonicalTxHash,
                expirationTimestamp: _priorityOpParams.expirationTimestamp,
                layer2Tip: uint192(0) // TODO: Restore after fee modeling will be stable. (SMA-1230)
            })
        );

        // Data that is needed for the operator to simulate priority queue offchain
        emit NewPriorityRequest(
            _priorityOpParams.txId,
            canonicalTxHash,
            _priorityOpParams.expirationTimestamp,
            transaction,
            _priorityOpParams.request.factoryDeps
        );
    }

    /// @notice Hashes the L2 bytecodes and returns them in the format in which they are processed by the bootloader
    function _hashFactoryDeps(bytes[] memory _factoryDeps) internal pure returns (uint256[] memory hashedFactoryDeps) {
        uint256 factoryDepsLen = _factoryDeps.length;
        hashedFactoryDeps = new uint256[](factoryDepsLen);
        for (uint256 i = 0; i < factoryDepsLen; i = i.uncheckedInc()) {
            bytes32 hashedBytecode = L2ContractHelper.hashL2Bytecode(_factoryDeps[i]);

            // Store the resulting hash sequentially in bytes.
            assembly {
                mstore(add(hashedFactoryDeps, mul(add(i, 1), 32)), hashedBytecode)
            }
        }
    }
}<|MERGE_RESOLUTION|>--- conflicted
+++ resolved
@@ -255,17 +255,9 @@
         _params.txId = s.priorityQueue.getTotalPriorityTxs();
 
         // Checking that the user provided enough ether to pay for the transaction.
-<<<<<<< HEAD
-        _params.l2GasPrice = _deriveL2GasPrice(tx.gasprice, _params.l2GasPricePerPubdata);
-        uint256 baseCost = _params.l2GasPrice * _params.l2GasLimit;
-        require(_mintValue >= baseCost + _params.l2Value, "mv"); // The `msg.value` doesn't cover the transaction cost
-=======
-        // Using a new scope to prevent "stack too deep" error
-
         _params.l2GasPrice = _deriveL2GasPrice(tx.gasprice, request.l2GasPerPubdataByteLimit);
         uint256 baseCost = _params.l2GasPrice * request.l2GasLimit;
         require(request.mintValue >= baseCost + request.l2Value, "mv"); // The `msg.value` doesn't cover the transaction cost
->>>>>>> 6f1ea924
 
         // If the `_refundRecipient` is not provided, we use the `_sender` as the recipient.
         address refundRecipient = request.refundRecipient == address(0) ? request.sender : request.refundRecipient;
