// SPDX-License-Identifier: MIT

pragma solidity 0.8.20;

import {Diamond} from "./libraries/Diamond.sol";
import {DiamondProxy} from "./chain-deps/DiamondProxy.sol";
import {IAdmin} from "./chain-interfaces/IAdmin.sol";
import {IDefaultUpgrade} from "../upgrades/IDefaultUpgrade.sol";
import {IDiamondInit} from "./chain-interfaces/IDiamondInit.sol";
import {IExecutor} from "./chain-interfaces/IExecutor.sol";
import {IStateTransitionManager, StateTransitionManagerInitializeData} from "./IStateTransitionManager.sol";
import {ISystemContext} from "./l2-deps/ISystemContext.sol";
<<<<<<< HEAD
import {IZkSyncHyperchain} from "./chain-interfaces/IZkSyncHyperchain.sol";
=======
import {IZkSyncStateTransition} from "./chain-interfaces/IZkSyncStateTransition.sol";
import {FeeParams} from "./chain-deps/ZkSyncStateTransitionStorage.sol";
>>>>>>> 18e9143e
import {L2_SYSTEM_CONTEXT_SYSTEM_CONTRACT_ADDR, L2_FORCE_DEPLOYER_ADDR} from "../common/L2ContractAddresses.sol";
import {L2CanonicalTransaction} from "../common/Messaging.sol";
import {Ownable2Step} from "@openzeppelin/contracts/access/Ownable2Step.sol";
import {ProposedUpgrade} from "../upgrades/BaseZkSyncUpgrade.sol";
import {ReentrancyGuard} from "../common/ReentrancyGuard.sol";
import {REQUIRED_L2_GAS_PRICE_PER_PUBDATA, L2_TO_L1_LOG_SERIALIZE_SIZE, DEFAULT_L2_LOGS_TREE_ROOT_HASH, EMPTY_STRING_KECCAK, SYSTEM_UPGRADE_L2_TX_TYPE} from "../common/Config.sol";
import {VerifierParams} from "./chain-interfaces/IVerifier.sol";

/// @title StateTransition contract
/// @author Matter Labs
/// @custom:security-contact security@matterlabs.dev
contract StateTransitionManager is IStateTransitionManager, ReentrancyGuard, Ownable2Step {
    /// @notice Address of the bridgehub
    address public immutable bridgehub;

<<<<<<< HEAD
    /// @notice chainId => chainContract
    mapping(uint256 => address) public hyperchain;
=======
    /// @notice The mapping from chainId => chainContract
    mapping(uint256 chainId => address chainContract) public stateTransition;
>>>>>>> 18e9143e

    /// @dev The batch zero hash, calculated at initialization
    bytes32 public storedBatchZero;

    /// @dev The stored cutData for diamond cut
    bytes32 public initialCutHash;

    /// @dev The genesisUpgrade contract address, used to setChainId
    address public genesisUpgrade;

    /// @dev The current protocolVersion
    uint256 public protocolVersion;

    /// @dev The validatorTimelock contract address, used to setChainId
    address public validatorTimelock;

    /// @dev The stored cutData for upgrade diamond cut. protocolVersion => cutHash
    mapping(uint256 protocolVersion => bytes32 cutHash) public upgradeCutHash;

    /// @dev The address used to manage non critical updates
    address public admin;

    /// @dev The address to accept the admin role
    address private pendingAdmin;

    /// @dev Contract is expected to be used as proxy implementation.
    /// @dev Initialize the implementation to prevent Parity hack.
    constructor(address _bridgehub) reentrancyGuardInitializer {
        bridgehub = _bridgehub;
    }

    /// @notice only the bridgehub can call
    modifier onlyBridgehub() {
        require(msg.sender == bridgehub, "STM: only bridgehub");
        _;
    }

    /// @notice the admin can call, for non-critical updates
    modifier onlyOwnerOrAdmin() {
        require(msg.sender == admin || msg.sender == owner(), "STM: not owner or admin");
        _;
    }

    function getChainAdmin(uint256 _chainId) external view override returns (address) {
        return IZkSyncHyperchain(hyperchain[_chainId]).getAdmin();
    }

    /// @dev initialize
    function initialize(
        StateTransitionManagerInitializeData calldata _initializeData
    ) external reentrancyGuardInitializer {
        require(_initializeData.owner != address(0), "STM: owner zero");
        _transferOwnership(_initializeData.owner);

        genesisUpgrade = _initializeData.genesisUpgrade;
        protocolVersion = _initializeData.protocolVersion;
        validatorTimelock = _initializeData.validatorTimelock;

        // We need to initialize the state hash because it is used in the commitment of the next batch
        IExecutor.StoredBatchInfo memory batchZero = IExecutor.StoredBatchInfo({
            batchNumber: 0,
            batchHash: _initializeData.genesisBatchHash,
            indexRepeatedStorageChanges: _initializeData.genesisIndexRepeatedStorageChanges,
            numberOfLayer1Txs: 0,
            priorityOperationsHash: EMPTY_STRING_KECCAK,
            l2LogsTreeRoot: DEFAULT_L2_LOGS_TREE_ROOT_HASH,
            timestamp: 0,
            commitment: _initializeData.genesisBatchCommitment
        });
        storedBatchZero = keccak256(abi.encode(batchZero));

        initialCutHash = keccak256(abi.encode(_initializeData.diamondCut));

        // While this does not provide a protection in the production, it is needed for local testing
        // Length of the L2Log encoding should not be equal to the length of other L2Logs' tree nodes preimages
        assert(L2_TO_L1_LOG_SERIALIZE_SIZE != 2 * 32);
    }

    /// @notice Starts the transfer of admin rights. Only the current admin can propose a new pending one.
    /// @notice New admin can accept admin rights by calling `acceptAdmin` function.
    /// @param _newPendingAdmin Address of the new admin
    function setPendingAdmin(address _newPendingAdmin) external onlyOwnerOrAdmin {
        // Save previous value into the stack to put it into the event later
        address oldPendingAdmin = pendingAdmin;
        // Change pending admin
        pendingAdmin = _newPendingAdmin;
        emit NewPendingAdmin(oldPendingAdmin, _newPendingAdmin);
    }

    /// @notice Accepts transfer of admin rights. Only pending admin can accept the role.
    function acceptAdmin() external {
        address currentPendingAdmin = pendingAdmin;
        require(msg.sender == currentPendingAdmin, "n42"); // Only proposed by current admin address can claim the admin rights

        address previousAdmin = admin;
        admin = currentPendingAdmin;
        delete pendingAdmin;

        emit NewPendingAdmin(currentPendingAdmin, address(0));
        emit NewAdmin(previousAdmin, currentPendingAdmin);
    }

    /// @dev set validatorTimelock. Cannot do it during initialization, as validatorTimelock is deployed after STM
    function setValidatorTimelock(address _validatorTimelock) external onlyOwnerOrAdmin {
        address oldValidatorTimelock = validatorTimelock;
        validatorTimelock = _validatorTimelock;
        emit NewValidatorTimelock(oldValidatorTimelock, _validatorTimelock);
    }

    /// @dev set initial cutHash
    function setInitialCutHash(Diamond.DiamondCutData calldata _diamondCut) external onlyOwner {
        bytes32 oldInitialCutHash = initialCutHash;
        bytes32 newCutHash = keccak256(abi.encode(_diamondCut));
        initialCutHash = newCutHash;
        emit NewInitialCutHash(oldInitialCutHash, newCutHash);
    }

    /// @dev set New Version with upgrade from old version
    function setNewVersionUpgrade(
        Diamond.DiamondCutData calldata _cutData,
        uint256 _oldProtocolVersion,
        uint256 _newProtocolVersion
    ) external onlyOwner {
        bytes32 newCutHash = keccak256(abi.encode(_cutData));
        upgradeCutHash[_oldProtocolVersion] = newCutHash;
        uint256 previousProtocolVersion = protocolVersion;
        protocolVersion = _newProtocolVersion;
        emit NewProtocolVersion(previousProtocolVersion, _newProtocolVersion);
        emit NewUpgradeCutHash(_oldProtocolVersion, newCutHash);
    }

    /// @dev set upgrade for some protocolVersion
    function setUpgradeDiamondCut(
        Diamond.DiamondCutData calldata _cutData,
        uint256 _oldProtocolVersion
    ) external onlyOwner {
        bytes32 newCutHash = keccak256(abi.encode(_cutData));
        upgradeCutHash[_oldProtocolVersion] = newCutHash;
        emit NewUpgradeCutHash(_oldProtocolVersion, newCutHash);
    }

    /// @dev freezes the specified chain
    function freezeChain(uint256 _chainId) external onlyOwner {
        IZkSyncHyperchain(hyperchain[_chainId]).freezeDiamond();
    }

    /// @dev freezes the specified chain
    function unfreezeChain(uint256 _chainId) external onlyOwner {
<<<<<<< HEAD
        IZkSyncHyperchain(hyperchain[_chainId]).freezeDiamond();
=======
        IZkSyncStateTransition(stateTransition[_chainId]).unfreezeDiamond();
>>>>>>> 18e9143e
    }

    /// @dev reverts batches on the specified chain
    function revertBatches(uint256 _chainId, uint256 _newLastBatch) external onlyOwnerOrAdmin {
        IZkSyncHyperchain(hyperchain[_chainId]).revertBatches(_newLastBatch);
    }

    /// @dev execute predefined upgrade
    function upgradeChainFromVersion(
        uint256 _chainId,
        uint256 _oldProtocolVersion,
        Diamond.DiamondCutData calldata _diamondCut
    ) external onlyOwner {
        IZkSyncStateTransition(stateTransition[_chainId]).upgradeChainFromVersion(_oldProtocolVersion, _diamondCut);
    }

    /// @dev executes upgrade on chain
    function executeUpgrade(uint256 _chainId, Diamond.DiamondCutData calldata _diamondCut) external onlyOwner {
        IZkSyncStateTransition(stateTransition[_chainId]).executeUpgrade(_diamondCut);
    }

    /// @dev setPriorityTxMaxGasLimit for the specified chain
    function setPriorityTxMaxGasLimit(uint256 _chainId, uint256 _maxGasLimit) external onlyOwner {
        IZkSyncStateTransition(stateTransition[_chainId]).setPriorityTxMaxGasLimit(_maxGasLimit);
    }

    /// @dev setTokenMultiplier for the specified chain
    function setTokenMultiplier(uint256 _chainId, uint128 _nominator, uint128 _denominator) external onlyOwner {
        IZkSyncStateTransition(stateTransition[_chainId]).setTokenMultiplier(_nominator, _denominator);
    }

    /// @dev changeFeeParams for the specified chain
    function changeFeeParams(uint256 _chainId, FeeParams calldata _newFeeParams) external onlyOwner {
        IZkSyncStateTransition(stateTransition[_chainId]).changeFeeParams(_newFeeParams);
    }

    /// @dev setValidator for the specified chain
    function setValidator(uint256 _chainId, address _validator, bool _active) external onlyOwner {
        IZkSyncStateTransition(stateTransition[_chainId]).setValidator(_validator, _active);
    }

    /// @dev setPorterAvailability for the specified chain
    function setPorterAvailability(uint256 _chainId, bool _zkPorterIsAvailable) external onlyOwner {
        IZkSyncStateTransition(stateTransition[_chainId]).setPorterAvailability(_zkPorterIsAvailable);
    }

    /// registration

    /// @dev we have to set the chainId at genesis, as blockhashzero is the same for all chains with the same chainId
    function _setChainIdUpgrade(uint256 _chainId, address _chainContract) internal {
        bytes memory systemContextCalldata = abi.encodeCall(ISystemContext.setChainId, (_chainId));
        uint256[] memory uintEmptyArray;
        bytes[] memory bytesEmptyArray;

        L2CanonicalTransaction memory l2ProtocolUpgradeTx = L2CanonicalTransaction({
            txType: SYSTEM_UPGRADE_L2_TX_TYPE,
            from: uint256(uint160(L2_FORCE_DEPLOYER_ADDR)),
            to: uint256(uint160(L2_SYSTEM_CONTEXT_SYSTEM_CONTRACT_ADDR)),
            gasLimit: $(PRIORITY_TX_MAX_GAS_LIMIT),
            gasPerPubdataByteLimit: REQUIRED_L2_GAS_PRICE_PER_PUBDATA,
            maxFeePerGas: uint256(0),
            maxPriorityFeePerGas: uint256(0),
            paymaster: uint256(0),
            // Note, that the protocol version is used as "nonce" for system upgrade transactions
            nonce: protocolVersion,
            value: 0,
            reserved: [uint256(0), 0, 0, 0],
            data: systemContextCalldata,
            signature: new bytes(0),
            factoryDeps: uintEmptyArray,
            paymasterInput: new bytes(0),
            reservedDynamic: new bytes(0)
        });

        ProposedUpgrade memory proposedUpgrade = ProposedUpgrade({
            l2ProtocolUpgradeTx: l2ProtocolUpgradeTx,
            factoryDeps: bytesEmptyArray,
            bootloaderHash: bytes32(0),
            defaultAccountHash: bytes32(0),
            verifier: address(0),
            verifierParams: VerifierParams({
                recursionNodeLevelVkHash: bytes32(0),
                recursionLeafLevelVkHash: bytes32(0),
                recursionCircuitsSetVksHash: bytes32(0)
            }),
            l1ContractsUpgradeCalldata: new bytes(0),
            postUpgradeCalldata: new bytes(0),
            upgradeTimestamp: 0,
            newProtocolVersion: protocolVersion
        });

        Diamond.FacetCut[] memory emptyArray;
        Diamond.DiamondCutData memory cutData = Diamond.DiamondCutData({
            facetCuts: emptyArray,
            initAddress: genesisUpgrade,
            initCalldata: abi.encodeCall(IDefaultUpgrade.upgrade, (proposedUpgrade))
        });

        IAdmin(_chainContract).executeUpgrade(cutData);
        emit SetChainIdUpgrade(_chainContract, l2ProtocolUpgradeTx, protocolVersion);
    }

<<<<<<< HEAD
    function registerAlreadyDeployedHyperchain(uint256 _chainId, address _hyperchainContract) external onlyOwner {
        hyperchain[_chainId] = _hyperchainContract;
        emit StateTransitionNewChain(_chainId, _hyperchainContract);
=======
    /// @dev used to register already deployed hyperchain contracts
    /// @param _chainId the chain's id
    /// @param _stateTransitionContract the chain's contract
    function registerAlreadyDeployedStateTransition(
        uint256 _chainId,
        address _stateTransitionContract
    ) external onlyOwner {
        require(_stateTransitionContract != address(0), "STM: STC zero");

        stateTransition[_chainId] = _stateTransitionContract;
        emit NewHyperchain(_chainId, _stateTransitionContract);
>>>>>>> 18e9143e
    }

    /// @notice called by Bridgehub when a chain registers
    /// @param _chainId the chain's id
    /// @param _baseToken the base token address used to pay for gas fees
    /// @param _sharedBridge the shared bridge address, used as base token bridge
    /// @param _admin the chain's admin address
    /// @param _diamondCut the diamond cut data that initializes the chains Diamond Proxy
    function createNewChain(
        uint256 _chainId,
        address _baseToken,
        address _sharedBridge,
        address _admin,
        bytes calldata _diamondCut
    ) external onlyBridgehub {
        if (hyperchain[_chainId] != address(0)) {
            // Hyperchain already registered
            return;
        }

        // check not registered
        Diamond.DiamondCutData memory diamondCut = abi.decode(_diamondCut, (Diamond.DiamondCutData));

        // check input
        bytes32 cutHashInput = keccak256(_diamondCut);
        require(cutHashInput == initialCutHash, "STM: initial cutHash mismatch");

        // construct init data
        bytes memory initData;
        /// all together 4+9*32=292 bytes
        initData = bytes.concat(
            IDiamondInit.initialize.selector,
            bytes32(_chainId),
            bytes32(uint256(uint160(bridgehub))),
            bytes32(uint256(uint160(address(this)))),
            bytes32(uint256(protocolVersion)),
            bytes32(uint256(uint160(_admin))),
            bytes32(uint256(uint160(validatorTimelock))),
            bytes32(uint256(uint160(_baseToken))),
            bytes32(uint256(uint160(_sharedBridge))),
            bytes32(storedBatchZero),
            diamondCut.initCalldata
        );

        diamondCut.initCalldata = initData;
        // deploy hyperchainContract
        DiamondProxy hyperchainContract = new DiamondProxy{salt: bytes32(0)}(block.chainid, diamondCut);

        // save data
        address hyperchainAddress = address(hyperchainContract);

        hyperchain[_chainId] = hyperchainAddress;

        // set chainId in VM
        _setChainIdUpgrade(_chainId, hyperchainAddress);

<<<<<<< HEAD
        emit StateTransitionNewChain(_chainId, hyperchainAddress);
=======
        emit NewHyperchain(_chainId, stateTransitionAddress);
>>>>>>> 18e9143e
    }
}<|MERGE_RESOLUTION|>--- conflicted
+++ resolved
@@ -10,12 +10,8 @@
 import {IExecutor} from "./chain-interfaces/IExecutor.sol";
 import {IStateTransitionManager, StateTransitionManagerInitializeData} from "./IStateTransitionManager.sol";
 import {ISystemContext} from "./l2-deps/ISystemContext.sol";
-<<<<<<< HEAD
 import {IZkSyncHyperchain} from "./chain-interfaces/IZkSyncHyperchain.sol";
-=======
-import {IZkSyncStateTransition} from "./chain-interfaces/IZkSyncStateTransition.sol";
-import {FeeParams} from "./chain-deps/ZkSyncStateTransitionStorage.sol";
->>>>>>> 18e9143e
+import {FeeParams} from "./chain-deps/ZkSyncHyperchainStorage.sol";
 import {L2_SYSTEM_CONTEXT_SYSTEM_CONTRACT_ADDR, L2_FORCE_DEPLOYER_ADDR} from "../common/L2ContractAddresses.sol";
 import {L2CanonicalTransaction} from "../common/Messaging.sol";
 import {Ownable2Step} from "@openzeppelin/contracts/access/Ownable2Step.sol";
@@ -31,13 +27,8 @@
     /// @notice Address of the bridgehub
     address public immutable bridgehub;
 
-<<<<<<< HEAD
-    /// @notice chainId => chainContract
-    mapping(uint256 => address) public hyperchain;
-=======
-    /// @notice The mapping from chainId => chainContract
-    mapping(uint256 chainId => address chainContract) public stateTransition;
->>>>>>> 18e9143e
+    /// @notice The mapping from chainId => hyperchain contract
+    mapping(uint256 chainId => address chainContract) public hyperchain;
 
     /// @dev The batch zero hash, calculated at initialization
     bytes32 public storedBatchZero;
@@ -186,11 +177,7 @@
 
     /// @dev freezes the specified chain
     function unfreezeChain(uint256 _chainId) external onlyOwner {
-<<<<<<< HEAD
-        IZkSyncHyperchain(hyperchain[_chainId]).freezeDiamond();
-=======
-        IZkSyncStateTransition(stateTransition[_chainId]).unfreezeDiamond();
->>>>>>> 18e9143e
+        IZkSyncHyperchain(hyperchain[_chainId]).unfreezeDiamond();
     }
 
     /// @dev reverts batches on the specified chain
@@ -204,37 +191,37 @@
         uint256 _oldProtocolVersion,
         Diamond.DiamondCutData calldata _diamondCut
     ) external onlyOwner {
-        IZkSyncStateTransition(stateTransition[_chainId]).upgradeChainFromVersion(_oldProtocolVersion, _diamondCut);
+        IZkSyncHyperchain(hyperchain[_chainId]).upgradeChainFromVersion(_oldProtocolVersion, _diamondCut);
     }
 
     /// @dev executes upgrade on chain
     function executeUpgrade(uint256 _chainId, Diamond.DiamondCutData calldata _diamondCut) external onlyOwner {
-        IZkSyncStateTransition(stateTransition[_chainId]).executeUpgrade(_diamondCut);
+        IZkSyncHyperchain(hyperchain[_chainId]).executeUpgrade(_diamondCut);
     }
 
     /// @dev setPriorityTxMaxGasLimit for the specified chain
     function setPriorityTxMaxGasLimit(uint256 _chainId, uint256 _maxGasLimit) external onlyOwner {
-        IZkSyncStateTransition(stateTransition[_chainId]).setPriorityTxMaxGasLimit(_maxGasLimit);
+        IZkSyncHyperchain(hyperchain[_chainId]).setPriorityTxMaxGasLimit(_maxGasLimit);
     }
 
     /// @dev setTokenMultiplier for the specified chain
     function setTokenMultiplier(uint256 _chainId, uint128 _nominator, uint128 _denominator) external onlyOwner {
-        IZkSyncStateTransition(stateTransition[_chainId]).setTokenMultiplier(_nominator, _denominator);
+        IZkSyncHyperchain(hyperchain[_chainId]).setTokenMultiplier(_nominator, _denominator);
     }
 
     /// @dev changeFeeParams for the specified chain
     function changeFeeParams(uint256 _chainId, FeeParams calldata _newFeeParams) external onlyOwner {
-        IZkSyncStateTransition(stateTransition[_chainId]).changeFeeParams(_newFeeParams);
+        IZkSyncHyperchain(hyperchain[_chainId]).changeFeeParams(_newFeeParams);
     }
 
     /// @dev setValidator for the specified chain
     function setValidator(uint256 _chainId, address _validator, bool _active) external onlyOwner {
-        IZkSyncStateTransition(stateTransition[_chainId]).setValidator(_validator, _active);
+        IZkSyncHyperchain(hyperchain[_chainId]).setValidator(_validator, _active);
     }
 
     /// @dev setPorterAvailability for the specified chain
     function setPorterAvailability(uint256 _chainId, bool _zkPorterIsAvailable) external onlyOwner {
-        IZkSyncStateTransition(stateTransition[_chainId]).setPorterAvailability(_zkPorterIsAvailable);
+        IZkSyncHyperchain(hyperchain[_chainId]).setPorterAvailability(_zkPorterIsAvailable);
     }
 
     /// registration
@@ -293,23 +280,13 @@
         emit SetChainIdUpgrade(_chainContract, l2ProtocolUpgradeTx, protocolVersion);
     }
 
-<<<<<<< HEAD
-    function registerAlreadyDeployedHyperchain(uint256 _chainId, address _hyperchainContract) external onlyOwner {
-        hyperchain[_chainId] = _hyperchainContract;
-        emit StateTransitionNewChain(_chainId, _hyperchainContract);
-=======
     /// @dev used to register already deployed hyperchain contracts
     /// @param _chainId the chain's id
-    /// @param _stateTransitionContract the chain's contract
-    function registerAlreadyDeployedStateTransition(
-        uint256 _chainId,
-        address _stateTransitionContract
-    ) external onlyOwner {
-        require(_stateTransitionContract != address(0), "STM: STC zero");
-
-        stateTransition[_chainId] = _stateTransitionContract;
-        emit NewHyperchain(_chainId, _stateTransitionContract);
->>>>>>> 18e9143e
+    /// @param _hyperchainContract the chain's contract
+    function registerAlreadyDeployedHyperchain(uint256 _chainId, address _hyperchainContract) external onlyOwner {
+        require(_hyperchainContract != address(0), "STM: hyperchain zero");
+        hyperchain[_chainId] = _hyperchainContract;
+        emit NewHyperchain(_chainId, _hyperchainContract);
     }
 
     /// @notice called by Bridgehub when a chain registers
@@ -366,10 +343,6 @@
         // set chainId in VM
         _setChainIdUpgrade(_chainId, hyperchainAddress);
 
-<<<<<<< HEAD
-        emit StateTransitionNewChain(_chainId, hyperchainAddress);
-=======
-        emit NewHyperchain(_chainId, stateTransitionAddress);
->>>>>>> 18e9143e
+        emit NewHyperchain(_chainId, hyperchainAddress);
     }
 }