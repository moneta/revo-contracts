// SPDX-License-Identifier: MIT

pragma solidity 0.8.24;

// solhint-disable gas-custom-errors, reason-string

/// @dev Total number of bytes in a blob. Blob = 4096 field elements * 31 bytes per field element
/// @dev EIP-4844 defines it as 131_072 but we use 4096 * 31 within our circuits to always fit within a field element
/// @dev Our circuits will prove that a EIP-4844 blob and our internal blob are the same.
uint256 constant BLOB_SIZE_BYTES = 126_976;

/// @dev The state diff hash, hash of pubdata + the number of blobs.
uint256 constant BLOB_DATA_OFFSET = 65;

/// @dev The size of the commitment for a single blob.
uint256 constant BLOB_COMMITMENT_SIZE = 32;

/// @notice Contract that contains the functionality for process the calldata DA.
/// @dev The expected l2DAValidator that should be used with it `RollupL2DAValidator`.
abstract contract CalldataDA {
    /// @notice Parses the input that the L2 DA validator has provided to the contract.
    /// @param _l2DAValidatorOutputHash The hash of the output of the L2 DA validator.
    /// @param _maxBlobsSupported The maximal number of blobs supported by the chain.
    /// @param _operatorDAInput The DA input by the operator provided on L1.
    function _processL2RollupDAValidatorOutputHash(
        bytes32 _l2DAValidatorOutputHash,
        uint256 _maxBlobsSupported,
        bytes calldata _operatorDAInput
    )
        internal
        pure
        returns (
            bytes32 stateDiffHash,
            bytes32 fullPubdataHash,
            bytes32[] memory blobsLinearHashes,
            uint256 blobsProvided,
            bytes calldata l1DaInput
        )
    {
        // The preimage under the hash `_l2DAValidatorOutputHash` is expected to be in the following format:
        // - First 32 bytes are the hash of the uncompressed state diff.
        // - Then, there is a 32-byte hash of the full pubdata.
        // - Then, there is the 1-byte number of blobs published.
        // - Then, there are linear hashes of the published blobs, 32 bytes each.

        // Check that it accommodates enough pubdata for the state diff hash, hash of pubdata + the number of blobs.
        require(_operatorDAInput.length >= BLOB_DATA_OFFSET, "too small");

        stateDiffHash = bytes32(_operatorDAInput[:32]);
        fullPubdataHash = bytes32(_operatorDAInput[32:64]);
        blobsProvided = uint256(uint8(_operatorDAInput[64]));

        require(blobsProvided <= _maxBlobsSupported, "invalid number of blobs");

        // Note that the API of the contract requires that the returned blobs linear hashes have length of
        // the `_maxBlobsSupported`
        blobsLinearHashes = new bytes32[](_maxBlobsSupported);

        require(_operatorDAInput.length >= BLOB_DATA_OFFSET + 32 * blobsProvided, "invalid blobs hashes");

        cloneCalldata(blobsLinearHashes, _operatorDAInput[BLOB_DATA_OFFSET:], blobsProvided);

        uint256 ptr = BLOB_DATA_OFFSET + 32 * blobsProvided;

        // Now, we need to double check that the provided input was indeed returned by the L2 DA validator.
        require(keccak256(_operatorDAInput[:ptr]) == _l2DAValidatorOutputHash, "invalid l2 DA output hash");

        // The rest of the output was provided specifically by the operator
        l1DaInput = _operatorDAInput[ptr:];
    }

    /// @notice Verify that the calldata DA was correctly provided.
    /// @param _blobsProvided The number of blobs provided.
    /// @param _fullPubdataHash Hash of the pubdata preimage.
    /// @param _maxBlobsSupported Maximum number of blobs supported.
    /// @param _pubdataInput Full pubdata + an additional 32 bytes containing the blob commitment for the pubdata.
    /// @dev We supply the blob commitment as part of the pubdata because even with calldata the prover will check these values.
    function _processCalldataDA(
        uint256 _blobsProvided,
        bytes32 _fullPubdataHash,
        uint256 _maxBlobsSupported,
        bytes calldata _pubdataInput
    ) internal pure virtual returns (bytes32[] memory blobCommitments, bytes calldata _pubdata) {
        require(_blobsProvided == 1, "only one blob with calldata");
        require(_pubdataInput.length >= BLOB_COMMITMENT_SIZE, "pubdata too small");

        // We typically do not know whether we'll use calldata or blobs at the time when
        // we start proving the batch. That's why the blob commitment for a single blob is still present in the case of calldata.

        blobCommitments = new bytes32[](_maxBlobsSupported);

<<<<<<< HEAD
        require(_blobsProvided == 1, "only one blob with calldata");

        require(_pubdataInput.length >= 32, "pubdata too small");
=======
        _pubdata = _pubdataInput[:_pubdataInput.length - BLOB_COMMITMENT_SIZE];
>>>>>>> 391fa4dd

        require(_pubdata.length <= BLOB_SIZE_BYTES, "cz");
        require(_fullPubdataHash == keccak256(_pubdata), "wp");
        blobCommitments[0] = bytes32(_pubdataInput[_pubdataInput.length - BLOB_COMMITMENT_SIZE:_pubdataInput.length]);
    }

    /// @notice Method that clones a slice of calldata into a bytes32[] memory array.
    /// @param _dst The destination array.
    /// @param _input The input calldata.
    /// @param _len The length of the slice in 32-byte words to clone.
    function cloneCalldata(bytes32[] memory _dst, bytes calldata _input, uint256 _len) internal pure {
        assembly {
            // The pointer to the allocated memory above. We skip 32 bytes to avoid overwriting the length.
            let dstPtr := add(_dst, 0x20)
            let inputPtr := _input.offset
            calldatacopy(dstPtr, inputPtr, mul(_len, 32))
        }
    }
}<|MERGE_RESOLUTION|>--- conflicted
+++ resolved
@@ -89,13 +89,7 @@
 
         blobCommitments = new bytes32[](_maxBlobsSupported);
 
-<<<<<<< HEAD
-        require(_blobsProvided == 1, "only one blob with calldata");
-
-        require(_pubdataInput.length >= 32, "pubdata too small");
-=======
         _pubdata = _pubdataInput[:_pubdataInput.length - BLOB_COMMITMENT_SIZE];
->>>>>>> 391fa4dd
 
         require(_pubdata.length <= BLOB_SIZE_BYTES, "cz");
         require(_fullPubdataHash == keccak256(_pubdata), "wp");
