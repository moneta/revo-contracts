// SPDX-License-Identifier: MIT

pragma solidity 0.8.24;

import {EnumerableMap} from "@openzeppelin/contracts-v4/utils/structs/EnumerableMap.sol";
import {SafeCast} from "@openzeppelin/contracts-v4/utils/math/SafeCast.sol";

import {Diamond} from "./libraries/Diamond.sol";
import {DiamondProxy} from "./chain-deps/DiamondProxy.sol";
import {IAdmin} from "./chain-interfaces/IAdmin.sol";
import {IDiamondInit} from "./chain-interfaces/IDiamondInit.sol";
import {IExecutor} from "./chain-interfaces/IExecutor.sol";
import {IChainTypeManager, ChainTypeManagerInitializeData, ChainCreationParams} from "./IChainTypeManager.sol";
import {IZKChain} from "./chain-interfaces/IZKChain.sol";
import {FeeParams} from "./chain-deps/ZKChainStorage.sol";
import {Ownable2StepUpgradeable} from "@openzeppelin/contracts-upgradeable-v4/access/Ownable2StepUpgradeable.sol";
import {L2_TO_L1_LOG_SERIALIZE_SIZE, DEFAULT_L2_LOGS_TREE_ROOT_HASH, EMPTY_STRING_KECCAK} from "../common/Config.sol";
import {InitialForceDeploymentMismatch, AdminZero, OutdatedProtocolVersion} from "./L1StateTransitionErrors.sol";
import {ChainAlreadyLive, Unauthorized, ZeroAddress, HashMismatch, GenesisUpgradeZero, GenesisBatchHashZero, GenesisIndexStorageZero, GenesisBatchCommitmentZero, MigrationsNotPaused} from "../common/L1ContractErrors.sol";
import {SemVer} from "../common/libraries/SemVer.sol";
import {IBridgehub} from "../bridgehub/IBridgehub.sol";

import {ReentrancyGuard} from "../common/ReentrancyGuard.sol";

/// @title State Transition Manager contract
/// @author Matter Labs
/// @custom:security-contact security@matterlabs.dev
contract ChainTypeManager is IChainTypeManager, ReentrancyGuard, Ownable2StepUpgradeable {
    using EnumerableMap for EnumerableMap.UintToAddressMap;

    /// @notice Address of the bridgehub
    address public immutable BRIDGE_HUB;

    /// @notice Address of the interop center
    address public immutable INTEROP_CENTER;

    /// @notice The map from chainId => zkChain contract
    EnumerableMap.UintToAddressMap internal __DEPRECATED_zkChainMap;

    /// @dev The batch zero hash, calculated at initialization
    bytes32 public storedBatchZero;

    /// @dev The stored cutData for diamond cut
    bytes32 public initialCutHash;

    /// @dev The l1GenesisUpgrade contract address, used to set chainId
    address public l1GenesisUpgrade;

    /// @dev The current packed protocolVersion. To access human-readable version, use `getSemverProtocolVersion` function.
    uint256 public protocolVersion;

    /// @dev The timestamp when protocolVersion can be last used
    mapping(uint256 _protocolVersion => uint256) public protocolVersionDeadline;

    /// @dev The validatorTimelock contract address
    address public validatorTimelock;

    /// @dev The stored cutData for upgrade diamond cut. protocolVersion => cutHash
    mapping(uint256 protocolVersion => bytes32 cutHash) public upgradeCutHash;

    /// @dev The address used to manage non critical updates
    address public admin;

    /// @dev The address to accept the admin role
    address private pendingAdmin;

    /// @dev The initial force deployment hash
    bytes32 public initialForceDeploymentHash;

    /// @dev Contract is expected to be used as proxy implementation.
    /// @dev Initialize the implementation to prevent Parity hack.
<<<<<<< HEAD
    constructor(address _bridgehub, address _interopCenter) reentrancyGuardInitializer {
=======
    /// @dev Note, that while the contract does not use `nonReentrant` modifier, we still keep the `reentrancyGuardInitializer`
    /// here for two reasons:
    /// - It prevents the function from being called twice (including in the proxy impl).
    /// - It makes the local version consistent with the one in production, which already had the reentrancy guard
    /// initialized.
    constructor(address _bridgehub) reentrancyGuardInitializer {
>>>>>>> 349ba7cb
        BRIDGE_HUB = _bridgehub;
        INTEROP_CENTER = _interopCenter;

        // While this does not provide a protection in the production, it is needed for local testing
        // Length of the L2Log encoding should not be equal to the length of other L2Logs' tree nodes preimages
        assert(L2_TO_L1_LOG_SERIALIZE_SIZE != 2 * 32);

        _disableInitializers();
    }

    /// @notice only the bridgehub can call
    modifier onlyBridgehub() {
        if (msg.sender != BRIDGE_HUB) {
            revert Unauthorized(msg.sender);
        }
        _;
    }

    /// @notice the admin can call, for non-critical updates
    modifier onlyOwnerOrAdmin() {
        if (msg.sender != admin && msg.sender != owner()) {
            revert Unauthorized(msg.sender);
        }
        _;
    }

    /// @return The tuple of (major, minor, patch) protocol version.
    function getSemverProtocolVersion() external view returns (uint32, uint32, uint32) {
        // slither-disable-next-line unused-return
        return SemVer.unpackSemVer(SafeCast.toUint96(protocolVersion));
    }

    /// @notice return the chain contract address for a chainId
    function getZKChain(uint256 _chainId) public view returns (address) {
        return IBridgehub(BRIDGE_HUB).getZKChain(_chainId);
    }

    /// @notice return the chain contract address for a chainId
    /// @notice Do not use! use getZKChain instead. This will be removed.
    function getZKChainLegacy(uint256 _chainId) public view returns (address chainAddress) {
        // slither-disable-next-line unused-return
        (, chainAddress) = __DEPRECATED_zkChainMap.tryGet(_chainId);
    }

    /// @notice Returns the address of the ZK chain admin with the corresponding chainID.
    /// @notice Not related to the CTM, but it is here for legacy reasons.
    /// @param _chainId the chainId of the chain
    function getChainAdmin(uint256 _chainId) external view override returns (address) {
        return IZKChain(getZKChain(_chainId)).getAdmin();
    }

    /// @dev initialize
    /// @dev Note, that while the contract does not use `nonReentrant` modifier, we still keep the `reentrancyGuardInitializer`
    /// here for two reasons:
    /// - It prevents the function from being called twice (including in the proxy impl).
    /// - It makes the local version consistent with the one in production, which already had the reentrancy guard
    /// initialized.
    function initialize(ChainTypeManagerInitializeData calldata _initializeData) external reentrancyGuardInitializer {
        if (_initializeData.owner == address(0)) {
            revert ZeroAddress();
        }
        _transferOwnership(_initializeData.owner);

        protocolVersion = _initializeData.protocolVersion;
        _setProtocolVersionDeadline(_initializeData.protocolVersion, type(uint256).max);
        validatorTimelock = _initializeData.validatorTimelock;

        _setChainCreationParams(_initializeData.chainCreationParams);
    }

    /// @notice Updates the parameters with which a new chain is created
    /// @param _chainCreationParams The new chain creation parameters
    function _setChainCreationParams(ChainCreationParams calldata _chainCreationParams) internal {
        if (_chainCreationParams.genesisUpgrade == address(0)) {
            revert GenesisUpgradeZero();
        }
        if (_chainCreationParams.genesisBatchHash == bytes32(0)) {
            revert GenesisBatchHashZero();
        }
        if (_chainCreationParams.genesisIndexRepeatedStorageChanges == uint64(0)) {
            revert GenesisIndexStorageZero();
        }
        if (_chainCreationParams.genesisBatchCommitment == bytes32(0)) {
            revert GenesisBatchCommitmentZero();
        }

        l1GenesisUpgrade = _chainCreationParams.genesisUpgrade;

        // We need to initialize the state hash because it is used in the commitment of the next batch
        IExecutor.StoredBatchInfo memory batchZero = IExecutor.StoredBatchInfo({
            batchNumber: 0,
            batchHash: _chainCreationParams.genesisBatchHash,
            indexRepeatedStorageChanges: _chainCreationParams.genesisIndexRepeatedStorageChanges,
            numberOfLayer1Txs: 0,
            priorityOperationsHash: EMPTY_STRING_KECCAK,
            l2LogsTreeRoot: DEFAULT_L2_LOGS_TREE_ROOT_HASH,
            timestamp: 0,
            commitment: _chainCreationParams.genesisBatchCommitment
        });
        storedBatchZero = keccak256(abi.encode(batchZero));
        bytes32 newInitialCutHash = keccak256(abi.encode(_chainCreationParams.diamondCut));
        initialCutHash = newInitialCutHash;
        bytes32 forceDeploymentHash = keccak256(abi.encode(_chainCreationParams.forceDeploymentsData));
        initialForceDeploymentHash = forceDeploymentHash;

        emit NewChainCreationParams({
            genesisUpgrade: _chainCreationParams.genesisUpgrade,
            genesisBatchHash: _chainCreationParams.genesisBatchHash,
            genesisIndexRepeatedStorageChanges: _chainCreationParams.genesisIndexRepeatedStorageChanges,
            genesisBatchCommitment: _chainCreationParams.genesisBatchCommitment,
            newInitialCutHash: newInitialCutHash,
            forceDeploymentHash: forceDeploymentHash
        });
    }

    /// @notice Updates the parameters with which a new chain is created
    /// @param _chainCreationParams The new chain creation parameters
    function setChainCreationParams(ChainCreationParams calldata _chainCreationParams) external onlyOwner {
        _setChainCreationParams(_chainCreationParams);
    }

    /// @notice Starts the transfer of admin rights. Only the current admin can propose a new pending one.
    /// @notice New admin can accept admin rights by calling `acceptAdmin` function.
    /// @param _newPendingAdmin Address of the new admin
    /// @dev Please note, if the owner wants to enforce the admin change it must execute both `setPendingAdmin` and
    /// `acceptAdmin` atomically. Otherwise `admin` can set different pending admin and so fail to accept the admin rights.
    function setPendingAdmin(address _newPendingAdmin) external onlyOwnerOrAdmin {
        // Save previous value into the stack to put it into the event later
        address oldPendingAdmin = pendingAdmin;
        // Change pending admin
        pendingAdmin = _newPendingAdmin;
        emit NewPendingAdmin(oldPendingAdmin, _newPendingAdmin);
    }

    /// @notice Accepts transfer of admin rights. Only pending admin can accept the role.
    function acceptAdmin() external {
        address currentPendingAdmin = pendingAdmin;
        // Only proposed by current admin address can claim the admin rights
        if (msg.sender != currentPendingAdmin) {
            revert Unauthorized(msg.sender);
        }

        address previousAdmin = admin;
        admin = currentPendingAdmin;
        delete pendingAdmin;

        emit NewPendingAdmin(currentPendingAdmin, address(0));
        emit NewAdmin(previousAdmin, currentPendingAdmin);
    }

    /// @dev set validatorTimelock. Cannot do it during initialization, as validatorTimelock is deployed after CTM
    /// @param _validatorTimelock the new validatorTimelock address
    function setValidatorTimelock(address _validatorTimelock) external onlyOwner {
        address oldValidatorTimelock = validatorTimelock;
        validatorTimelock = _validatorTimelock;
        emit NewValidatorTimelock(oldValidatorTimelock, _validatorTimelock);
    }

    /// @dev set New Version with upgrade from old version
    /// @param _cutData the new diamond cut data
    /// @param _oldProtocolVersion the old protocol version
    /// @param _oldProtocolVersionDeadline the deadline for the old protocol version
    /// @param _newProtocolVersion the new protocol version
    function setNewVersionUpgrade(
        Diamond.DiamondCutData calldata _cutData,
        uint256 _oldProtocolVersion,
        uint256 _oldProtocolVersionDeadline,
        uint256 _newProtocolVersion
    ) external onlyOwner {
        if (!IBridgehub(BRIDGE_HUB).migrationPaused()) {
            revert MigrationsNotPaused();
        }

        bytes32 newCutHash = keccak256(abi.encode(_cutData));
        uint256 previousProtocolVersion = protocolVersion;
        upgradeCutHash[_oldProtocolVersion] = newCutHash;
        _setProtocolVersionDeadline(_oldProtocolVersion, _oldProtocolVersionDeadline);
        _setProtocolVersionDeadline(_newProtocolVersion, type(uint256).max);
        protocolVersion = _newProtocolVersion;
        emit NewProtocolVersion(previousProtocolVersion, _newProtocolVersion);
        emit NewUpgradeCutHash(_oldProtocolVersion, newCutHash);
        emit NewUpgradeCutData(_newProtocolVersion, _cutData);
    }

    /// @dev check that the protocolVersion is active
    /// @param _protocolVersion the protocol version to check
    function protocolVersionIsActive(uint256 _protocolVersion) external view override returns (bool) {
        return block.timestamp <= protocolVersionDeadline[_protocolVersion];
    }

    /// @notice Set the protocol version deadline
    /// @param _protocolVersion the protocol version
    /// @param _timestamp the timestamp is the deadline
    function setProtocolVersionDeadline(uint256 _protocolVersion, uint256 _timestamp) external onlyOwner {
        _setProtocolVersionDeadline(_protocolVersion, _timestamp);
    }

    /// @dev set upgrade for some protocolVersion
    /// @param _cutData the new diamond cut data
    /// @param _oldProtocolVersion the old protocol version
    function setUpgradeDiamondCut(
        Diamond.DiamondCutData calldata _cutData,
        uint256 _oldProtocolVersion
    ) external onlyOwner {
        bytes32 newCutHash = keccak256(abi.encode(_cutData));
        upgradeCutHash[_oldProtocolVersion] = newCutHash;
        emit NewUpgradeCutHash(_oldProtocolVersion, newCutHash);
    }

    /// @dev freezes the specified chain
    /// @param _chainId the chainId of the chain
    function freezeChain(uint256 _chainId) external onlyOwner {
        IZKChain(getZKChain(_chainId)).freezeDiamond();
    }

    /// @dev freezes the specified chain
    /// @param _chainId the chainId of the chain
    function unfreezeChain(uint256 _chainId) external onlyOwner {
        IZKChain(getZKChain(_chainId)).unfreezeDiamond();
    }

    /// @dev reverts batches on the specified chain
    /// @param _chainId the chainId of the chain
    /// @param _newLastBatch the new last batch
    function revertBatches(uint256 _chainId, uint256 _newLastBatch) external onlyOwnerOrAdmin {
        IZKChain(getZKChain(_chainId)).revertBatchesSharedBridge(_chainId, _newLastBatch);
    }

    /// @dev execute predefined upgrade
    /// @param _chainId the chainId of the chain
    /// @param _oldProtocolVersion the old protocol version
    /// @param _diamondCut the diamond cut data
    function upgradeChainFromVersion(
        uint256 _chainId,
        uint256 _oldProtocolVersion,
        Diamond.DiamondCutData calldata _diamondCut
    ) external onlyOwner {
        IZKChain(getZKChain(_chainId)).upgradeChainFromVersion(_oldProtocolVersion, _diamondCut);
    }

    /// @dev executes upgrade on chain
    /// @param _chainId the chainId of the chain
    /// @param _diamondCut the diamond cut data
    function executeUpgrade(uint256 _chainId, Diamond.DiamondCutData calldata _diamondCut) external onlyOwner {
        IZKChain(getZKChain(_chainId)).executeUpgrade(_diamondCut);
    }

    /// @dev setPriorityTxMaxGasLimit for the specified chain
    /// @param _chainId the chainId of the chain
    /// @param _maxGasLimit the new max gas limit
    function setPriorityTxMaxGasLimit(uint256 _chainId, uint256 _maxGasLimit) external onlyOwner {
        IZKChain(getZKChain(_chainId)).setPriorityTxMaxGasLimit(_maxGasLimit);
    }

    /// @dev setTokenMultiplier for the specified chain
    /// @param _chainId the chainId of the chain
    /// @param _nominator the new nominator of the token multiplier
    /// @param _denominator the new denominator of the token multiplier
    function setTokenMultiplier(uint256 _chainId, uint128 _nominator, uint128 _denominator) external onlyOwner {
        IZKChain(getZKChain(_chainId)).setTokenMultiplier(_nominator, _denominator);
    }

    /// @dev changeFeeParams for the specified chain
    /// @param _chainId the chainId of the chain
    /// @param _newFeeParams the new fee params
    function changeFeeParams(uint256 _chainId, FeeParams calldata _newFeeParams) external onlyOwner {
        IZKChain(getZKChain(_chainId)).changeFeeParams(_newFeeParams);
    }

    /// @dev setValidator for the specified chain
    /// @param _chainId the chainId of the chain
    /// @param _validator the new validator
    /// @param _active whether the validator is active
    function setValidator(uint256 _chainId, address _validator, bool _active) external onlyOwner {
        IZKChain(getZKChain(_chainId)).setValidator(_validator, _active);
    }

    /// @dev setPorterAvailability for the specified chain
    /// @param _chainId the chainId of the chain
    /// @param _zkPorterIsAvailable whether the zkPorter mode is available
    function setPorterAvailability(uint256 _chainId, bool _zkPorterIsAvailable) external onlyOwner {
        IZKChain(getZKChain(_chainId)).setPorterAvailability(_zkPorterIsAvailable);
    }

    /// registration

    /// @notice deploys a full set of chains contracts
    /// @param _chainId the chain's id
    /// @param _baseTokenAssetId the base token asset id used to pay for gas fees
    /// @param _admin the chain's admin address
    /// @param _diamondCut the diamond cut data that initializes the chains Diamond Proxy
    function _deployNewChain(
        uint256 _chainId,
        bytes32 _baseTokenAssetId,
        address _admin,
        bytes memory _diamondCut
    ) internal returns (address zkChainAddress) {
        if (getZKChain(_chainId) != address(0)) {
            // ZKChain already registered
            revert ChainAlreadyLive();
        }

        Diamond.DiamondCutData memory diamondCut = abi.decode(_diamondCut, (Diamond.DiamondCutData));

        {
            // check input
            bytes32 cutHashInput = keccak256(_diamondCut);
            if (cutHashInput != initialCutHash) {
                revert HashMismatch(initialCutHash, cutHashInput);
            }
        }

        // construct init data
        bytes memory initData;
        /// all together 4+9*32=292 bytes for the selector + mandatory data
        // solhint-disable-next-line func-named-parameters
        initData = bytes.concat(
            IDiamondInit.initialize.selector,
            bytes32(_chainId),
            bytes32(uint256(uint160(BRIDGE_HUB))),
            bytes32(uint256(uint160(INTEROP_CENTER))),
            bytes32(uint256(uint160(address(this)))),
            bytes32(protocolVersion),
            bytes32(uint256(uint160(_admin))),
            bytes32(uint256(uint160(validatorTimelock))),
            _baseTokenAssetId,
            storedBatchZero,
            diamondCut.initCalldata
        );

        diamondCut.initCalldata = initData;
        // deploy zkChainContract
        // slither-disable-next-line reentrancy-no-eth
        DiamondProxy zkChainContract = new DiamondProxy{salt: bytes32(0)}(block.chainid, diamondCut);
        // save data
        zkChainAddress = address(zkChainContract);
        emit NewZKChain(_chainId, zkChainAddress);
    }

    /// @notice called by Bridgehub when a chain registers
    /// @param _chainId the chain's id
    /// @param _baseTokenAssetId the base token asset id used to pay for gas fees
    /// @param _admin the chain's admin address
    /// @param _initData the diamond cut data, force deployments and factoryDeps encoded
    /// @param _factoryDeps the factory dependencies used for the genesis upgrade
    /// that initializes the chains Diamond Proxy
    function createNewChain(
        uint256 _chainId,
        bytes32 _baseTokenAssetId,
        address _admin,
        bytes calldata _initData,
        bytes[] calldata _factoryDeps
    ) external onlyBridgehub returns (address zkChainAddress) {
        (bytes memory _diamondCut, bytes memory _forceDeploymentData) = abi.decode(_initData, (bytes, bytes));

        // solhint-disable-next-line func-named-parameters
        zkChainAddress = _deployNewChain(_chainId, _baseTokenAssetId, _admin, _diamondCut);

        {
            // check input
            bytes32 forceDeploymentHash = keccak256(abi.encode(_forceDeploymentData));
            if (forceDeploymentHash != initialForceDeploymentHash) {
                revert InitialForceDeploymentMismatch(forceDeploymentHash, initialForceDeploymentHash);
            }
        }
        // genesis upgrade, deploys some contracts, sets chainId
        IAdmin(zkChainAddress).genesisUpgrade(
            l1GenesisUpgrade,
            address(IBridgehub(BRIDGE_HUB).l1CtmDeployer()),
            _forceDeploymentData,
            _factoryDeps
        );
    }

    /// @param _chainId the chainId of the chain
    function getProtocolVersion(uint256 _chainId) public view returns (uint256) {
        return IZKChain(getZKChain(_chainId)).getProtocolVersion();
    }

    /// @notice Called by the bridgehub during the migration of a chain to another settlement layer.
    /// @param _chainId The chain id of the chain to be migrated.
    /// @param _data The data needed to perform the migration.
    function forwardedBridgeBurn(
        uint256 _chainId,
        bytes calldata _data
    ) external view override onlyBridgehub returns (bytes memory ctmForwardedBridgeMintData) {
        // Note that the `_diamondCut` here is not for the current chain, for the chain where the migration
        // happens. The correctness of it will be checked on the CTM on the new settlement layer.
        (address _newSettlementLayerAdmin, bytes memory _diamondCut) = abi.decode(_data, (address, bytes));
        if (_newSettlementLayerAdmin == address(0)) {
            revert AdminZero();
        }

        // We ensure that the chain has the latest protocol version to avoid edge cases
        // related to different protocol version support.
        uint256 chainProtocolVersion = IZKChain(getZKChain(_chainId)).getProtocolVersion();
        if (chainProtocolVersion != protocolVersion) {
            revert OutdatedProtocolVersion(chainProtocolVersion, protocolVersion);
        }

        return
            abi.encode(
                IBridgehub(BRIDGE_HUB).baseTokenAssetId(_chainId),
                _newSettlementLayerAdmin,
                protocolVersion,
                _diamondCut
            );
    }

    /// @notice Called by the bridgehub during the migration of a chain to the current settlement layer.
    /// @param _chainId The chain id of the chain to be migrated.
    /// @param _ctmData The data returned from `forwardedBridgeBurn` for the chain.
    function forwardedBridgeMint(
        uint256 _chainId,
        bytes calldata _ctmData
    ) external override onlyBridgehub returns (address chainAddress) {
        (bytes32 _baseTokenAssetId, address _admin, uint256 _protocolVersion, bytes memory _diamondCut) = abi.decode(
            _ctmData,
            (bytes32, address, uint256, bytes)
        );

        // We ensure that the chain has the latest protocol version to avoid edge cases
        // related to different protocol version support.
        if (_protocolVersion != protocolVersion) {
            revert OutdatedProtocolVersion(_protocolVersion, protocolVersion);
        }
        chainAddress = _deployNewChain({
            _chainId: _chainId,
            _baseTokenAssetId: _baseTokenAssetId,
            _admin: _admin,
            _diamondCut: _diamondCut
        });
    }

    /// @notice Called by the bridgehub during the failed migration of a chain.
    /// param _chainId the chainId of the chain
    /// param _assetInfo the assetInfo of the chain
    /// param _depositSender the address of that sent the deposit
    /// param _ctmData the data of the migration
    function forwardedBridgeRecoverFailedTransfer(
        uint256 /* _chainId */,
        bytes32 /* _assetInfo */,
        address /* _depositSender */,
        bytes calldata /* _ctmData */
    ) external {
        // Function is empty due to the fact that when calling `forwardedBridgeBurn` there are no
        // state updates that occur.
    }

    /// @notice Set the protocol version deadline
    /// @param _protocolVersion the protocol version
    /// @param _timestamp the timestamp is the deadline
    function _setProtocolVersionDeadline(uint256 _protocolVersion, uint256 _timestamp) internal {
        protocolVersionDeadline[_protocolVersion] = _timestamp;
        emit UpdateProtocolVersionDeadline(_protocolVersion, _timestamp);
    }

    /*//////////////////////////////////////////////////////////////
                            Legacy functions
    //////////////////////////////////////////////////////////////*/

    /// @notice return the chain contract address for a chainId
    function getHyperchain(uint256 _chainId) public view returns (address) {
        // During upgrade, there will be a period when the zkChains mapping on
        // bridgehub will not be filled yet, while the ValidatorTimelock
        // will still query the address to obtain the chain id.
        //
        // To cover this case, we firstly use the existing storage and only then
        // we use the bridgehub if the former was not present.
        // This logic should be deleted in one of the future upgrades.
        address legacyAddress = getZKChainLegacy(_chainId);
        if (legacyAddress != address(0)) {
            return legacyAddress;
        }
        return getZKChain(_chainId);
    }
}<|MERGE_RESOLUTION|>--- conflicted
+++ resolved
@@ -69,16 +69,12 @@
 
     /// @dev Contract is expected to be used as proxy implementation.
     /// @dev Initialize the implementation to prevent Parity hack.
-<<<<<<< HEAD
-    constructor(address _bridgehub, address _interopCenter) reentrancyGuardInitializer {
-=======
     /// @dev Note, that while the contract does not use `nonReentrant` modifier, we still keep the `reentrancyGuardInitializer`
     /// here for two reasons:
     /// - It prevents the function from being called twice (including in the proxy impl).
     /// - It makes the local version consistent with the one in production, which already had the reentrancy guard
     /// initialized.
-    constructor(address _bridgehub) reentrancyGuardInitializer {
->>>>>>> 349ba7cb
+    constructor(address _bridgehub, address _interopCenter) reentrancyGuardInitializer {
         BRIDGE_HUB = _bridgehub;
         INTEROP_CENTER = _interopCenter;
 
