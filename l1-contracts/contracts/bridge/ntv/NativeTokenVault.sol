// SPDX-License-Identifier: MIT

pragma solidity 0.8.24;

import {Ownable2StepUpgradeable} from "@openzeppelin/contracts-upgradeable-v4/access/Ownable2StepUpgradeable.sol";
import {PausableUpgradeable} from "@openzeppelin/contracts-upgradeable-v4/security/PausableUpgradeable.sol";
import {BeaconProxy} from "@openzeppelin/contracts-v4/proxy/beacon/BeaconProxy.sol";
import {IBeacon} from "@openzeppelin/contracts-v4/proxy/beacon/IBeacon.sol";

import {IERC20} from "@openzeppelin/contracts-v4/token/ERC20/IERC20.sol";
import {SafeERC20} from "@openzeppelin/contracts-v4/token/ERC20/utils/SafeERC20.sol";

import {IBridgedStandardToken} from "../interfaces/IBridgedStandardToken.sol";
import {INativeTokenVault} from "./INativeTokenVault.sol";
import {IAssetHandler} from "../interfaces/IAssetHandler.sol";
import {IAssetRouterBase} from "../asset-router/IAssetRouterBase.sol";
import {DataEncoding} from "../../common/libraries/DataEncoding.sol";

import {BridgedStandardERC20} from "../BridgedStandardERC20.sol";
import {BridgeHelper} from "../BridgeHelper.sol";

<<<<<<< HEAD
import {InvalidNTVBurnData, AssetIdAlreadyRegistered, DeployingBridgedTokenForNativeToken, EmptyDeposit, Unauthorized, TokensWithFeesNotSupported, TokenNotSupported, NonEmptyMsgValue, ValueMismatch, AddressMismatch, AssetIdMismatch, AmountMustBeGreaterThanZero, ZeroAddress} from "../../common/L1ContractErrors.sol";
=======
>>>>>>> 38edfb79
import {EmptyToken} from "../L1BridgeContractErrors.sol";
import {BurningNativeWETHNotSupported, AssetIdAlreadyRegistered, EmptyDeposit, Unauthorized, TokensWithFeesNotSupported, TokenNotSupported, NonEmptyMsgValue, ValueMismatch, AddressMismatch, AssetIdMismatch, AmountMustBeGreaterThanZero, ZeroAddress, DeployingBridgedTokenForNativeToken} from "../../common/L1ContractErrors.sol";
import {AssetHandlerModifiers} from "../interfaces/AssetHandlerModifiers.sol";

/// @author Matter Labs
/// @custom:security-contact security@matterlabs.dev
/// @dev Vault holding L1 native ETH and ERC20 tokens bridged into the ZK chains.
/// @dev Designed for use with a proxy for upgradability.
abstract contract NativeTokenVault is
    INativeTokenVault,
    IAssetHandler,
    Ownable2StepUpgradeable,
    PausableUpgradeable,
    AssetHandlerModifiers
{
    using SafeERC20 for IERC20;

    /// @dev The address of the WETH token.
    address public immutable override WETH_TOKEN;

    /// @dev L1 Shared Bridge smart contract that handles communication with its counterparts on L2s
    IAssetRouterBase public immutable override ASSET_ROUTER;

    /// @dev The assetId of the base token.
    bytes32 public immutable BASE_TOKEN_ASSET_ID;

    /// @dev Chain ID of L1 for bridging reasons.
    uint256 public immutable L1_CHAIN_ID;

    /// @dev Contract that stores the implementation address for token.
    /// @dev For more details see https://docs.openzeppelin.com/contracts/3.x/api/proxy#UpgradeableBeacon.
    IBeacon public bridgedTokenBeacon;

    /// @dev A mapping assetId => originChainId
    mapping(bytes32 assetId => uint256 originChainId) public originChainId;

    /// @dev A mapping assetId => tokenAddress
    mapping(bytes32 assetId => address tokenAddress) public tokenAddress;

    /// @dev A mapping tokenAddress => assetId
    mapping(address tokenAddress => bytes32 assetId) public assetId;

    /**
     * @dev This empty reserved space is put in place to allow future versions to add new
     * variables without shifting down storage in the inheritance chain.
     * See https://docs.openzeppelin.com/contracts/4.x/upgradeable#storage_gaps
     */
    uint256[46] private __gap;

    /// @notice Checks that the message sender is the bridgehub.
    modifier onlyAssetRouter() {
        if (msg.sender != address(ASSET_ROUTER)) {
            revert Unauthorized(msg.sender);
        }
        _;
    }

    /// @dev Contract is expected to be used as proxy implementation.
    /// @dev Disable the initialization to prevent Parity hack.
    /// @param _wethToken Address of WETH on deployed chain
    /// @param _assetRouter Address of assetRouter
    constructor(address _wethToken, address _assetRouter, bytes32 _baseTokenAssetId, uint256 _l1ChainId) {
        _disableInitializers();
        L1_CHAIN_ID = _l1ChainId;
        ASSET_ROUTER = IAssetRouterBase(_assetRouter);
        WETH_TOKEN = _wethToken;
        BASE_TOKEN_ASSET_ID = _baseTokenAssetId;
    }

    /// @inheritdoc INativeTokenVault
    function registerToken(address _nativeToken) external virtual {
        _registerToken(_nativeToken);
    }

<<<<<<< HEAD
    function _registerToken(address _nativeToken) internal returns (bytes32 newAssetId) {
        if (_nativeToken == WETH_TOKEN) {
=======
    function _registerToken(address _nativeToken) internal virtual {
        // We allow registering `WETH_TOKEN` inside `NativeTokenVault` only for L1 native token vault.
        // It is needed to allow withdrawing such assets. We restrict all WETH-related
        // operations to deposits from L1 only to be able to upgrade their logic more easily in the
        // future.
        if (_nativeToken == WETH_TOKEN && block.chainid != L1_CHAIN_ID) {
>>>>>>> 38edfb79
            revert TokenNotSupported(WETH_TOKEN);
        }
        if (_nativeToken.code.length == 0) {
            revert EmptyToken();
        }
        if (assetId[_nativeToken] != bytes32(0)) {
            revert AssetIdAlreadyRegistered();
        }
        newAssetId = _unsafeRegisterNativeToken(_nativeToken);
    }

    /// @inheritdoc INativeTokenVault
    function ensureTokenIsRegistered(address _nativeToken) public {
        if (assetId[_nativeToken] == bytes32(0)) {
            _registerToken(_nativeToken);
        }
    }

    /*//////////////////////////////////////////////////////////////
                            FINISH TRANSACTION FUNCTIONS
    //////////////////////////////////////////////////////////////*/

    /// @inheritdoc IAssetHandler
    /// @notice Used when the chain receives a transfer from L1 Shared Bridge and correspondingly mints the asset.
    /// @param _chainId The chainId that the message is from.
    /// @param _assetId The assetId of the asset being bridged.
    /// @param _data The abi.encoded transfer data.
    function bridgeMint(
        uint256 _chainId,
        bytes32 _assetId,
        bytes calldata _data
    ) external payable override requireZeroValue(msg.value) onlyAssetRouter whenNotPaused {
        address receiver;
        uint256 amount;
        // we set all originChainId for all already bridged tokens with the setLegacyTokenAssetId and updateChainBalancesFromSharedBridge functions.
        // for tokens that are bridged for the first time, the originChainId will be 0.
        if (originChainId[_assetId] == block.chainid) {
            (receiver, amount) = _bridgeMintNativeToken(_chainId, _assetId, _data);
        } else {
            (receiver, amount) = _bridgeMintBridgedToken(_chainId, _assetId, _data);
        }
        // solhint-disable-next-line func-named-parameters
        emit BridgeMint(_chainId, _assetId, receiver, amount);
    }

    function _bridgeMintBridgedToken(
        uint256 _originChainId,
        bytes32 _assetId,
        bytes calldata _data
    ) internal virtual returns (address receiver, uint256 amount) {
        // Either it was bridged before, therefore address is not zero, or it is first time bridging and standard erc20 will be deployed
        address token = tokenAddress[_assetId];
        bytes memory erc20Data;
        address originToken;
        // slither-disable-next-line unused-return
        (, receiver, originToken, amount, erc20Data) = DataEncoding.decodeBridgeMintData(_data);

        if (token == address(0)) {
            token = _ensureAndSaveTokenDeployed(_assetId, originToken, erc20Data);
        }
        _handleChainBalanceDecrease(_originChainId, _assetId, amount, false);
        IBridgedStandardToken(token).bridgeMint(receiver, amount);
    }

    function _bridgeMintNativeToken(
        uint256 _originChainId,
        bytes32 _assetId,
        bytes calldata _data
    ) internal returns (address receiver, uint256 amount) {
        address token = tokenAddress[_assetId];
        // slither-disable-next-line unused-return
        (, receiver, , amount, ) = DataEncoding.decodeBridgeMintData(_data);

        _handleChainBalanceDecrease(_originChainId, _assetId, amount, true);
        _withdrawFunds(_assetId, receiver, token, amount);
    }

    function _withdrawFunds(bytes32 _assetId, address _to, address _token, uint256 _amount) internal virtual;

    /*//////////////////////////////////////////////////////////////
                            Start transaction Functions
    //////////////////////////////////////////////////////////////*/

    /// @inheritdoc IAssetHandler
    /// @notice Allows bridgehub to acquire mintValue for L1->L2 transactions.
    /// @dev In case of native token vault _data is the tuple of _depositAmount and _receiver.
    function bridgeBurn(
        uint256 _chainId,
        uint256 _l2MsgValue,
        bytes32 _assetId,
        address _originalCaller,
        bytes calldata _data
<<<<<<< HEAD
    ) external payable override onlyAssetRouter whenNotPaused returns (bytes memory _bridgeMintData) {
        (uint256 amount, address receiver, address tokenAddress) = _decodeBurnAndCheckAssetId(_data, _assetId);
=======
    )
        external
        payable
        override
        requireZeroValue(_l2MsgValue)
        onlyAssetRouter
        whenNotPaused
        returns (bytes memory _bridgeMintData)
    {
>>>>>>> 38edfb79
        if (originChainId[_assetId] != block.chainid) {
            _bridgeMintData = _bridgeBurnBridgedToken(
                _chainId,
                _assetId,
                _originalCaller,
                amount,
                receiver,
                tokenAddress
            );
        } else {
            _bridgeMintData = _bridgeBurnNativeToken({
                _chainId: _chainId,
                _assetId: _assetId,
                _originalCaller: _originalCaller,
                _depositChecked: false,
                _depositAmount: amount,
                _receiver: receiver,
                _tokenAddress: tokenAddress
            });
        }
    }

    function tryRegisterTokenFromBurnData(bytes calldata _data, bytes32 _expectedAssetId) external {
        (uint256 amount, address receiver, address tokenAddress) = DataEncoding.decodeBridgeBurnData(_data);

        if (tokenAddress == address(0)) {
            // todo
            revert("Nothing to register");
        }

        bytes32 storedAssetId = assetId[tokenAddress];
        if (storedAssetId != bytes32(0)) {
            revert("asset id already registered");
        }

        // This token has not been registered within this NTV yet. Usually this means that the
        // token is native to the chain and the user would prefer to get it registered as such.
        // However, there are exceptions (e.g. bridged legacy ERC20 tokens on L2) when the
        // assetId has not been stored yet. We will ask the implementor to double check that the token
        // is not legacy.

        // We try to register it as legacy token. If it fails, we know
        // it is a native one and so register it as a native token.
        bytes32 newAssetId = _registerTokenIfBridgedLegacy(tokenAddress);
        if (newAssetId == bytes32(0)) {
            newAssetId = _registerToken(tokenAddress);
        }

        if (newAssetId != _expectedAssetId) {
            // todo
            revert("bad asset id");
        }
    }

    function _decodeBurnAndCheckAssetId(
        bytes calldata _data,
        bytes32 _expectedAssetId
    ) internal returns (uint256 amount, address receiver, address parsedTokenAddress) {
        (amount, receiver, parsedTokenAddress) = DataEncoding.decodeBridgeBurnData(_data);

        if (parsedTokenAddress == address(0)) {
            // This means that the wants the native token vault to resolve the
            // address. In this case, it is assumed that the assetId is already registered.
            parsedTokenAddress = tokenAddress[_expectedAssetId];
        }

        bytes32 storedAssetId = assetId[parsedTokenAddress];
        if (_expectedAssetId != storedAssetId || parsedTokenAddress == address(0)) {
            // todo: use custom error;
            revert("bad asset id");
        }
    }

    function _registerTokenIfBridgedLegacy(address _token) internal virtual returns (bytes32);

    function _bridgeBurnBridgedToken(
        uint256 _chainId,
        bytes32 _assetId,
        address _originalCaller,
<<<<<<< HEAD
        uint256 _amount,
        address _receiver,
        address _tokenAddress
    ) internal returns (bytes memory _bridgeMintData) {
=======
        bytes calldata _data
    ) internal requireZeroValue(msg.value) returns (bytes memory _bridgeMintData) {
        (uint256 _amount, address _receiver) = abi.decode(_data, (uint256, address));
>>>>>>> 38edfb79
        if (_amount == 0) {
            // "Amount cannot be zero");
            revert AmountMustBeGreaterThanZero();
        }

        IBridgedStandardToken(_tokenAddress).bridgeBurn(_originalCaller, _amount);
        _handleChainBalanceIncrease(_chainId, _assetId, _amount, false);

        emit BridgeBurn({
            chainId: _chainId,
            assetId: _assetId,
            sender: _originalCaller,
            receiver: _receiver,
            amount: _amount
        });
        bytes memory erc20Metadata;
        {
            // we set all originChainId for all already bridged tokens with the setLegacyTokenAssetId and updateChainBalancesFromSharedBridge functions.
            // for native tokens the originChainId is set when they register.
            uint256 originChainId = originChainId[_assetId];
            if (originChainId == 0) {
                revert ZeroAddress();
            }
            erc20Metadata = getERC20Getters(_tokenAddress, originChainId);
        }
        address originToken;
        {
            originToken = IBridgedStandardToken(_tokenAddress).originToken();
            if (originToken == address(0)) {
                revert ZeroAddress();
            }
        }

        _bridgeMintData = DataEncoding.encodeBridgeMintData({
            _originalCaller: _originalCaller,
            _remoteReceiver: _receiver,
            _originToken: originToken,
            _amount: _amount,
            _erc20Metadata: erc20Metadata
        });
    }

    function _bridgeBurnNativeToken(
        uint256 _chainId,
        bytes32 _assetId,
        address _originalCaller,
        bool _depositChecked,
        uint256 _depositAmount,
        address _receiver,
        address _tokenAddress
    ) internal virtual returns (bytes memory _bridgeMintData) {
<<<<<<< HEAD
=======
        (uint256 _depositAmount, address _receiver) = abi.decode(_data, (uint256, address));

        address nativeToken = tokenAddress[_assetId];
        if (nativeToken == WETH_TOKEN) {
            // This ensures that WETH_TOKEN can never be bridged from chains it is native to.
            // It can only be withdrawn from the chain where it has already gotten.
            revert BurningNativeWETHNotSupported();
        }
>>>>>>> 38edfb79
        if (_assetId == BASE_TOKEN_ASSET_ID) {
            if (_depositAmount != msg.value) {
                revert ValueMismatch(_depositAmount, msg.value);
            }

            _handleChainBalanceIncrease(_chainId, _assetId, _depositAmount, true);
        } else {
            // The Bridgehub also checks this, but we want to be sure
            if (msg.value != 0) {
                revert NonEmptyMsgValue();
            }
            _handleChainBalanceIncrease(_chainId, _assetId, _depositAmount, true);
            if (!_depositChecked) {
                uint256 expectedDepositAmount = _depositFunds(_originalCaller, IERC20(_tokenAddress), _depositAmount); // note if _originalCaller is this contract, this will return 0. This does not happen.
                // The token has non-standard transfer logic
                if (_depositAmount != expectedDepositAmount) {
                    revert TokensWithFeesNotSupported();
                }
            }
        }
        if (_depositAmount == 0) {
            // empty deposit amount
            revert EmptyDeposit();
        }

        bytes memory erc20Metadata;
        {
            erc20Metadata = getERC20Getters(_tokenAddress, originChainId[_assetId]);
        }
        _bridgeMintData = DataEncoding.encodeBridgeMintData({
            _originalCaller: _originalCaller,
            _remoteReceiver: _receiver,
            _originToken: _tokenAddress,
            _amount: _depositAmount,
            _erc20Metadata: erc20Metadata
        });

        emit BridgeBurn({
            chainId: _chainId,
            assetId: _assetId,
            sender: _originalCaller,
            receiver: _receiver,
            amount: _depositAmount
        });
    }

    /*//////////////////////////////////////////////////////////////
                            INTERNAL & HELPER FUNCTIONS
    //////////////////////////////////////////////////////////////*/

    /// @notice Transfers tokens from the depositor address to the smart contract address.
    /// @param _from The address of the depositor.
    /// @param _token The ERC20 token to be transferred.
    /// @param _amount The amount to be transferred.
    /// @return The difference between the contract balance before and after the transferring of funds.
    function _depositFunds(address _from, IERC20 _token, uint256 _amount) internal virtual returns (uint256) {
        uint256 balanceBefore = _token.balanceOf(address(this));
        // slither-disable-next-line arbitrary-send-erc20
        _token.safeTransferFrom(_from, address(this), _amount);
        uint256 balanceAfter = _token.balanceOf(address(this));

        return balanceAfter - balanceBefore;
    }

    /// @param _token The address of token of interest.
    /// @dev Receives and parses (name, symbol, decimals) from the token contract
    function getERC20Getters(address _token, uint256 _originChainId) public view override returns (bytes memory) {
        return BridgeHelper.getERC20Getters(_token, _originChainId);
    }

    /// @notice Registers a native token address for the vault.
    /// @dev It does not perform any checks for the correctnesss of the token contract.
    /// @param _nativeToken The address of the token to be registered.
    function _unsafeRegisterNativeToken(address _nativeToken) internal returns (bytes32 newAssetId) {
        newAssetId = DataEncoding.encodeNTVAssetId(block.chainid, _nativeToken);
        tokenAddress[newAssetId] = _nativeToken;
        assetId[_nativeToken] = newAssetId;
        originChainId[newAssetId] = block.chainid;
        ASSET_ROUTER.setAssetHandlerAddressThisChain(bytes32(uint256(uint160(_nativeToken))), address(this));
    }

    function _handleChainBalanceIncrease(
        uint256 _chainId,
        bytes32 _assetId,
        uint256 _amount,
        bool _isNative
    ) internal virtual;

    function _handleChainBalanceDecrease(
        uint256 _chainId,
        bytes32 _assetId,
        uint256 _amount,
        bool _isNative
    ) internal virtual;

    /*//////////////////////////////////////////////////////////////
                            TOKEN DEPLOYER FUNCTIONS
    //////////////////////////////////////////////////////////////*/

    function _ensureAndSaveTokenDeployed(
        bytes32 _assetId,
        address _originToken,
        bytes memory _erc20Data
    ) internal virtual returns (address expectedToken) {
        uint256 tokenOriginChainId;
        (expectedToken, tokenOriginChainId) = _calculateExpectedTokenAddress(_originToken, _erc20Data);
        _ensureAndSaveTokenDeployedInner({
            _tokenOriginChainId: tokenOriginChainId,
            _assetId: _assetId,
            _originToken: _originToken,
            _erc20Data: _erc20Data,
            _expectedToken: expectedToken
        });
    }

    /// @notice Calculates the bridged token address corresponding to native token counterpart.
    function _calculateExpectedTokenAddress(
        address _originToken,
        bytes memory _erc20Data
    ) internal view returns (address expectedToken, uint256 tokenOriginChainId) {
        /// @dev calling externally to convert from memory to calldata
        tokenOriginChainId = this.tokenDataOriginChainId(_erc20Data);
        expectedToken = calculateCreate2TokenAddress(tokenOriginChainId, _originToken);
    }

    /// @notice Returns the origin chain id from the token data.
    function tokenDataOriginChainId(bytes calldata _erc20Data) public view returns (uint256 tokenOriginChainId) {
        // slither-disable-next-line unused-return
        (tokenOriginChainId, , , ) = DataEncoding.decodeTokenData(_erc20Data);
        if (tokenOriginChainId == 0) {
            tokenOriginChainId = L1_CHAIN_ID;
        }
    }

    /// @notice Checks that the assetId is correct for the origin token and chain.
    function _assetIdCheck(uint256 _tokenOriginChainId, bytes32 _assetId, address _originToken) internal view {
        bytes32 expectedAssetId = DataEncoding.encodeNTVAssetId(_tokenOriginChainId, _originToken);
        if (_assetId != expectedAssetId) {
            // Make sure that a NativeTokenVault sent the message
            revert AssetIdMismatch(_assetId, expectedAssetId);
        }
    }

    function _ensureAndSaveTokenDeployedInner(
        uint256 _tokenOriginChainId,
        bytes32 _assetId,
        address _originToken,
        bytes memory _erc20Data,
        address _expectedToken
    ) internal {
        _assetIdCheck(_tokenOriginChainId, _assetId, _originToken);

        address deployedToken = _deployBridgedToken(_tokenOriginChainId, _assetId, _originToken, _erc20Data);
        if (deployedToken != _expectedToken) {
            revert AddressMismatch(_expectedToken, deployedToken);
        }

        tokenAddress[_assetId] = _expectedToken;
        assetId[_expectedToken] = _assetId;
    }

    /// @notice Calculates the bridged token address corresponding to native token counterpart.
    /// @param _tokenOriginChainId The chain id of the origin token.
    /// @param _bridgeToken The address of native token.
    /// @return The address of bridged token.
    function calculateCreate2TokenAddress(
        uint256 _tokenOriginChainId,
        address _bridgeToken
    ) public view virtual override returns (address);

    /// @notice Deploys and initializes the bridged token for the native counterpart.
    /// @param _tokenOriginChainId The chain id of the origin token.
    /// @param _originToken The address of origin token.
    /// @param _erc20Data The ERC20 metadata of the token deployed.
    /// @return The address of the beacon proxy (bridged token).
    function _deployBridgedToken(
        uint256 _tokenOriginChainId,
        bytes32 _assetId,
        address _originToken,
        bytes memory _erc20Data
    ) internal returns (address) {
        if (_tokenOriginChainId == block.chainid) {
            revert DeployingBridgedTokenForNativeToken();
        }
        bytes32 salt = _getCreate2Salt(_tokenOriginChainId, _originToken);

        BeaconProxy l2Token = _deployBeaconProxy(salt, _tokenOriginChainId);
        BridgedStandardERC20(address(l2Token)).bridgeInitialize(_assetId, _originToken, _erc20Data);

        originChainId[_assetId] = _tokenOriginChainId;
        return address(l2Token);
    }

    /// @notice Converts the L1 token address to the create2 salt of deployed L2 token.
    /// @param _l1Token The address of token on L1.
    /// @return salt The salt used to compute address of bridged token on L2 and for beacon proxy deployment.
    function _getCreate2Salt(uint256 _originChainId, address _l1Token) internal view virtual returns (bytes32 salt) {
        salt = keccak256(abi.encode(_originChainId, _l1Token));
    }

    /// @notice Deploys the beacon proxy for the bridged token.
    /// @dev This function uses raw call to ContractDeployer to make sure that exactly `l2TokenProxyBytecodeHash` is used
    /// for the code of the proxy.
    /// @param _salt The salt used for beacon proxy deployment of the bridged token (we pass the native token address).
    /// @return proxy The beacon proxy, i.e. bridged token.
    function _deployBeaconProxy(
        bytes32 _salt,
        uint256 _tokenOriginChainId
    ) internal virtual returns (BeaconProxy proxy);

    /*//////////////////////////////////////////////////////////////
                            PAUSE
    //////////////////////////////////////////////////////////////*/

    /// @notice Pauses all functions marked with the `whenNotPaused` modifier.
    function pause() external onlyOwner {
        _pause();
    }

    /// @notice Unpauses the contract, allowing all functions marked with the `whenNotPaused` modifier to be called again.
    function unpause() external onlyOwner {
        _unpause();
    }
}<|MERGE_RESOLUTION|>--- conflicted
+++ resolved
@@ -19,10 +19,6 @@
 import {BridgedStandardERC20} from "../BridgedStandardERC20.sol";
 import {BridgeHelper} from "../BridgeHelper.sol";
 
-<<<<<<< HEAD
-import {InvalidNTVBurnData, AssetIdAlreadyRegistered, DeployingBridgedTokenForNativeToken, EmptyDeposit, Unauthorized, TokensWithFeesNotSupported, TokenNotSupported, NonEmptyMsgValue, ValueMismatch, AddressMismatch, AssetIdMismatch, AmountMustBeGreaterThanZero, ZeroAddress} from "../../common/L1ContractErrors.sol";
-=======
->>>>>>> 38edfb79
 import {EmptyToken} from "../L1BridgeContractErrors.sol";
 import {BurningNativeWETHNotSupported, AssetIdAlreadyRegistered, EmptyDeposit, Unauthorized, TokensWithFeesNotSupported, TokenNotSupported, NonEmptyMsgValue, ValueMismatch, AddressMismatch, AssetIdMismatch, AmountMustBeGreaterThanZero, ZeroAddress, DeployingBridgedTokenForNativeToken} from "../../common/L1ContractErrors.sol";
 import {AssetHandlerModifiers} from "../interfaces/AssetHandlerModifiers.sol";
@@ -97,17 +93,12 @@
         _registerToken(_nativeToken);
     }
 
-<<<<<<< HEAD
-    function _registerToken(address _nativeToken) internal returns (bytes32 newAssetId) {
-        if (_nativeToken == WETH_TOKEN) {
-=======
-    function _registerToken(address _nativeToken) internal virtual {
+    function _registerToken(address _nativeToken) internal virtual returns (bytes32 newAssetId) {
         // We allow registering `WETH_TOKEN` inside `NativeTokenVault` only for L1 native token vault.
         // It is needed to allow withdrawing such assets. We restrict all WETH-related
         // operations to deposits from L1 only to be able to upgrade their logic more easily in the
         // future.
         if (_nativeToken == WETH_TOKEN && block.chainid != L1_CHAIN_ID) {
->>>>>>> 38edfb79
             revert TokenNotSupported(WETH_TOKEN);
         }
         if (_nativeToken.code.length == 0) {
@@ -200,10 +191,6 @@
         bytes32 _assetId,
         address _originalCaller,
         bytes calldata _data
-<<<<<<< HEAD
-    ) external payable override onlyAssetRouter whenNotPaused returns (bytes memory _bridgeMintData) {
-        (uint256 amount, address receiver, address tokenAddress) = _decodeBurnAndCheckAssetId(_data, _assetId);
-=======
     )
         external
         payable
@@ -213,7 +200,8 @@
         whenNotPaused
         returns (bytes memory _bridgeMintData)
     {
->>>>>>> 38edfb79
+        
+        (uint256 amount, address receiver, address tokenAddress) = _decodeBurnAndCheckAssetId(_data, _assetId);
         if (originChainId[_assetId] != block.chainid) {
             _bridgeMintData = _bridgeBurnBridgedToken(
                 _chainId,
@@ -293,16 +281,10 @@
         uint256 _chainId,
         bytes32 _assetId,
         address _originalCaller,
-<<<<<<< HEAD
         uint256 _amount,
         address _receiver,
         address _tokenAddress
-    ) internal returns (bytes memory _bridgeMintData) {
-=======
-        bytes calldata _data
     ) internal requireZeroValue(msg.value) returns (bytes memory _bridgeMintData) {
-        (uint256 _amount, address _receiver) = abi.decode(_data, (uint256, address));
->>>>>>> 38edfb79
         if (_amount == 0) {
             // "Amount cannot be zero");
             revert AmountMustBeGreaterThanZero();
@@ -354,9 +336,6 @@
         address _receiver,
         address _tokenAddress
     ) internal virtual returns (bytes memory _bridgeMintData) {
-<<<<<<< HEAD
-=======
-        (uint256 _depositAmount, address _receiver) = abi.decode(_data, (uint256, address));
 
         address nativeToken = tokenAddress[_assetId];
         if (nativeToken == WETH_TOKEN) {
@@ -364,7 +343,7 @@
             // It can only be withdrawn from the chain where it has already gotten.
             revert BurningNativeWETHNotSupported();
         }
->>>>>>> 38edfb79
+        
         if (_assetId == BASE_TOKEN_ASSET_ID) {
             if (_depositAmount != msg.value) {
                 revert ValueMismatch(_depositAmount, msg.value);
