// SPDX-License-Identifier: MIT

pragma solidity 0.8.20;

import {SafeERC20} from "@openzeppelin/contracts/token/ERC20/utils/SafeERC20.sol";
import {IERC20} from "@openzeppelin/contracts/token/ERC20/IERC20.sol";

<<<<<<< HEAD
import "./interfaces/IL1Bridge.sol";
import "./interfaces/IL1BridgeLegacy.sol";
import "./interfaces/IL1BridgeDeprecated.sol";
import "./interfaces/IL2WethBridge.sol";
import "./interfaces/IL2Bridge.sol";
import "./interfaces/IWETH9.sol";
import {IBridgehub, L2TransactionRequestTwoBridgesInner} from "../bridgehub/IBridgehub.sol";
import "../state-transition/chain-interfaces/IMailbox.sol";
import "../state-transition/chain-interfaces/IGetters.sol";
=======
import {IL1Bridge} from "./interfaces/IL1Bridge.sol";
import {IL2WethBridge} from "./interfaces/IL2WethBridge.sol";
import {IL2Bridge} from "./interfaces/IL2Bridge.sol";
import {IWETH9} from "./interfaces/IWETH9.sol";
import {IZkSync} from "../zksync/interfaces/IZkSync.sol";
>>>>>>> ac793e5b

import {BridgeInitializationHelper} from "./libraries/BridgeInitializationHelper.sol";

<<<<<<< HEAD
import "../common/Messaging.sol";
import "../common/libraries/UnsafeBytes.sol";
import "../common/ReentrancyGuard.sol";
import "../common/libraries/L2ContractHelper.sol";
import {L2_ETH_TOKEN_SYSTEM_CONTRACT_ADDR} from "../common/L2ContractAddresses.sol";
import {ERA_CHAIN_ID, ETH_TOKEN_ADDRESS, ERA_DIAMOND_PROXY} from "../common/Config.sol";
import "../vendor/AddressAliasHelper.sol";
=======
import {IMailbox} from "../zksync/interfaces/IMailbox.sol";
import {L2Message} from "../zksync/Storage.sol";

import {UnsafeBytes} from "../common/libraries/UnsafeBytes.sol";
import {ReentrancyGuard} from "../common/ReentrancyGuard.sol";
import {L2ContractHelper} from "../common/libraries/L2ContractHelper.sol";
import {L2_ETH_TOKEN_SYSTEM_CONTRACT_ADDR} from "../common/L2ContractAddresses.sol";
import {AddressAliasHelper} from "../vendor/AddressAliasHelper.sol";
>>>>>>> ac793e5b

import {Initializable} from "@openzeppelin/contracts/proxy/utils/Initializable.sol";
import {Ownable2Step} from "@openzeppelin/contracts/access/Ownable2Step.sol";

/// @author Matter Labs
/// @custom:security-contact security@matterlabs.dev
/// @dev This contract is designed to streamline and enhance the user experience
/// for bridging WETH tokens between L1 and L2 networks. The primary goal of this bridge is to
/// simplify the process by minimizing the number of transactions required, thus improving
/// efficiency and user experience.
/// @dev The default workflow for bridging WETH is performing three separate transactions: unwrap WETH to ETH,
/// deposit ETH to L2, and wrap ETH to WETH on L2. The `L1WethBridge` reduces this to a single
/// transaction, enabling users to bridge their WETH tokens directly between L1 and L2 networks.
/// @dev This contract accepts WETH deposits on L1, unwraps them to ETH, and sends the ETH to the L2
/// WETH bridge contract, where it is wrapped back into WETH and delivered to the L2 recipient.
/// @dev For withdrawals, the contract receives ETH from the L2 WETH bridge contract, wraps it into
/// WETH, and sends the WETH to the L1 recipient.
/// @dev The `L1WethBridge` contract works in conjunction with its L2 counterpart, `L2WethBridge`.
/// @dev Note VersionTracker stores at random addresses, so we can add it to the inheritance tree.
contract L1WethBridge is IL1Bridge, ReentrancyGuard, Initializable, Ownable2Step {
    using SafeERC20 for IERC20;

    /// @dev Event emitted when ETH is received by the contract.
    event EthReceived(uint256 amount);

    /// @dev The address of the WETH token on L1
    address payable public immutable l1WethAddress;

    /// @dev bridgehub smart contract that is used to operate with L2 via asynchronous L2 <-> L1 communication
    IBridgehub public immutable bridgehub;

    /// @dev we need to switch over from the diamondProxy Storage's isWithdrawalFinalized to this one for era
    /// we first deploy the new Mailbox facet, then transfer the Eth, then deploy this.
    uint256 public eraIsWithdrawalFinalizedStorageSwitch;

    /// @dev The address of deployed L2 WETH bridge counterpart
    address public l2BridgeStandardAddressEthIsBase;
    address public l2BridgeStandardAddressEthIsNotBase;

    /// @dev The address of the WETH on L2
    address public l2WethStandardAddressEthIsBase;
    address public l2WethStandardAddressEthIsNotBase;

    /// @dev Hash of the factory deps that were used to deploy L2 WETH bridge
    bytes32 public factoryDepsHash;

    /// @dev A mapping chainId => bridgeProxy. Used to store the bridge proxy's address, and to see if it has been deployed yet.
    mapping(uint256 => address) public l2BridgeAddress;

    /// @dev A mapping chainId => WethProxy. Used to store the weth proxy's address, and to see if it has been deployed yet.
    mapping(uint256 => address) public l2WethAddress;

    /// @dev A mapping chainId => bridgeImplTxHash. Used to check the deploy transaction (which depends on its place in the priority queue).
    mapping(uint256 => bytes32) public bridgeImplDeployOnL2TxHash;

    /// @dev A mapping chainId => bridgeProxyTxHash. Used to check the deploy transaction (which depends on its place in the priority queue).
    mapping(uint256 => bytes32) public bridgeProxyDeployOnL2TxHash;

    /// @dev A mapping chainId => keccak256(account, amount) => L2 deposit transaction hash => amount
    /// @dev Used for saving the number of deposited funds, to claim them in case the deposit transaction will fail
    /// @dev only used when it is not the base token, as then it is sent to refund recipient
    mapping(uint256 => mapping(bytes32 => mapping(bytes32 => bool))) internal deposited;

    /// @dev A mapping L2 chainId => Batch number => message number => flag
    /// @dev Used to indicate that L2 -> L1 WETH message was already processed
    mapping(uint256 => mapping(uint256 => mapping(uint256 => bool))) public isWithdrawalFinalizedShared;

<<<<<<< HEAD
    /// @dev A mapping chainId => amount. Used before we activate hyperbridging.
    mapping(uint256 => uint256) public chainBalance;

    /// @dev have we enabled hyperbridging for chain yet
    mapping(uint256 => bool) public hyperbridgingEnabled;

    /// @notice Emitted when the withdrawal is finalized on L1 and funds are released.
    /// @param to The address to which the funds were sent
    /// @param amount The amount of funds that were sent
    event EthWithdrawalFinalized(uint256 chainId, address indexed to, uint256 amount);

    function l2Bridge() external view returns (address) {
        return l2BridgeAddress[ERA_CHAIN_ID];
    }

    /// @notice Checks that the message sender is the bridgehub or an Eth based Chain
    modifier onlyBridgehub() {
        require(msg.sender == address(bridgehub), "L1WETHBridge: not bridgehub");
        _;
    }

    /// @notice Checks that the message sender is the bridgehub or an Eth based Chain
    modifier onlyBridgehubOrEthChain(uint256 _chainId) {
        require(
            (msg.sender == address(bridgehub)) || (bridgehub.baseToken(_chainId) == ETH_TOKEN_ADDRESS),
            "L1WETHBridge: not bridgehub or eth chain"
        );
        _;
    }
=======
    /// @dev A mapping L2 batch number => message number => flag
    /// @dev Used to indicate that zkSync L2 -> L1 WETH message was already processed
    mapping(uint256 l2BatchNumber => mapping(uint256 l2ToL1MessageNumber => bool isFinalized))
        public isWithdrawalFinalized;
>>>>>>> ac793e5b

    /// @dev Contract is expected to be used as proxy implementation.
    /// @dev Initialize the implementation to prevent Parity hack.
    constructor(address payable _l1WethAddress, IBridgehub _bridgehub) reentrancyGuardInitializer {
        l1WethAddress = _l1WethAddress;
        bridgehub = _bridgehub;
    }

    /// @dev Initializes a contract bridge for later use. Expected to be used in the proxy
    /// @dev During initialization deploys L2 WETH bridge counterpart as well as provides some factory deps for it
    /// @param _factoryDeps A list of raw bytecodes that are needed for deployment of the L2 WETH bridge
    /// @notice _factoryDeps[0] == a raw bytecode of L2 WETH bridge implementation. Note this deploys the Weth token
    /// implementation and proxy upon initialization
    /// @notice _factoryDeps[1] == a raw bytecode of proxy that is used as L2 WETH bridge
    /// @param _l2WethStandardAddressEthIsBase Pre-calculated address of L2 WETH token
    /// @param _owner Address which can change L2 WETH token implementation and upgrade the bridge
    function initialize(
        bytes[] calldata _factoryDeps,
        address _l2WethStandardAddressEthIsBase,
        address _l2WethStandardAddressEthIsNotBase,
        address _l2BridgeStandardAddressEthIsBase,
        address _l2BridgeStandardAddressEthIsNotBase,
        address _owner,
        uint256 _eraIsWithdrawalFinalizedStorageSwitch
    ) external reentrancyGuardInitializer {
        _transferOwnership(_owner);
        require(_l2WethStandardAddressEthIsBase != address(0), "L2 WETH address cannot be zero");
        require(_l2WethStandardAddressEthIsNotBase != address(0), "L2 WETH not eth based address cannot be zero");
        require(_l2BridgeStandardAddressEthIsBase != address(0), "L2 bridge address cannot be zero");
        require(_l2BridgeStandardAddressEthIsNotBase != address(0), "L2 bridge not eth based address cannot be zero");
        require(_owner != address(0), "Governor address cannot be zero");
        require(_factoryDeps.length == 2, "Invalid base factory deps length provided");

        l2WethStandardAddressEthIsBase = _l2WethStandardAddressEthIsBase;
        l2WethStandardAddressEthIsNotBase = _l2WethStandardAddressEthIsNotBase;

        l2BridgeStandardAddressEthIsBase = _l2BridgeStandardAddressEthIsBase;
        l2BridgeStandardAddressEthIsNotBase = _l2BridgeStandardAddressEthIsNotBase;

        eraIsWithdrawalFinalizedStorageSwitch = _eraIsWithdrawalFinalizedStorageSwitch;

        // #if !EOA_GOVERNOR
        require(_owner.code.length > 0, "L1WETHBridge, owner cannot be EOA");
        // #endif

        factoryDepsHash = keccak256(abi.encode(_factoryDeps));
    }

    function initializeChainGovernance(
        uint256 _chainId,
        address _l2BridgeAddress,
        address _l2WethAddress
    ) external onlyOwner {
        l2BridgeAddress[_chainId] = _l2BridgeAddress;
        l2WethAddress[_chainId] = _l2WethAddress;
    }

    /// @dev Initializes a contract bridge for later use. Expected to be used in the proxy
    /// @dev During initialization deploys L2 WETH bridge counterpart as well as provides some factory deps for it
    /// @param _chainId of the chosen chain
    /// @param _factoryDeps A list of raw bytecodes that are needed for deployment of the L2 WETH bridge
    /// @notice _factoryDeps[0] == a raw bytecode of L2 WETH bridge implementation. Note this deploys the Weth token
    /// implementation and proxy upon initialization
    /// @notice _factoryDeps[1] == a raw bytecode of proxy that is used as L2 WETH bridge
<<<<<<< HEAD
    /// @param _deployBridgeImplementationFee The fee that will be paid for the L1 -> L2 transaction for deploying L2
=======
    /// @param _l2WethAddress Pre-calculated address of L2 WETH token
    /// @param _governor Address which can change L2 WETH token implementation and upgrade the bridge
    /// @param _deployBridgeImplementationFee The fee that will be paid for the L1 -> L2 transaction for deploying the L2
>>>>>>> ac793e5b
    /// bridge implementation
    /// @param _deployBridgeProxyFee The fee that will be paid for the L1 -> L2 transaction for deploying the L2 bridge
    /// proxy
    function startWethBridgeInitOnChain(
        uint256 _chainId,
        bytes[] calldata _factoryDeps,
        uint256 _deployBridgeImplementationFee,
        uint256 _deployBridgeProxyFee
    ) external payable {
        bool ethIsBaseToken;
        {
            require(l2BridgeAddress[_chainId] == address(0), "L1WETHBridge: bridge already deployed");
            require(_factoryDeps.length == 2, "L1WethBridge: Invalid number of factory deps");

            ethIsBaseToken = (bridgehub.baseToken(_chainId) == ETH_TOKEN_ADDRESS);
            if (!ethIsBaseToken) {
                require(msg.value == 0, "L1WethBridge: msg.value not 0 for non eth base token");
            }

            require(factoryDepsHash == keccak256(abi.encode(_factoryDeps)), "L1WethBridge: Invalid factory deps");
        }

        bytes32 l2WethBridgeImplementationBytecodeHash = L2ContractHelper.hashL2Bytecode(_factoryDeps[0]);
        address wethBridgeImplementationAddr;
        {
            bytes32 bridgeImplTxHash;
            // Deploy L2 bridge implementation contract
            (wethBridgeImplementationAddr, bridgeImplTxHash) = BridgeInitializationHelper.requestDeployTransaction(
                ethIsBaseToken,
                _chainId,
                bridgehub,
                _deployBridgeImplementationFee,
                l2WethBridgeImplementationBytecodeHash,
                "", // Empty constructor data
                _factoryDeps // All factory deps are needed for L2 bridge
            );
            bridgeImplDeployOnL2TxHash[_chainId] = bridgeImplTxHash;
        }
        // Prepare the proxy constructor data
        bytes memory l2WethBridgeProxyConstructorData;
        {
            address proxyAdmin = readProxyAdmin();
            address l2ProxyAdmin = AddressAliasHelper.applyL1ToL2Alias(proxyAdmin);
            // Data to be used in delegate call to initialize the proxy
            bytes memory proxyInitializationParams = abi.encodeCall(
                IL2WethBridge.initialize,
                (address(this), l1WethAddress, l2ProxyAdmin, ethIsBaseToken)
            );
            l2WethBridgeProxyConstructorData = abi.encode(
                wethBridgeImplementationAddr,
                l2ProxyAdmin,
                proxyInitializationParams
            );
        }

<<<<<<< HEAD
        bytes32 l2WethBridgeProxyBytecodeHash = L2ContractHelper.hashL2Bytecode(_factoryDeps[1]);
        bytes32 bridgeProxyTxHash;

        {
            address wethBridgeProxyAddress;

            // Deploy L2 bridge proxy contract
            (wethBridgeProxyAddress, bridgeProxyTxHash) = BridgeInitializationHelper.requestDeployTransaction(
                ethIsBaseToken,
                _chainId,
                bridgehub,
                _deployBridgeProxyFee,
                l2WethBridgeProxyBytecodeHash,
                l2WethBridgeProxyConstructorData,
                // No factory deps are needed for L2 bridge proxy, because it is already passed in the previous step
                new bytes[](0)
            );
            require(
                (wethBridgeProxyAddress ==
                    (ethIsBaseToken ? l2BridgeStandardAddressEthIsBase : l2BridgeStandardAddressEthIsNotBase)),
                "L1WETHBridge: bridge address does not match"
            );
        }
        bridgeProxyDeployOnL2TxHash[_chainId] = bridgeProxyTxHash;
    }

    /// @dev We have to confirm that the deploy transactions succeeded.
    function finishInitializeChain(
        uint256 _chainId,
        uint256 _bridgeImplTxL2BatchNumber,
        uint256 _bridgeImplTxL2MessageIndex,
        uint16 _bridgeImplTxL2TxNumberInBatch,
        bytes32[] calldata _bridgeImplTxMerkleProof,
        uint256 _bridgeProxyTxL2BatchNumber,
        uint256 _bridgeProxyTxL2MessageIndex,
        uint16 _bridgeProxyTxL2TxNumberInBatch,
        bytes32[] calldata _bridgeProxyTxMerkleProof
    ) external {
        require(l2BridgeAddress[_chainId] == address(0), "L1ERC20Bridge: bridge already deployed");
        require(bridgeImplDeployOnL2TxHash[_chainId] != 0x00, "L1ERC20Bridge: bridge implementation tx not sent");

        require(
            bridgehub.proveL1ToL2TransactionStatus(
                _chainId,
                bridgeImplDeployOnL2TxHash[_chainId],
                _bridgeImplTxL2BatchNumber,
                _bridgeImplTxL2MessageIndex,
                _bridgeImplTxL2TxNumberInBatch,
                _bridgeImplTxMerkleProof,
                TxStatus(1)
            ),
            "L1ERC20Bridge: bridge implementation tx not confirmed"
        );
        require(
            bridgehub.proveL1ToL2TransactionStatus(
                _chainId,
                bridgeProxyDeployOnL2TxHash[_chainId],
                _bridgeProxyTxL2BatchNumber,
                _bridgeProxyTxL2MessageIndex,
                _bridgeProxyTxL2TxNumberInBatch,
                _bridgeProxyTxMerkleProof,
                TxStatus(1)
            ),
            "L1ERC20Bridge: bridge proxy tx not confirmed"
=======
        // Deploy L2 bridge proxy contract
        l2Bridge = BridgeInitializationHelper.requestDeployTransaction(
            zkSync,
            _deployBridgeProxyFee,
            l2WethBridgeProxyBytecodeHash,
            l2WethBridgeProxyConstructorData,
            // No factory deps are needed for the L2 bridge proxy, because it is already passed in the previous step
            new bytes[](0)
>>>>>>> ac793e5b
        );
        delete bridgeImplDeployOnL2TxHash[_chainId];
        delete bridgeProxyDeployOnL2TxHash[_chainId];

        bool ethIsBase = (bridgehub.baseToken(_chainId) == ETH_TOKEN_ADDRESS);

        l2BridgeAddress[_chainId] = ethIsBase ? l2BridgeStandardAddressEthIsBase : l2BridgeStandardAddressEthIsNotBase;
        l2WethAddress[_chainId] = ethIsBase ? l2WethStandardAddressEthIsBase : l2WethStandardAddressEthIsNotBase;
    }

    /// @notice Initiates a WETH deposit by depositing WETH into the L1 bridge contract, unwrapping it to ETH
    /// and sending it to the L2 bridge contract where ETH will be wrapped again to WETH and sent to the L2 recipient.
    /// only used for eth based chains.
    /// @param _l2Receiver The account address that should receive WETH on L2
    /// @param _l1Token The L1 token address which is deposited (needs to be WETH address)
    /// @param _mintValue The total amount of base tokens to be minted. Covers both gas and msg.Value.
    /// If the base token is ETH, this will be overriden with msg.value + amount
    /// @param _amount The total amount of tokens to be bridged
    /// @param _l2TxGasLimit The L2 gas limit to be used in the corresponding L2 transaction
    /// @param _l2TxGasPerPubdataByte The gasPerPubdataByteLimit to be used in the corresponding L2 transaction
    /// @param _refundRecipient The address on L2 that will receive the refund for the transaction.
    /// @dev If the L2 deposit finalization transaction fails, the `_refundRecipient` will receive the `_l2Value`.
    /// Please note, the contract may change the refund recipient's address to eliminate sending funds to addresses
    /// out of control.
    /// - If `_refundRecipient` is a contract on L1, the refund will be sent to the aliased `_refundRecipient`.
    /// - If `_refundRecipient` is set to `address(0)` and the sender has NO deployed bytecode on L1, the refund will
    /// be sent to the `msg.sender` address.
    /// - If `_refundRecipient` is set to `address(0)` and the sender has deployed bytecode on L1, the refund will be
    /// sent to the aliased `msg.sender` address.
    /// @dev The address aliasing of L1 contracts as refund recipient on L2 is necessary to guarantee that the funds
    /// are controllable through the Mailbox,
    /// since the Mailbox applies address aliasing to the from address for the L2 tx if the L1 msg.sender is a contract.
    /// Without address aliasing for L1 contracts as refund recipients they would not be able to make proper L2 tx
    /// requests
    /// through the Mailbox to use or withdraw the funds from L2, and the funds would be lost.
    /// @return txHash The L2 transaction hash of deposit finalization
    function deposit(
        uint256 _chainId,
        address _l2Receiver,
        address _l1Token,
        uint256 _mintValue,
        uint256 _amount,
        uint256 _l2TxGasLimit,
        uint256 _l2TxGasPerPubdataByte,
        address _refundRecipient
    ) external payable nonReentrant returns (bytes32 txHash) {
        {
            require((_l1Token == l1WethAddress), "L1WETH Bridge: Invalid L1 token address");
            bool ethIsBaseToken = (bridgehub.baseToken(_chainId) == ETH_TOKEN_ADDRESS);
            require(
                ethIsBaseToken,
                "L1WETH Bridge: Direct deposit via requestL2Transaction only available for Eth based chains"
            );
            require(l2BridgeAddress[_chainId] != address(0), "L1WETH Bridge: Bridge is not deployed");

            require(msg.value + _amount == _mintValue, "L1WETH Bridge: Incorrect amount of ETH sent");
            require(_amount > 0, "L1WETH Bridge: Amount is zero with direct deposit, call bridgehub directly instead");

            // Deposit WETH tokens from the depositor address to the smart contract address
            IERC20(l1WethAddress).safeTransferFrom(msg.sender, address(this), _amount);
            // Unwrap WETH tokens (smart contract address receives the equivalent amount of ETH)
            IWETH9(l1WethAddress).withdraw(_amount);
        }
        {
            if (!hyperbridgingEnabled[_chainId]) {
                chainBalance[_chainId] += _mintValue;
            }
        }
        {
            // Request the finalization of the deposit on the L2 side
            bytes memory l2TxCalldata = _getDepositL2Calldata(msg.sender, _l2Receiver, l1WethAddress, _amount);

            // If the refund recipient is not specified, the refund will be sent to the sender of the transaction.
            // Otherwise, the refund will be sent to the specified address.
            // If the recipient is a contract on L1, the address alias will be applied.
            address refundRecipient = _refundRecipient;
            if (_refundRecipient == address(0)) {
                refundRecipient = msg.sender != tx.origin
                    ? AddressAliasHelper.applyL1ToL2Alias(msg.sender)
                    : msg.sender;
            }
            txHash = _depositSendTx(
                _chainId,
                _mintValue,
                _amount,
                l2TxCalldata,
                _l2TxGasLimit,
                _l2TxGasPerPubdataByte,
                refundRecipient
            );
        }
        emit DepositInitiatedSharedBridge(_chainId, txHash, msg.sender, _l2Receiver, _l1Token, _amount);
    }

    function _depositSendTx(
        uint256 _chainId,
        uint256 _mintValue,
        uint256 _amount,
        bytes memory _l2TxCalldata,
        uint256 _l2TxGasLimit,
        uint256 _l2TxGasPerPubdataByte,
        address _refundRecipient
    ) internal returns (bytes32 txHash) {
        // we don't save the depositAmount because base asset is sent to refundrecipient

        L2TransactionRequestDirect memory request = L2TransactionRequestDirect({
            chainId: _chainId,
            l2Contract: l2BridgeAddress[_chainId],
            mintValue: _mintValue,
            l2Value: _amount,
            l2Calldata: _l2TxCalldata,
            l2GasLimit: _l2TxGasLimit,
            l2GasPerPubdataByteLimit: _l2TxGasPerPubdataByte,
            factoryDeps: new bytes[](0),
            refundRecipient: _refundRecipient
        });
        txHash = bridgehub.requestL2Transaction{value: _mintValue}(request);
    }

    // we have to keep track of bridgehub deposits to track each chain's assets
    function bridgehubDepositBaseToken(
        uint256 _chainId,
        address ,//_prevMsgSender,
        address _token,
        uint256 _amount
    ) external payable override onlyBridgehubOrEthChain(_chainId) {
        require(_token == ETH_TOKEN_ADDRESS, "L1WETHBridge: Invalid token");
        require(msg.value == _amount, "L1WETHBridge: msg.value not equal to amount");
        if (!hyperbridgingEnabled[_chainId]) {
            chainBalance[_chainId] += _amount;
        }
    }

    function bridgehubDeposit(
        uint256 _chainId,
        address _prevMsgSender,
        bytes calldata _data
    ) external payable override onlyBridgehub returns (L2TransactionRequestTwoBridgesInner memory request) {
        (address _l1Token, uint256 _amount, address _l2Receiver) = abi.decode(_data, (address, uint256, address));
        require(l2BridgeAddress[_chainId] != address(0), "L1WethBridge: bridge not deployed");
        require(msg.value == 0, "L1WETHBridge: msg.value not 0 for WETH");

        if (_amount > 0) {
            // Deposit WETH tokens from the depositor address to the smart contract address
            IERC20(l1WethAddress).safeTransferFrom(_prevMsgSender, address(this), _amount);
            // Unwrap WETH tokens (smart contract address receives the equivalent amount of ETH)
            IWETH9(l1WethAddress).withdraw(_amount);
        }
        if (!hyperbridgingEnabled[_chainId]) {
            chainBalance[_chainId] += _amount;
        }

        uint256 amount = _amount + msg.value;
        bytes32 txDataHash = keccak256(abi.encodePacked(_prevMsgSender, amount));
        {
            // Request the finalization of the deposit on the L2 side
            bytes memory l2TxCalldata = _getDepositL2Calldata(msg.sender, _l2Receiver, l1WethAddress, amount);

            // If the refund recipient is not specified, the refund will be sent to the sender of the transaction.
            // Otherwise, the refund will be sent to the specified address.
            // If the recipient is a contract on L1, the address alias will be applied.
            if (!hyperbridgingEnabled[_chainId]) {
                chainBalance[_chainId] += amount;
            }
            request = L2TransactionRequestTwoBridgesInner({
                l2Contract: l2BridgeAddress[_chainId],
                l2Calldata: l2TxCalldata,
                factoryDeps: new bytes[](0),
                txDataHash: txDataHash
            });
        }

        emit BridgehubDepositInitiatedSharedBridge(_chainId, txDataHash, _prevMsgSender, _l2Receiver, _l1Token, _amount);
    }

    function bridgehubConfirmL2Transaction(
        uint256 _chainId,
        bytes32 _txDataHash,
        bytes32 _txHash
    ) external override onlyBridgehub {
        require(!deposited[_chainId][_txDataHash][_txHash], "L1WETHBridge: tx already happened");
        deposited[_chainId][_txDataHash][_txHash] = true;
    }

    /// @dev Generate a calldata for calling the deposit finalization on the L2 WETH bridge contract
    function _getDepositL2Calldata(
        address _l1Sender,
        address _l2Receiver,
        address _l1Token,
        uint256 _amount
    ) internal pure returns (bytes memory txCalldata) {
        txCalldata = abi.encodeCall(
            IL2Bridge.finalizeDeposit,
            (_l1Sender, _l2Receiver, _l1Token, _amount, new bytes(0))
        );
    }

    /// @notice Withdraw funds from the initiated deposit, that failed when finalizing on L2.
    /// Note: Refund is performed by sending an equivalent amount of ETH on L2 to the specified deposit refund
    /// recipient address.
    function claimFailedDeposit(
        uint256 _chainId,
        address _depositSender,
        address _l1Token,
        uint256 _amount,
        bytes32 _l2TxHash,
        uint256 _l2BatchNumber,
        uint256 _l2MessageIndex,
        uint16 _l2TxNumberInBatch,
        bytes32[] calldata _merkleProof
    ) external nonReentrant {
        bool proofValid = bridgehub.proveL1ToL2TransactionStatus(
            _chainId,
            _l2TxHash,
            _l2BatchNumber,
            _l2MessageIndex,
            _l2TxNumberInBatch,
            _merkleProof,
            TxStatus.Failure
        );
        require(proofValid, "L1WethBridge: Invalid L2 transaction status proof");

        bool depositHappened = deposited[_chainId][keccak256(abi.encode(_depositSender, _amount))][_l2TxHash];
        require(((_amount > 0) && (depositHappened)), "L1WethBridge: _amount is zero or deposit did not happen");
        if (!hyperbridgingEnabled[_chainId]) {
            require(chainBalance[_chainId] >= _amount, "L1WethBridge: chainBalance is too low");
            chainBalance[_chainId] -= _amount;
        }
        delete deposited[_chainId][keccak256(abi.encode(_depositSender, _amount))][_l2TxHash];

        // Withdraw funds
        // Wrap ETH to WETH tokens (smart contract address receives the equivalent _amount of WETH)
        IWETH9(l1WethAddress).deposit{value: _amount}();
        // Transfer WETH tokens from the smart contract address to the withdrawal receiver
        IERC20(l1WethAddress).safeTransfer(_depositSender, _amount);

        emit ClaimedFailedDepositSharedBridge(_chainId, _depositSender, _l1Token, _amount);
    }

    /// @notice Finalize the withdrawal and release funds
    /// @param _l2BatchNumber The L2 batch number where the ETH (WETH) withdrawal was processed
    /// @param _l2MessageIndex The position in the L2 logs Merkle tree of the l2Log that was sent with the ETH
    /// withdrawal message containing additional data about WETH withdrawal
    /// @param _l2TxNumberInBatch The L2 transaction number in the batch, in which the ETH withdrawal log was sent
    /// @param _message The L2 withdraw data, stored in an L2 -> L1 message
    /// @param _merkleProof The Merkle proof of the inclusion L2 -> L1 message about withdrawal initialization
    function finalizeWithdrawal(
        uint256 _chainId,
        uint256 _l2BatchNumber,
        uint256 _l2MessageIndex,
        uint16 _l2TxNumberInBatch,
        bytes calldata _message,
        bytes32[] calldata _merkleProof
    ) external nonReentrant {
        require(
            !isWithdrawalFinalizedShared[_chainId][_l2BatchNumber][_l2MessageIndex],
            "Withdrawal is already finalized"
        );

        if ((_chainId == ERA_CHAIN_ID) && ((_l2BatchNumber < eraIsWithdrawalFinalizedStorageSwitch))) {
            // in this case we have to check we don't double withdraw ether
            // we are not fully finalized if eth has not been withdrawn
            // note the WETH bridge has not yet been deployed, so it cannot be the case that we withdrew Eth but not WETH.
            bool alreadyFinalized = IGetters(ERA_DIAMOND_PROXY).isEthWithdrawalFinalized(
                _l2BatchNumber,
                _l2MessageIndex
            );
            require(!alreadyFinalized, "Withdrawal is already finalized");
        }

        (address l1WithdrawReceiver, uint256 amount, bool wrapToWeth) = _checkWithdrawal(
            _chainId,
            _l2BatchNumber,
            _l2MessageIndex,
            _l2TxNumberInBatch,
            _message,
            _merkleProof
        );
        if (!hyperbridgingEnabled[_chainId]) {
            require(chainBalance[_chainId] >= amount, "L1WethBridge: chainBalance is too low");
            chainBalance[_chainId] -= amount;
        }
        isWithdrawalFinalizedShared[_chainId][_l2BatchNumber][_l2MessageIndex] = true;

        if (wrapToWeth) {
            // Wrap ETH to WETH tokens (smart contract address receives the equivalent amount of WETH)
            IWETH9(l1WethAddress).deposit{value: amount}();
            // Transfer WETH tokens from the smart contract address to the withdrawal receiver
            IERC20(l1WethAddress).safeTransfer(l1WithdrawReceiver, amount);

            emit WithdrawalFinalizedSharedBridge(_chainId, l1WithdrawReceiver, l1WethAddress, amount);
        } else {
            bool callSuccess;
            // Low-level assembly call, to avoid any memory copying (save gas)
            assembly {
                callSuccess := call(gas(), l1WithdrawReceiver, amount, 0, 0, 0, 0)
            }
            require(callSuccess, "L1WethBridge: withdraw failed");
            emit EthWithdrawalFinalized(_chainId, l1WithdrawReceiver, amount);
        }
    }

    /// @dev check that the withdrawal is valid
    function _checkWithdrawal(
        uint256 _chainId,
        uint256 _l2BatchNumber,
        uint256 _l2MessageIndex,
        uint16 _l2TxNumberInBatch,
        bytes calldata _message,
        bytes32[] calldata _merkleProof
    ) internal view returns (address l1Receiver, uint256 amount, bool wrapToWeth) {
        (l1Receiver, amount, wrapToWeth) = _parseL2WithdrawalMessage(_chainId, _message);

        L2Message memory l2ToL1Message;
        {
            bool thisIsBaseTokenBridge = bridgehub.baseTokenBridge(_chainId) == address(this);
            address l2Sender = thisIsBaseTokenBridge ? L2_ETH_TOKEN_SYSTEM_CONTRACT_ADDR : l2BridgeAddress[_chainId];

            // Check that the specified message was actually sent while withdrawing eth from L2.
            l2ToL1Message = L2Message({txNumberInBatch: _l2TxNumberInBatch, sender: l2Sender, data: _message});
        }

        {
            bool success = bridgehub.proveL2MessageInclusion(
                _chainId,
                _l2BatchNumber,
                _l2MessageIndex,
                l2ToL1Message,
                _merkleProof
            );
            require(success, "vq");
        }
    }

    /// @dev Decode the ETH withdraw message with additional data about WETH withdrawal that came from L2EthToken
    /// contract
    function _parseL2WithdrawalMessage(
        uint256 _chainId,
        bytes memory _message
    ) internal view returns (address l1Receiver, uint256 ethAmount, bool wrapToWeth) {
        // We check that the message is long enough to read the data.
        // Please note that there are two versions of the message:
        // 1. The message that is sent by `withdraw(address _l1Receiver)`
        // It should be equal to the length of the bytes4 function signature + address l1Receiver + uint256 amount = 4 + 20 + 32 = 56 (bytes).
        // 2. The message that is sent by `withdrawWithMessage(address _l1Receiver, bytes calldata _additionalData)`
        // It should be equal to the length of the following:
        // bytes4 function signature + address l1Receiver + uint256 amount + address l2Sender + bytes _additionalData =
        // = 4 + 20 + 32 + 32 + _additionalData.length >= 68 (bytes).

        // So the data is expected to be at least 56 bytes long.
        require(_message.length >= 56, "Incorrect ETH message with additional data length");

        (uint32 functionSignature, uint256 offset) = UnsafeBytes.readUint32(_message, 0);

        if (bytes4(functionSignature) == IMailbox.finalizeEthWithdrawal.selector) {
            (l1Receiver, offset) = UnsafeBytes.readAddress(_message, offset);
            (ethAmount, offset) = UnsafeBytes.readUint256(_message, offset);
            wrapToWeth = false;

            if (l1Receiver == address(this)) {
                wrapToWeth = true;

                // Check that the message length is correct.
                // additionalData (WETH withdrawal data): l2 sender address + weth receiver address = 20 + 20 = 40 (bytes)
                // It should be equal to the length of the function signature + eth receiver address + uint256 amount +
                // additionalData = 4 + 20 + 32 + 40 = 96 (bytes).
                require(_message.length == 96, "Incorrect ETH message with additional data length 2");

                address l2Sender;
                (l2Sender, offset) = UnsafeBytes.readAddress(_message, offset);
                require(l2Sender == l2BridgeAddress[_chainId], "The withdrawal was not initiated by L2 bridge");

                // Parse additional data
                (l1Receiver, offset) = UnsafeBytes.readAddress(_message, offset);
            }
        } else if (bytes4(functionSignature) == IL1BridgeDeprecated.finalizeWithdrawal.selector) {
            // note we use the IL1BridgeDeprecated only to send L1<>L2 messages,
            // and we use this interface so that when the switch happened the old messages could be processed

            // this message is a token withdrawal

            // Check that the message length is correct.
            // It should be equal to the length of the function signature + address + address + uint256 = 4 + 20 + 20 + 32 =
            // 76 (bytes).
            require(_message.length == 76, "Incorrect ETH withdrawal message length");
            (l1Receiver, offset) = UnsafeBytes.readAddress(_message, offset);
            address l1Token;
            (l1Token, offset) = UnsafeBytes.readAddress(_message, offset);
            (ethAmount, offset) = UnsafeBytes.readUint256(_message, offset);
        } else {
            revert("Incorrect message function selector");
        }
    }

    /// @return l2Token Address of an L2 token counterpart.
    function l2TokenAddress(address _l1Token) public view override returns (address l2Token) {
        l2Token = _l1Token == l1WethAddress ? l2WethStandardAddressEthIsBase : address(0);
    }

    /// @dev The receive function is called when ETH is sent directly to the contract.
    receive() external payable {
        // Expected to receive ether in two cases:
        // 1. l1 WETH sends ether on `withdraw`
        require(msg.sender == l1WethAddress, "pn");
        emit EthReceived(msg.value);
    }

    /// @dev returns address of proxyAdmin
    function readProxyAdmin() public view returns (address) {
        address proxyAdmin;
        assembly {
            /// @dev proxy admin storage slot
            proxyAdmin := sload(0xb53127684a568b3173ae13b9f8a6016e243e63b6e8ee1178d6a717850b5d6103)
        }
        return proxyAdmin;
    }
}<|MERGE_RESOLUTION|>--- conflicted
+++ resolved
@@ -5,45 +5,26 @@
 import {SafeERC20} from "@openzeppelin/contracts/token/ERC20/utils/SafeERC20.sol";
 import {IERC20} from "@openzeppelin/contracts/token/ERC20/IERC20.sol";
 
-<<<<<<< HEAD
-import "./interfaces/IL1Bridge.sol";
-import "./interfaces/IL1BridgeLegacy.sol";
-import "./interfaces/IL1BridgeDeprecated.sol";
-import "./interfaces/IL2WethBridge.sol";
-import "./interfaces/IL2Bridge.sol";
-import "./interfaces/IWETH9.sol";
-import {IBridgehub, L2TransactionRequestTwoBridgesInner} from "../bridgehub/IBridgehub.sol";
-import "../state-transition/chain-interfaces/IMailbox.sol";
-import "../state-transition/chain-interfaces/IGetters.sol";
-=======
 import {IL1Bridge} from "./interfaces/IL1Bridge.sol";
 import {IL2WethBridge} from "./interfaces/IL2WethBridge.sol";
 import {IL2Bridge} from "./interfaces/IL2Bridge.sol";
 import {IWETH9} from "./interfaces/IWETH9.sol";
-import {IZkSync} from "../zksync/interfaces/IZkSync.sol";
->>>>>>> ac793e5b
 
 import {BridgeInitializationHelper} from "./libraries/BridgeInitializationHelper.sol";
 
-<<<<<<< HEAD
-import "../common/Messaging.sol";
-import "../common/libraries/UnsafeBytes.sol";
-import "../common/ReentrancyGuard.sol";
-import "../common/libraries/L2ContractHelper.sol";
-import {L2_ETH_TOKEN_SYSTEM_CONTRACT_ADDR} from "../common/L2ContractAddresses.sol";
-import {ERA_CHAIN_ID, ETH_TOKEN_ADDRESS, ERA_DIAMOND_PROXY} from "../common/Config.sol";
-import "../vendor/AddressAliasHelper.sol";
-=======
-import {IMailbox} from "../zksync/interfaces/IMailbox.sol";
-import {L2Message} from "../zksync/Storage.sol";
+import {IMailbox} from "../state-transition/chain-interfaces/IMailbox.sol";
+import {L2Message, TxStatus} from "../common/Messaging.sol";
 
 import {UnsafeBytes} from "../common/libraries/UnsafeBytes.sol";
 import {ReentrancyGuard} from "../common/ReentrancyGuard.sol";
 import {L2ContractHelper} from "../common/libraries/L2ContractHelper.sol";
 import {L2_ETH_TOKEN_SYSTEM_CONTRACT_ADDR} from "../common/L2ContractAddresses.sol";
 import {AddressAliasHelper} from "../vendor/AddressAliasHelper.sol";
->>>>>>> ac793e5b
-
+
+import {ERA_CHAIN_ID, ETH_TOKEN_ADDRESS, ERA_DIAMOND_PROXY} from "../common/Config.sol";
+import {IBridgehub, L2TransactionRequestTwoBridgesInner, L2TransactionRequestDirect} from "../bridgehub/IBridgehub.sol";
+import {IGetters} from "../state-transition/chain-interfaces/IGetters.sol";
+import {IL1BridgeDeprecated} from "./interfaces/IL1BridgeDeprecated.sol";
 import {Initializable} from "@openzeppelin/contracts/proxy/utils/Initializable.sol";
 import {Ownable2Step} from "@openzeppelin/contracts/access/Ownable2Step.sol";
 
@@ -108,9 +89,9 @@
 
     /// @dev A mapping L2 chainId => Batch number => message number => flag
     /// @dev Used to indicate that L2 -> L1 WETH message was already processed
-    mapping(uint256 => mapping(uint256 => mapping(uint256 => bool))) public isWithdrawalFinalizedShared;
-
-<<<<<<< HEAD
+    mapping(uint256 chainId => mapping(uint256 l2BatchNumber => mapping(uint256 l2ToL1MessageNumber => bool isFinalized)))
+        public isWithdrawalFinalizedShared;
+
     /// @dev A mapping chainId => amount. Used before we activate hyperbridging.
     mapping(uint256 => uint256) public chainBalance;
 
@@ -140,12 +121,6 @@
         );
         _;
     }
-=======
-    /// @dev A mapping L2 batch number => message number => flag
-    /// @dev Used to indicate that zkSync L2 -> L1 WETH message was already processed
-    mapping(uint256 l2BatchNumber => mapping(uint256 l2ToL1MessageNumber => bool isFinalized))
-        public isWithdrawalFinalized;
->>>>>>> ac793e5b
 
     /// @dev Contract is expected to be used as proxy implementation.
     /// @dev Initialize the implementation to prevent Parity hack.
@@ -210,13 +185,7 @@
     /// @notice _factoryDeps[0] == a raw bytecode of L2 WETH bridge implementation. Note this deploys the Weth token
     /// implementation and proxy upon initialization
     /// @notice _factoryDeps[1] == a raw bytecode of proxy that is used as L2 WETH bridge
-<<<<<<< HEAD
-    /// @param _deployBridgeImplementationFee The fee that will be paid for the L1 -> L2 transaction for deploying L2
-=======
-    /// @param _l2WethAddress Pre-calculated address of L2 WETH token
-    /// @param _governor Address which can change L2 WETH token implementation and upgrade the bridge
     /// @param _deployBridgeImplementationFee The fee that will be paid for the L1 -> L2 transaction for deploying the L2
->>>>>>> ac793e5b
     /// bridge implementation
     /// @param _deployBridgeProxyFee The fee that will be paid for the L1 -> L2 transaction for deploying the L2 bridge
     /// proxy
@@ -272,7 +241,6 @@
             );
         }
 
-<<<<<<< HEAD
         bytes32 l2WethBridgeProxyBytecodeHash = L2ContractHelper.hashL2Bytecode(_factoryDeps[1]);
         bytes32 bridgeProxyTxHash;
 
@@ -287,7 +255,7 @@
                 _deployBridgeProxyFee,
                 l2WethBridgeProxyBytecodeHash,
                 l2WethBridgeProxyConstructorData,
-                // No factory deps are needed for L2 bridge proxy, because it is already passed in the previous step
+                // No factory deps are needed for the L2 bridge proxy, because it is already passed in the previous step
                 new bytes[](0)
             );
             require(
@@ -337,16 +305,6 @@
                 TxStatus(1)
             ),
             "L1ERC20Bridge: bridge proxy tx not confirmed"
-=======
-        // Deploy L2 bridge proxy contract
-        l2Bridge = BridgeInitializationHelper.requestDeployTransaction(
-            zkSync,
-            _deployBridgeProxyFee,
-            l2WethBridgeProxyBytecodeHash,
-            l2WethBridgeProxyConstructorData,
-            // No factory deps are needed for the L2 bridge proxy, because it is already passed in the previous step
-            new bytes[](0)
->>>>>>> ac793e5b
         );
         delete bridgeImplDeployOnL2TxHash[_chainId];
         delete bridgeProxyDeployOnL2TxHash[_chainId];
@@ -469,7 +427,7 @@
     // we have to keep track of bridgehub deposits to track each chain's assets
     function bridgehubDepositBaseToken(
         uint256 _chainId,
-        address ,//_prevMsgSender,
+        address, //_prevMsgSender,
         address _token,
         uint256 _amount
     ) external payable override onlyBridgehubOrEthChain(_chainId) {
@@ -519,7 +477,14 @@
             });
         }
 
-        emit BridgehubDepositInitiatedSharedBridge(_chainId, txDataHash, _prevMsgSender, _l2Receiver, _l1Token, _amount);
+        emit BridgehubDepositInitiatedSharedBridge(
+            _chainId,
+            txDataHash,
+            _prevMsgSender,
+            _l2Receiver,
+            _l1Token,
+            _amount
+        );
     }
 
     function bridgehubConfirmL2Transaction(
