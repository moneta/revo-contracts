--- conflicted
+++ resolved
@@ -246,15 +246,9 @@
                 // Data to be used in delegate call to initialize the proxy
                 bytes memory proxyInitializationParams = abi.encodeCall(
                     IL2ERC20Bridge.initialize,
-<<<<<<< HEAD
                     (address(this), l2TokenProxyBytecodeHash, l2Owner)
                 );
                 l2BridgeProxyConstructorData = abi.encode(bridgeImplementationAddr, l2Owner, proxyInitializationParams);
-=======
-                    (address(this), l2TokenProxyBytecodeHash, owner)
-                );
-                l2BridgeProxyConstructorData = abi.encode(bridgeImplementationAddr, owner, proxyInitializationParams);
->>>>>>> 59e28390
             }
 
             // Deploy L2 bridge proxy contract
@@ -722,11 +716,7 @@
                 {
                     deposited = depositHappened[_chainId][_txDataHash][_l2TxHash];
                 }
-<<<<<<< HEAD
-                require(deposited, "L1EB w deposit"); // wrong/invalid deposit
-=======
                 require(deposited, "L1EB: deposit did not happen");
->>>>>>> 59e28390
             }
         } else {
             bool deposited = depositHappened[_chainId][_txDataHash][_l2TxHash];
