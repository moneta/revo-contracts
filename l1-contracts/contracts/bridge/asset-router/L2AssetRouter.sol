// SPDX-License-Identifier: MIT

pragma solidity 0.8.24;

import {IL2AssetRouter} from "./IL2AssetRouter.sol";
import {IAssetRouterBase} from "./IAssetRouterBase.sol";
import {AssetRouterBase} from "./AssetRouterBase.sol";

import {IL2NativeTokenVault} from "../ntv/IL2NativeTokenVault.sol";
import {IL2SharedBridgeLegacy} from "../interfaces/IL2SharedBridgeLegacy.sol";
import {IAssetHandler} from "../interfaces/IAssetHandler.sol";
import {IBridgedStandardToken} from "../interfaces/IBridgedStandardToken.sol";
import {IL1ERC20Bridge} from "../interfaces/IL1ERC20Bridge.sol";

import {IBridgehub} from "../../bridgehub/IBridgehub.sol";
import {AddressAliasHelper} from "../../vendor/AddressAliasHelper.sol";

import {L2_NATIVE_TOKEN_VAULT_ADDR, L2_BRIDGEHUB_ADDR} from "../../common/L2ContractAddresses.sol";
import {L2ContractHelper} from "../../common/libraries/L2ContractHelper.sol";
import {DataEncoding} from "../../common/libraries/DataEncoding.sol";
import {EmptyAddress, InvalidCaller, AmountMustBeGreaterThanZero, AssetIdNotSupported} from "../../common/L1ContractErrors.sol";

/// @author Matter Labs
/// @custom:security-contact security@matterlabs.dev
/// @notice The "default" bridge implementation for the ERC20 tokens. Note, that it does not
/// support any custom token logic, i.e. rebase tokens' functionality is not supported.
contract L2AssetRouter is AssetRouterBase, IL2AssetRouter {
    /// @dev The address of the L2 legacy shared bridge.
    address public immutable L2_LEGACY_SHARED_BRIDGE;

    /// @dev The asset id of the base token.
    bytes32 public immutable BASE_TOKEN_ASSET_ID;

    /// @dev The address of the L1 asset router counterpart.
    address public override l1AssetRouter;

    /// @notice Checks that the message sender is the L1 Asset Router.
    modifier onlyAssetRouterCounterpart(uint256 _originChainId) {
        if (_originChainId == L1_CHAIN_ID) {
            // Only the L1 Asset Router counterpart can initiate and finalize the deposit.
            if (AddressAliasHelper.undoL1ToL2Alias(msg.sender) != l1AssetRouter) {
                revert InvalidCaller(msg.sender);
            }
        } else {
            revert InvalidCaller(msg.sender); // xL2 messaging not supported for now
        }
        _;
    }

    /// @notice Checks that the message sender is the L1 Asset Router.
    modifier onlyAssetRouterCounterpartOrSelf(uint256 _originChainId) {
        if (_originChainId == L1_CHAIN_ID) {
            // Only the L1 Asset Router counterpart can initiate and finalize the deposit.
            if ((AddressAliasHelper.undoL1ToL2Alias(msg.sender) != l1AssetRouter) && (msg.sender != address(this))) {
                revert InvalidCaller(msg.sender);
            }
        }
        _;
    }

    /// @notice Checks that the message sender is the legacy L2 bridge.
    modifier onlyLegacyBridge() {
        if (msg.sender != L2_LEGACY_SHARED_BRIDGE) {
            revert InvalidCaller(msg.sender);
        }
        _;
    }

    /// @dev Disable the initialization to prevent Parity hack.
    /// @param _l1AssetRouter The address of the L1 Bridge contract.
    constructor(
        uint256 _l1ChainId,
        uint256 _eraChainId,
        address _l1AssetRouter,
        address _legacySharedBridge,
        bytes32 _baseTokenAssetId,
        address _aliasedOwner
    ) AssetRouterBase(_l1ChainId, _eraChainId, IBridgehub(L2_BRIDGEHUB_ADDR)) {
        L2_LEGACY_SHARED_BRIDGE = _legacySharedBridge;
        if (_l1AssetRouter == address(0)) {
            revert EmptyAddress();
        }
        l1AssetRouter = _l1AssetRouter;
        assetHandlerAddress[_baseTokenAssetId] = L2_NATIVE_TOKEN_VAULT_ADDR;
        BASE_TOKEN_ASSET_ID = _baseTokenAssetId;
        _disableInitializers();
        _transferOwnership(_aliasedOwner);
    }

    /// @inheritdoc IL2AssetRouter
    function setAssetHandlerAddress(
        uint256 _originChainId,
        bytes32 _assetId,
        address _assetAddress
    ) external override onlyAssetRouterCounterpart(_originChainId) {
        assetHandlerAddress[_assetId] = _assetAddress;
        emit AssetHandlerRegistered(_assetId, _assetAddress);
    }

    /// @inheritdoc IAssetRouterBase
    function setAssetHandlerAddressThisChain(
        bytes32 _assetRegistrationData,
        address _assetHandlerAddress
    ) external override(AssetRouterBase, IAssetRouterBase) {
        _setAssetHandlerAddressThisChain(L2_NATIVE_TOKEN_VAULT_ADDR, _assetRegistrationData, _assetHandlerAddress);
    }

    /*//////////////////////////////////////////////////////////////
                            Receive transaction Functions
    //////////////////////////////////////////////////////////////*/

    /// @notice Finalize the deposit and mint funds
    /// @param _assetId The encoding of the asset on L2
    /// @param _transferData The encoded data required for deposit (address _l1Sender, uint256 _amount, address _l2Receiver, bytes memory erc20Data, address originToken)
    function finalizeDeposit(
        // solhint-disable-next-line no-unused-vars
        uint256,
        bytes32 _assetId,
        bytes calldata _transferData
    ) public override(AssetRouterBase, IAssetRouterBase) onlyAssetRouterCounterpartOrSelf(L1_CHAIN_ID) {
        if (_assetId == BASE_TOKEN_ASSET_ID) {
            revert AssetIdNotSupported(BASE_TOKEN_ASSET_ID);
        }
        _finalizeDeposit(L1_CHAIN_ID, _assetId, _transferData, L2_NATIVE_TOKEN_VAULT_ADDR);

        emit DepositFinalizedAssetRouter(L1_CHAIN_ID, _assetId, _transferData);
    }

    /*//////////////////////////////////////////////////////////////
                     Internal & Helpers
    //////////////////////////////////////////////////////////////*/

    // kl todo add handle Legaacy data here, which calls esureTokenRegisteredWithNTV
    // have handleLegacyData called from somewhere.

    /// @inheritdoc AssetRouterBase
    function _ensureTokenRegisteredWithNTV(address _token) internal override returns (bytes32 assetId) {
        IL2NativeTokenVault nativeTokenVault = IL2NativeTokenVault(L2_NATIVE_TOKEN_VAULT_ADDR);
        assetId = nativeTokenVault.calculateAssetId(block.chainid, _token);
        if (nativeTokenVault.tokenAddress(assetId) == address(0)) {
            nativeTokenVault.registerToken(_token);
        }
    }

    /*//////////////////////////////////////////////////////////////
                            LEGACY FUNCTIONS
    //////////////////////////////////////////////////////////////*/

    /// @notice Initiates a withdrawal by burning funds on the contract and sending the message to L1
    /// where tokens would be unlocked
    /// @dev do not rely on this function, it will be deprecated in the future
    /// @param _assetId The asset id of the withdrawn asset
    /// @param _assetData The data that is passed to the asset handler contract
    function withdraw(bytes32 _assetId, bytes memory _assetData) public override returns (bytes32) {
        return _withdrawSender(_assetId, _assetData, msg.sender, true);
    }

<<<<<<< HEAD
    function withdrawToken(address _l2NativeToken, bytes memory _assetData) public {
=======
    function withdrawToken(address _l2NativeToken, bytes memory _assetData) public returns (bytes32) {
>>>>>>> b88b1b6d
        bytes32 assetId = _ensureTokenRegisteredWithNTV(_l2NativeToken);
        return _withdrawSender(assetId, _assetData, msg.sender, true);
    }

    /// @notice Initiates a withdrawal by burning funds on the contract and sending the message to L1
    /// where tokens would be unlocked
    /// @param _assetId The asset id of the withdrawn asset
    /// @param _assetData The data that is passed to the asset handler contract
    /// @param _sender The address of the sender of the message
    /// @param _alwaysNewMessageFormat Whether to use the new message format compatible with Custom Asset Handlers
    function _withdrawSender(
        bytes32 _assetId,
        bytes memory _assetData,
        address _sender,
        bool _alwaysNewMessageFormat
    ) internal returns (bytes32 txHash) {
        address assetHandler = assetHandlerAddress[_assetId];
        bytes memory _l1bridgeMintData = IAssetHandler(assetHandler).bridgeBurn({
            _chainId: L1_CHAIN_ID,
            _msgValue: 0,
            _assetId: _assetId,
            _originalCaller: _sender,
            _data: _assetData
        });

        bytes memory message;
        if (_alwaysNewMessageFormat || L2_LEGACY_SHARED_BRIDGE == address(0)) {
            message = _getAssetRouterWithdrawMessage(_assetId, _l1bridgeMintData);
            // slither-disable-next-line unused-return
            txHash = L2ContractHelper.sendMessageToL1(message);
        } else {
            address l1Token = IBridgedStandardToken(
                IL2NativeTokenVault(L2_NATIVE_TOKEN_VAULT_ADDR).tokenAddress(_assetId)
            ).originToken();
            if (l1Token == address(0)) {
                revert AssetIdNotSupported(_assetId);
            }
            (uint256 amount, address l1Receiver) = abi.decode(_assetData, (uint256, address));
            message = _getSharedBridgeWithdrawMessage(l1Receiver, l1Token, amount);
            txHash = IL2SharedBridgeLegacy(L2_LEGACY_SHARED_BRIDGE).sendMessageToL1(message);
        }

        emit WithdrawalInitiatedAssetRouter(L1_CHAIN_ID, _sender, _assetId, _assetData);
    }

    /// @notice Encodes the message for l2ToL1log sent during withdraw initialization.
    /// @param _assetId The encoding of the asset on L2 which is withdrawn.
    /// @param _l1bridgeMintData The calldata used by l1 asset handler to unlock tokens for recipient.
    function _getAssetRouterWithdrawMessage(
        bytes32 _assetId,
        bytes memory _l1bridgeMintData
    ) internal view returns (bytes memory) {
        // solhint-disable-next-line func-named-parameters
        return abi.encodePacked(IAssetRouterBase.finalizeDeposit.selector, block.chainid, _assetId, _l1bridgeMintData);
    }

    /// @notice Encodes the message for l2ToL1log sent during withdraw initialization.
    function _getSharedBridgeWithdrawMessage(
        address _l1Receiver,
        address _l1Token,
        uint256 _amount
    ) internal pure returns (bytes memory) {
        // solhint-disable-next-line func-named-parameters
        return abi.encodePacked(IL1ERC20Bridge.finalizeWithdrawal.selector, _l1Receiver, _l1Token, _amount);
    }

    /// @notice Legacy finalizeDeposit.
    /// @dev Finalizes the deposit and mint funds.
    /// @param _l1Sender The address of token sender on L1.
    /// @param _l2Receiver The address of token receiver on L2.
    /// @param _l1Token The address of the token transferred.
    /// @param _amount The amount of the token transferred.
    /// @param _data The metadata of the token transferred.
    function finalizeDeposit(
        address _l1Sender,
        address _l2Receiver,
        address _l1Token,
        uint256 _amount,
        bytes calldata _data
    ) external onlyAssetRouterCounterpart(L1_CHAIN_ID) {
        _translateLegacyFinalizeDeposit({
            _l1Sender: _l1Sender,
            _l2Receiver: _l2Receiver,
            _l1Token: _l1Token,
            _amount: _amount,
            _data: _data
        });
    }

    function finalizeDepositLegacyBridge(
        address _l1Sender,
        address _l2Receiver,
        address _l1Token,
        uint256 _amount,
        bytes calldata _data
    ) external onlyLegacyBridge {
        _translateLegacyFinalizeDeposit({
            _l1Sender: _l1Sender,
            _l2Receiver: _l2Receiver,
            _l1Token: _l1Token,
            _amount: _amount,
            _data: _data
        });
    }

    function _translateLegacyFinalizeDeposit(
        address _l1Sender,
        address _l2Receiver,
        address _l1Token,
        uint256 _amount,
        bytes calldata _data
    ) internal {
        bytes32 assetId = DataEncoding.encodeNTVAssetId(L1_CHAIN_ID, _l1Token);
        // solhint-disable-next-line func-named-parameters
        bytes memory data = DataEncoding.encodeBridgeMintData(_l1Sender, _l2Receiver, _l1Token, _amount, _data);
        this.finalizeDeposit(L1_CHAIN_ID, assetId, data);
    }

    /// @notice Initiates a withdrawal by burning funds on the contract and sending the message to L1
    /// where tokens would be unlocked
    /// @dev A compatibility method to support legacy functionality for the SDK.
    /// @param _l1Receiver The account address that should receive funds on L1
    /// @param _l2Token The L2 token address which is withdrawn
    /// @param _amount The total amount of tokens to be withdrawn
    function withdraw(address _l1Receiver, address _l2Token, uint256 _amount) external {
        if (_amount == 0) {
            revert AmountMustBeGreaterThanZero();
        }
        _withdrawLegacy(_l1Receiver, _l2Token, _amount, msg.sender);
    }

    /// @notice Legacy withdraw.
    /// @dev Finalizes the deposit and mint funds.
    /// @param _l1Receiver The address of token receiver on L1.
    /// @param _l2Token The address of token on L2.
    /// @param _amount The amount of the token transferred.
    /// @param _sender The original msg.sender.
    function withdrawLegacyBridge(
        address _l1Receiver,
        address _l2Token,
        uint256 _amount,
        address _sender
    ) external onlyLegacyBridge {
        _withdrawLegacy(_l1Receiver, _l2Token, _amount, _sender);
    }

    function _withdrawLegacy(address _l1Receiver, address _l2Token, uint256 _amount, address _sender) internal {
        bytes32 assetId = DataEncoding.encodeNTVAssetId(L1_CHAIN_ID, l1TokenAddress(_l2Token));
        bytes memory data = abi.encode(_amount, _l1Receiver);
        _withdrawSender(assetId, data, _sender, false);
    }

    /// @notice Legacy getL1TokenAddress.
    /// @param _l2Token The address of token on L2.
    /// @return The address of token on L1.
    function l1TokenAddress(address _l2Token) public view returns (address) {
        return IBridgedStandardToken(_l2Token).l1Address();
    }

    /// @notice Legacy function used for backward compatibility to return L2 wrapped token
    /// @notice address corresponding to provided L1 token address and deployed through NTV.
    /// @dev However, the shared bridge can use custom asset handlers such that L2 addresses differ,
    /// @dev or an L1 token may not have an L2 counterpart.
    /// @param _l1Token The address of token on L1.
    /// @return Address of an L2 token counterpart
    function l2TokenAddress(address _l1Token) public view returns (address) {
        IL2NativeTokenVault l2NativeTokenVault = IL2NativeTokenVault(L2_NATIVE_TOKEN_VAULT_ADDR);
        address currentlyDeployedAddress = l2NativeTokenVault.l2TokenAddress(_l1Token);

        if (currentlyDeployedAddress != address(0)) {
            return currentlyDeployedAddress;
        }

        // For backwards compatibility, the bridge smust return the address of the token even if it
        // has not been deployed yet.
        return l2NativeTokenVault.calculateCreate2TokenAddress(L1_CHAIN_ID, _l1Token);
    }

    /// @notice Returns the address of the L1 asset router.
    /// @dev The old name is kept for backward compatibility.
    function l1Bridge() external view returns (address) {
        return l1AssetRouter;
    }
}<|MERGE_RESOLUTION|>--- conflicted
+++ resolved
@@ -155,11 +155,8 @@
         return _withdrawSender(_assetId, _assetData, msg.sender, true);
     }
 
-<<<<<<< HEAD
-    function withdrawToken(address _l2NativeToken, bytes memory _assetData) public {
-=======
+
     function withdrawToken(address _l2NativeToken, bytes memory _assetData) public returns (bytes32) {
->>>>>>> b88b1b6d
         bytes32 assetId = _ensureTokenRegisteredWithNTV(_l2NativeToken);
         return _withdrawSender(assetId, _assetData, msg.sender, true);
     }
