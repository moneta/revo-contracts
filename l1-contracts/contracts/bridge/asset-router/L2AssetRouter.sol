// SPDX-License-Identifier: MIT

pragma solidity 0.8.24;

import {IL2AssetRouter} from "./IL2AssetRouter.sol";
import {IAssetRouterBase} from "./IAssetRouterBase.sol";
import {AssetRouterBase} from "./AssetRouterBase.sol";

import {IL2NativeTokenVault} from "../ntv/IL2NativeTokenVault.sol";
import {IL2SharedBridgeLegacy} from "../interfaces/IL2SharedBridgeLegacy.sol";
import {IBridgedStandardToken} from "../interfaces/IBridgedStandardToken.sol";
import {IL1ERC20Bridge} from "../interfaces/IL1ERC20Bridge.sol";

import {IBridgehub, L2TransactionRequestTwoBridgesInner} from "../../bridgehub/IBridgehub.sol";
import {IInteropCenter} from "../../bridgehub/IInteropCenter.sol";
import {AddressAliasHelper} from "../../vendor/AddressAliasHelper.sol";
<<<<<<< HEAD
import {TWO_BRIDGES_MAGIC_VALUE} from "../../common/Config.sol";
=======
import {ReentrancyGuard} from "../../common/ReentrancyGuard.sol";
>>>>>>> 349ba7cb

import {L2_NATIVE_TOKEN_VAULT_ADDR, L2_BRIDGEHUB_ADDR, L2_INTEROP_CENTER_ADDR, L2_BRIDGEHUB_ADDR} from "../../common/l2-helpers/L2ContractAddresses.sol";
import {L2ContractHelper} from "../../common/l2-helpers/L2ContractHelper.sol";
import {DataEncoding} from "../../common/libraries/DataEncoding.sol";
<<<<<<< HEAD
import {EmptyAddress, L2AssetRouter_setAssetHandlerAddressOnCounterpartNotImplemented, L2AssetRouter_bridgehubConfirmL2TransactionNotImplemented, InvalidCaller, AmountMustBeGreaterThanZero, AssetIdNotSupported, L2AssetRouter_LegacyDataNotImplemented} from "../../common/L1ContractErrors.sol";
=======
import {TokenNotLegacy, EmptyAddress, InvalidCaller, AmountMustBeGreaterThanZero, AssetIdNotSupported} from "../../common/L1ContractErrors.sol";
>>>>>>> 349ba7cb

/// @author Matter Labs
/// @custom:security-contact security@matterlabs.dev
/// @notice The "default" bridge implementation for the ERC20 tokens. Note, that it does not
/// support any custom token logic, i.e. rebase tokens' functionality is not supported.
contract L2AssetRouter is AssetRouterBase, IL2AssetRouter, ReentrancyGuard {
    /// @dev The address of the L2 legacy shared bridge.
    address public immutable L2_LEGACY_SHARED_BRIDGE;

    /// @dev The asset id of the base token.
    bytes32 public immutable BASE_TOKEN_ASSET_ID;

    /// @dev The address of the L1 asset router counterpart.
    address public immutable override L1_ASSET_ROUTER;

    /// @notice Checks that the message sender is the L1 Asset Router.
    modifier onlyAssetRouterCounterpart(uint256 _originChainId) {
        if (_originChainId == L1_CHAIN_ID) {
            // Only the L1 Asset Router counterpart can initiate and finalize the deposit.
            if (AddressAliasHelper.undoL1ToL2Alias(msg.sender) != L1_ASSET_ROUTER) {
                // revert InvalidCaller(msg.sender);
            }
        } else {
            // revert InvalidCaller(msg.sender); // xL2 messaging not supported for now
        }
        _;
    }

    /// @notice Checks that the message sender is the L1 Asset Router.
    modifier onlyAssetRouterCounterpartOrSelf(uint256 _chainId) {
        if (_chainId == L1_CHAIN_ID) {
            // Only the L1 Asset Router counterpart can initiate and finalize the deposit.
            if (
                (AddressAliasHelper.undoL1ToL2Alias(msg.sender) != L1_ASSET_ROUTER) &&
                msg.sender != address(this) &&
                (AddressAliasHelper.undoL1ToL2Alias(msg.sender) != address(this))
            ) {
                // revert InvalidCaller(msg.sender);
            }
        } else {
            // revert InvalidCaller(msg.sender); // xL2 messaging not supported for now
        }
        _;
    }

    /// @notice Checks that the message sender is the legacy L2 bridge.
    modifier onlyLegacyBridge() {
        if (msg.sender != L2_LEGACY_SHARED_BRIDGE) {
            // revert InvalidCaller(msg.sender);
        }
        _;
    }

    modifier onlyNTV() {
        if (msg.sender != L2_NATIVE_TOKEN_VAULT_ADDR) {
            revert InvalidCaller(msg.sender);
        }
        _;
    }

    /// @dev Disable the initialization to prevent Parity hack.
    /// @dev this contract is deployed in the L2GenesisUpgrade, and is meant as direct deployment without a proxy.
    /// @param _l1AssetRouter The address of the L1 Bridge contract.
    constructor(
        uint256 _l1ChainId,
        uint256 _eraChainId,
        address _l1AssetRouter,
        address _legacySharedBridge,
        bytes32 _baseTokenAssetId,
        address _aliasedOwner
<<<<<<< HEAD
    ) AssetRouterBase(_l1ChainId, _eraChainId, IBridgehub(L2_BRIDGEHUB_ADDR), IInteropCenter(L2_INTEROP_CENTER_ADDR)) {
=======
    ) AssetRouterBase(_l1ChainId, _eraChainId, IBridgehub(L2_BRIDGEHUB_ADDR)) reentrancyGuardInitializer {
>>>>>>> 349ba7cb
        L2_LEGACY_SHARED_BRIDGE = _legacySharedBridge;
        if (_l1AssetRouter == address(0)) {
            revert EmptyAddress();
        }
        L1_ASSET_ROUTER = _l1AssetRouter;
        _setAssetHandler(_baseTokenAssetId, L2_NATIVE_TOKEN_VAULT_ADDR);
        BASE_TOKEN_ASSET_ID = _baseTokenAssetId;
        _disableInitializers();
        _transferOwnership(_aliasedOwner);
    }

    /// @inheritdoc IL2AssetRouter
    function setAssetHandlerAddress(
        uint256 _originChainId,
        bytes32 _assetId,
        address _assetHandlerAddress
    ) external override onlyAssetRouterCounterpart(_originChainId) {
        _setAssetHandler(_assetId, _assetHandlerAddress);
    }

    /// @inheritdoc IAssetRouterBase
    function setAssetHandlerAddressThisChain(
        bytes32 _assetRegistrationData,
        address _assetHandlerAddress
    ) external override(AssetRouterBase, IAssetRouterBase) {
        _setAssetHandlerAddressThisChain(L2_NATIVE_TOKEN_VAULT_ADDR, _assetRegistrationData, _assetHandlerAddress);
    }

    function setLegacyTokenAssetHandler(bytes32 _assetId) external override onlyNTV {
        // Note, that it is an asset handler, but not asset deployment tracker,
        // which is located on L1.
        _setAssetHandler(_assetId, L2_NATIVE_TOKEN_VAULT_ADDR);
    }

    /*//////////////////////////////////////////////////////////////
                            Receive transaction Functions
    //////////////////////////////////////////////////////////////*/

    /// @notice Finalize the deposit and mint funds
    /// @param _assetId The encoding of the asset on L2
    /// @param _transferData The encoded data required for deposit (address _l1Sender, uint256 _amount, address _l2Receiver, bytes memory erc20Data, address originToken)
    function finalizeDeposit(
        // solhint-disable-next-line no-unused-vars
        uint256 _originChainId,
        bytes32 _assetId,
        bytes calldata _transferData
<<<<<<< HEAD
    ) public override(AssetRouterBase, IAssetRouterBase) onlyAssetRouterCounterpartOrSelf(_originChainId) {
=======
    )
        public
        payable
        override(AssetRouterBase, IAssetRouterBase)
        onlyAssetRouterCounterpartOrSelf(L1_CHAIN_ID)
        nonReentrant
    {
>>>>>>> 349ba7cb
        if (_assetId == BASE_TOKEN_ASSET_ID) {
            revert AssetIdNotSupported(BASE_TOKEN_ASSET_ID);
        }
        _finalizeDeposit(_originChainId, _assetId, _transferData, L2_NATIVE_TOKEN_VAULT_ADDR);

        emit DepositFinalizedAssetRouter(_originChainId, _assetId, _transferData);
    }

    function _handleLegacyData(bytes calldata, address) internal virtual override returns (bytes32, bytes memory) {
        revert L2AssetRouter_LegacyDataNotImplemented();
    }

    function bridgehubAddCallToBundle(
        uint256 _chainId,
        bytes32 _bundleId,
        address _originalCaller,
        uint256 _value,
        bytes calldata _data
    ) external payable {
        _bridgehubAddCallToBundle(_chainId, _bundleId, _originalCaller, _value, _data, L2_NATIVE_TOKEN_VAULT_ADDR);
    }

    function bridgehubDepositBaseToken(
        uint256 _chainId,
        bytes32 _assetId,
        address _originalCaller,
        uint256 _amount
    ) public payable virtual override(AssetRouterBase, IAssetRouterBase) onlyInteropCenter {
        // _bridgehubDepositBaseToken(_chainId, _assetId, _originalCaller, _amount);
    }

    function bridgehubDeposit(
        uint256 _chainId,
        address _originalCaller,
        uint256 _value,
        bytes calldata _data
    )
        external
        payable
        override(AssetRouterBase, IAssetRouterBase)
        onlyInteropCenter
        returns (L2TransactionRequestTwoBridgesInner memory request)
    {
        return _bridgehubDeposit(_chainId, _originalCaller, _value, _data, L2_NATIVE_TOKEN_VAULT_ADDR);
        // return
        //     L2TransactionRequestTwoBridgesInner({
        //         magicValue: TWO_BRIDGES_MAGIC_VALUE,
        //         l2Contract: L2_ASSET_ROUTER_ADDR,
        //         l2Calldata: abi.encodeCall(
        //             IAssetRouterBase.finalizeDeposit,
        //             (
        //                 _chainId,
        //                 BASE_TOKEN_ASSET_ID,
        //                 DataEncoding.encodeBridgeMintData({
        //                     _originalCaller: _originalCaller,
        //                     _l2Receiver: address(1),
        //                     _l1Token: address(2),
        //                     _amount: 12345321,
        //                     _erc20Metadata: new bytes(0)
        //                 })
        //             )
        //         ),
        //         factoryDeps: new bytes[](0),
        //         txDataHash: bytes32(0)
        //     });
    }

    function bridgehubConfirmL2Transaction(uint256, bytes32, bytes32) external view override onlyInteropCenter {
        // revert L2AssetRouter_bridgehubConfirmL2TransactionNotImplemented();
    }

    function _setAssetHandlerAddressOnCounterpart(
        uint256,
        address,
        bytes32,
        address
    ) internal pure override returns (L2TransactionRequestTwoBridgesInner memory) {
        revert L2AssetRouter_setAssetHandlerAddressOnCounterpartNotImplemented();
    }

    /// @inheritdoc IAssetRouterBase
    function getDepositCalldata(
        address,
        bytes32 _assetId,
        bytes memory _assetData
    ) public view override(AssetRouterBase, IAssetRouterBase) returns (bytes memory) {
        return abi.encodeCall(IAssetRouterBase.finalizeDeposit, (block.chainid, _assetId, _assetData));
    }

    /// @notice Initiates a withdrawal by burning funds on the contract and sending the message to L1
    /// where tokens would be unlocked
    /// @dev IMPORTANT: this method will be deprecated in one of the future releases, so contracts
    /// that rely on it must be upgradeable.
    /// @param _assetId The asset id of the withdrawn asset
    /// @param _assetData The data that is passed to the asset handler contract
    function withdraw(bytes32 _assetId, bytes memory _assetData) public override nonReentrant returns (bytes32) {
        return _withdrawSender(_assetId, _assetData, msg.sender, true);
    }

    /*//////////////////////////////////////////////////////////////
                     Internal & Helpers
    //////////////////////////////////////////////////////////////*/

    /// @inheritdoc AssetRouterBase
    function _ensureTokenRegisteredWithNTV(address _token) internal override returns (bytes32 assetId) {
        IL2NativeTokenVault nativeTokenVault = IL2NativeTokenVault(L2_NATIVE_TOKEN_VAULT_ADDR);
        nativeTokenVault.ensureTokenIsRegistered(_token);
        assetId = nativeTokenVault.assetId(_token);
    }

    /// @param _assetId The asset id of the withdrawn asset
    /// @param _assetData The data that is passed to the asset handler contract
    /// @param _sender The address of the sender of the message
    /// @param _alwaysNewMessageFormat Whether to use the new message format compatible with Custom Asset Handlers
    function _withdrawSender(
        bytes32 _assetId,
        bytes memory _assetData,
        address _sender,
        bool _alwaysNewMessageFormat
    ) internal returns (bytes32 txHash) {
        bytes memory l1bridgeMintData = _burn({
            _chainId: L1_CHAIN_ID,
            _nextMsgValue: 0,
            _assetId: _assetId,
            _originalCaller: _sender,
            _transferData: _assetData,
            _passValue: false,
            _nativeTokenVault: L2_NATIVE_TOKEN_VAULT_ADDR
        });

        bytes memory message;
        if (_alwaysNewMessageFormat || L2_LEGACY_SHARED_BRIDGE == address(0)) {
            message = _getAssetRouterWithdrawMessage(_assetId, l1bridgeMintData);
            // slither-disable-next-line unused-return
            txHash = L2ContractHelper.sendMessageToL1(message);
        } else {
            address l1Token = IBridgedStandardToken(
                IL2NativeTokenVault(L2_NATIVE_TOKEN_VAULT_ADDR).tokenAddress(_assetId)
            ).originToken();
            if (l1Token == address(0)) {
                revert AssetIdNotSupported(_assetId);
            }
            // slither-disable-next-line unused-return
            (uint256 amount, address l1Receiver, ) = DataEncoding.decodeBridgeBurnData(_assetData);
            message = _getSharedBridgeWithdrawMessage(l1Receiver, l1Token, amount);
            txHash = IL2SharedBridgeLegacy(L2_LEGACY_SHARED_BRIDGE).sendMessageToL1(message);
        }

        emit WithdrawalInitiatedAssetRouter(L1_CHAIN_ID, _sender, _assetId, _assetData);
    }

    /// @notice Encodes the message for l2ToL1log sent during withdraw initialization.
    /// @param _assetId The encoding of the asset on L2 which is withdrawn.
    /// @param _l1bridgeMintData The calldata used by l1 asset handler to unlock tokens for recipient.
    function _getAssetRouterWithdrawMessage(
        bytes32 _assetId,
        bytes memory _l1bridgeMintData
    ) internal view returns (bytes memory) {
        // solhint-disable-next-line func-named-parameters
        return abi.encodePacked(IAssetRouterBase.finalizeDeposit.selector, block.chainid, _assetId, _l1bridgeMintData);
    }

    /// @notice Encodes the message for l2ToL1log sent during withdraw initialization.
    function _getSharedBridgeWithdrawMessage(
        address _l1Receiver,
        address _l1Token,
        uint256 _amount
    ) internal pure returns (bytes memory) {
        // solhint-disable-next-line func-named-parameters
        return abi.encodePacked(IL1ERC20Bridge.finalizeWithdrawal.selector, _l1Receiver, _l1Token, _amount);
    }

    /*//////////////////////////////////////////////////////////////
                            LEGACY FUNCTIONS
    //////////////////////////////////////////////////////////////*/

    /// @notice Legacy finalizeDeposit.
    /// @dev Finalizes the deposit and mint funds.
    /// @param _l1Sender The address of token sender on L1.
    /// @param _l2Receiver The address of token receiver on L2.
    /// @param _l1Token The address of the token transferred.
    /// @param _amount The amount of the token transferred.
    /// @param _data The metadata of the token transferred.
    function finalizeDeposit(
        address _l1Sender,
        address _l2Receiver,
        address _l1Token,
        uint256 _amount,
        bytes calldata _data
<<<<<<< HEAD
    ) external {
        // onlyAssetRouterCounterpart(L1_CHAIN_ID) {
=======
    ) external payable onlyAssetRouterCounterpart(L1_CHAIN_ID) {
>>>>>>> 349ba7cb
        _translateLegacyFinalizeDeposit({
            _l1Sender: _l1Sender,
            _l2Receiver: _l2Receiver,
            _l1Token: _l1Token,
            _amount: _amount,
            _data: _data
        });
    }

    function finalizeDepositLegacyBridge(
        address _l1Sender,
        address _l2Receiver,
        address _l1Token,
        uint256 _amount,
        bytes calldata _data
    ) external onlyLegacyBridge {
        _translateLegacyFinalizeDeposit({
            _l1Sender: _l1Sender,
            _l2Receiver: _l2Receiver,
            _l1Token: _l1Token,
            _amount: _amount,
            _data: _data
        });
    }

    function _translateLegacyFinalizeDeposit(
        address _l1Sender,
        address _l2Receiver,
        address _l1Token,
        uint256 _amount,
        bytes calldata _data
    ) internal {
        bytes32 assetId = DataEncoding.encodeNTVAssetId(L1_CHAIN_ID, _l1Token);
        // solhint-disable-next-line func-named-parameters
        bytes memory data = DataEncoding.encodeBridgeMintData(_l1Sender, _l2Receiver, _l1Token, _amount, _data);
        this.finalizeDeposit{value: msg.value}(L1_CHAIN_ID, assetId, data);
    }

    /// @notice Initiates a withdrawal by burning funds on the contract and sending the message to L1
    /// where tokens would be unlocked
    /// @dev A compatibility method to support legacy functionality for the SDK.
    /// @param _l1Receiver The account address that should receive funds on L1
    /// @param _l2Token The L2 token address which is withdrawn
    /// @param _amount The total amount of tokens to be withdrawn
    function withdraw(address _l1Receiver, address _l2Token, uint256 _amount) external nonReentrant {
        if (_amount == 0) {
            revert AmountMustBeGreaterThanZero();
        }
        _withdrawLegacy(_l1Receiver, _l2Token, _amount, msg.sender);
    }

    /// @notice Legacy withdraw.
    /// @dev Finalizes the deposit and mint funds.
    /// @param _l1Receiver The address of token receiver on L1.
    /// @param _l2Token The address of token on L2.
    /// @param _amount The amount of the token transferred.
    /// @param _sender The original msg.sender.
    function withdrawLegacyBridge(
        address _l1Receiver,
        address _l2Token,
        uint256 _amount,
        address _sender
    ) external onlyLegacyBridge nonReentrant {
        _withdrawLegacy(_l1Receiver, _l2Token, _amount, _sender);
    }

    function _withdrawLegacy(address _l1Receiver, address _l2Token, uint256 _amount, address _sender) internal {
        address l1Address = l1TokenAddress(_l2Token);
        if (l1Address == address(0)) {
            revert TokenNotLegacy();
        }
        bytes32 assetId = DataEncoding.encodeNTVAssetId(L1_CHAIN_ID, l1Address);
        bytes memory data = DataEncoding.encodeBridgeBurnData(_amount, _l1Receiver, _l2Token);
        _withdrawSender(assetId, data, _sender, false);
    }

    /// @notice Legacy getL1TokenAddress.
    /// @param _l2Token The address of token on L2.
    /// @return The address of token on L1.
    function l1TokenAddress(address _l2Token) public view returns (address) {
        bytes32 assetId = IL2NativeTokenVault(L2_NATIVE_TOKEN_VAULT_ADDR).assetId(_l2Token);
        if (assetId == bytes32(0)) {
            return address(0);
        }
        uint256 originChainId = IL2NativeTokenVault(L2_NATIVE_TOKEN_VAULT_ADDR).originChainId(assetId);
        if (originChainId != L1_CHAIN_ID) {
            return address(0);
        }

        return IBridgedStandardToken(_l2Token).originToken();
    }

    /// @notice Legacy function used for backward compatibility to return L2 wrapped token
    /// @notice address corresponding to provided L1 token address and deployed through NTV.
    /// @dev However, the shared bridge can use custom asset handlers such that L2 addresses differ,
    /// @dev or an L1 token may not have an L2 counterpart.
    /// @param _l1Token The address of token on L1.
    /// @return Address of an L2 token counterpart
    function l2TokenAddress(address _l1Token) public view returns (address) {
        IL2NativeTokenVault l2NativeTokenVault = IL2NativeTokenVault(L2_NATIVE_TOKEN_VAULT_ADDR);
        address currentlyDeployedAddress = l2NativeTokenVault.l2TokenAddress(_l1Token);

        if (currentlyDeployedAddress != address(0)) {
            return currentlyDeployedAddress;
        }

        // For backwards compatibility, the bridge smust return the address of the token even if it
        // has not been deployed yet.
        return l2NativeTokenVault.calculateCreate2TokenAddress(L1_CHAIN_ID, _l1Token);
    }

    /// @notice Returns the address of the L1 asset router.
    /// @dev The old name is kept for backward compatibility.
    function l1Bridge() external view returns (address) {
        return L1_ASSET_ROUTER;
    }
}<|MERGE_RESOLUTION|>--- conflicted
+++ resolved
@@ -14,20 +14,12 @@
 import {IBridgehub, L2TransactionRequestTwoBridgesInner} from "../../bridgehub/IBridgehub.sol";
 import {IInteropCenter} from "../../bridgehub/IInteropCenter.sol";
 import {AddressAliasHelper} from "../../vendor/AddressAliasHelper.sol";
-<<<<<<< HEAD
-import {TWO_BRIDGES_MAGIC_VALUE} from "../../common/Config.sol";
-=======
 import {ReentrancyGuard} from "../../common/ReentrancyGuard.sol";
->>>>>>> 349ba7cb
 
 import {L2_NATIVE_TOKEN_VAULT_ADDR, L2_BRIDGEHUB_ADDR, L2_INTEROP_CENTER_ADDR, L2_BRIDGEHUB_ADDR} from "../../common/l2-helpers/L2ContractAddresses.sol";
 import {L2ContractHelper} from "../../common/l2-helpers/L2ContractHelper.sol";
 import {DataEncoding} from "../../common/libraries/DataEncoding.sol";
-<<<<<<< HEAD
-import {EmptyAddress, L2AssetRouter_setAssetHandlerAddressOnCounterpartNotImplemented, L2AssetRouter_bridgehubConfirmL2TransactionNotImplemented, InvalidCaller, AmountMustBeGreaterThanZero, AssetIdNotSupported, L2AssetRouter_LegacyDataNotImplemented} from "../../common/L1ContractErrors.sol";
-=======
-import {TokenNotLegacy, EmptyAddress, InvalidCaller, AmountMustBeGreaterThanZero, AssetIdNotSupported} from "../../common/L1ContractErrors.sol";
->>>>>>> 349ba7cb
+import {TokenNotLegacy, EmptyAddress, L2AssetRouter_setAssetHandlerAddressOnCounterpartNotImplemented, L2AssetRouter_bridgehubConfirmL2TransactionNotImplemented, InvalidCaller, AmountMustBeGreaterThanZero, AssetIdNotSupported, L2AssetRouter_LegacyDataNotImplemented} from "../../common/L1ContractErrors.sol";
 
 /// @author Matter Labs
 /// @custom:security-contact security@matterlabs.dev
@@ -98,11 +90,7 @@
         address _legacySharedBridge,
         bytes32 _baseTokenAssetId,
         address _aliasedOwner
-<<<<<<< HEAD
-    ) AssetRouterBase(_l1ChainId, _eraChainId, IBridgehub(L2_BRIDGEHUB_ADDR), IInteropCenter(L2_INTEROP_CENTER_ADDR)) {
-=======
-    ) AssetRouterBase(_l1ChainId, _eraChainId, IBridgehub(L2_BRIDGEHUB_ADDR)) reentrancyGuardInitializer {
->>>>>>> 349ba7cb
+    ) AssetRouterBase(_l1ChainId, _eraChainId, IBridgehub(L2_BRIDGEHUB_ADDR), IInteropCenter(L2_INTEROP_CENTER_ADDR)) reentrancyGuardInitializer {
         L2_LEGACY_SHARED_BRIDGE = _legacySharedBridge;
         if (_l1AssetRouter == address(0)) {
             revert EmptyAddress();
@@ -149,17 +137,7 @@
         uint256 _originChainId,
         bytes32 _assetId,
         bytes calldata _transferData
-<<<<<<< HEAD
-    ) public override(AssetRouterBase, IAssetRouterBase) onlyAssetRouterCounterpartOrSelf(_originChainId) {
-=======
-    )
-        public
-        payable
-        override(AssetRouterBase, IAssetRouterBase)
-        onlyAssetRouterCounterpartOrSelf(L1_CHAIN_ID)
-        nonReentrant
-    {
->>>>>>> 349ba7cb
+    ) public payable override(AssetRouterBase, IAssetRouterBase) onlyAssetRouterCounterpartOrSelf(_originChainId) nonReentrant {
         if (_assetId == BASE_TOKEN_ASSET_ID) {
             revert AssetIdNotSupported(BASE_TOKEN_ASSET_ID);
         }
@@ -349,12 +327,8 @@
         address _l1Token,
         uint256 _amount,
         bytes calldata _data
-<<<<<<< HEAD
-    ) external {
+    ) external payable {
         // onlyAssetRouterCounterpart(L1_CHAIN_ID) {
-=======
-    ) external payable onlyAssetRouterCounterpart(L1_CHAIN_ID) {
->>>>>>> 349ba7cb
         _translateLegacyFinalizeDeposit({
             _l1Sender: _l1Sender,
             _l2Receiver: _l2Receiver,
