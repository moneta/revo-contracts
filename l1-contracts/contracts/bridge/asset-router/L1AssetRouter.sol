--- conflicted
+++ resolved
@@ -615,7 +615,6 @@
         });
     }
 
-<<<<<<< HEAD
     /// @notice Legacy read method, which forwards the call to L1Nullifier to check if withdrawal was finalized
     function isWithdrawalFinalized(
         uint256 _chainId,
@@ -624,8 +623,7 @@
     ) external view returns (bool) {
         return L1_NULLIFIER.isWithdrawalFinalized(_chainId, _l2BatchNumber, _l2MessageIndex);
     }
-=======
->>>>>>> f6e3538a
+    
     /// @notice Legacy function to get the L2 shared bridge address for a chain.
     /// @dev In case the chain has been deployed after the gateway release,
     /// the returned value is 0.
