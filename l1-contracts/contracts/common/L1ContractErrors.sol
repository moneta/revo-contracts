--- conflicted
+++ resolved
@@ -119,11 +119,8 @@
 error InvalidCaller(address);
 // 0x4fbe5dba
 error InvalidDelay();
-<<<<<<< HEAD
-=======
 // 0x0af806e0
 error InvalidHash();
->>>>>>> ba2cff6f
 // 0xc1780bd6
 error InvalidLogSender(address sender, uint256 logKey);
 // 0xd8e9405c
