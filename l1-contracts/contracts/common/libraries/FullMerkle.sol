// SPDX-License-Identifier: MIT

pragma solidity 0.8.24;

// solhint-disable reason-string, gas-custom-errors

import {UncheckedMath} from "../../common/libraries/UncheckedMath.sol";
// This importing issue should not be pushed to main, we only need this while we did not import OZ-v5 and v4 in parallel. Once we merge that it will be removed
import {Arrays} from "./openzeppelin/Arrays.sol";
import {Hashes} from "./openzeppelin/Hashes.sol";

/// @author Matter Labs
/// @custom:security-contact security@matterlabs.dev
library FullMerkle {
    using UncheckedMath for uint256;

    struct FullTree {
        uint256 _height;
        uint256 _leafNumber;
        bytes32[][] _nodes;
        bytes32[] _zeros;
    }

    /**
     * @dev Initialize a {Bytes32PushTree} using {Hashes-Keccak256} to hash internal nodes.
     * The capacity of the tree (i.e. number of leaves) is set to `2**levels`.
     *
     * Calling this function on MerkleTree that was already setup and used will reset it to a blank state.
     *
     * IMPORTANT: The zero value should be carefully chosen since it will be stored in the tree representing
     * empty leaves. It should be a value that is not expected to be part of the tree.
     */
    function setup(FullTree storage self, bytes32 zero) internal returns (bytes32 initialRoot) {
        // Store depth in the dynamic array
        Arrays.unsafeSetLength(self._zeros, 1);
        Arrays.unsafeAccess(self._zeros, 0).value = zero;
        self._nodes.push([zero]);

        return zero;
    }

    function pushNewLeaf(FullTree storage self, bytes32 _leaf) internal returns (bytes32 newRoot) {
        // solhint-disable-next-line gas-increment-by-one
        uint256 index = self._leafNumber++;

        if (index == 1 << self._height) {
            uint256 newHeight = self._height.uncheckedInc();
            self._height = newHeight;
            bytes32 topZero = self._zeros[newHeight - 1];
            bytes32 newZero = Hashes.Keccak256(topZero, topZero);
            self._zeros.push(newZero);
            self._nodes.push([newZero]);
        }
        if (index != 0) {
            uint256 oldMaxNodeNumber = index - 1;
            uint256 maxNodeNumber = index;
            for (uint256 i; i < self._height; i = i.uncheckedInc()) {
                self._nodes[i].push(self._zeros[i]);
                if (oldMaxNodeNumber == maxNodeNumber) {
                    break;
                }
                maxNodeNumber /= 2;
                oldMaxNodeNumber /= 2;
            }
        }
        return updateLeaf(self, index, _leaf);
    }

    function updateLeaf(FullTree storage self, uint256 _index, bytes32 _itemHash) internal returns (bytes32) {
        // solhint-disable-next-line gas-custom-errors
        uint256 maxNodeNumber = self._leafNumber - 1;
        require(_index <= maxNodeNumber, "FMT, wrong index");
        self._nodes[0][_index] = _itemHash;
        bytes32 currentHash = _itemHash;
        for (uint256 i; i < self._height; i = i.uncheckedInc()) {
            if (_index % 2 == 0) {
                currentHash = Hashes.Keccak256(
                    currentHash,
                    maxNodeNumber == _index ? self._zeros[i] : self._nodes[i][_index + 1]
                );
            } else {
                currentHash = Hashes.Keccak256(self._nodes[i][_index - 1], currentHash);
            }
            _index /= 2;
            maxNodeNumber /= 2;
            self._nodes[i + 1][_index] = currentHash;
        }
        return currentHash;
    }

    function updateAllLeaves(FullTree storage self, bytes32[] memory _newLeaves) internal returns (bytes32) {
        // solhint-disable-next-line gas-custom-errors
        require(_newLeaves.length == self._leafNumber, "FMT, wrong length");
        return updateAllNodesAtHeight(self, 0, _newLeaves);
    }

    function updateAllNodesAtHeight(
        FullTree storage self,
        uint256 _height,
        bytes32[] memory _newNodes
    ) internal returns (bytes32) {
        if (_height == self._height) {
            self._nodes[_height][0] = _newNodes[0];
            return _newNodes[0];
        }

        uint256 newRowLength = (_newNodes.length + 1) / 2;
        bytes32[] memory _newRow = new bytes32[](newRowLength);

        uint256 length = _newNodes.length;
        for (uint256 i; i < length; i = i.uncheckedAdd(2)) {
            self._nodes[_height][i] = _newNodes[i];
<<<<<<< HEAD
            if (i + 1 < length) {
                self._nodes[_height][i + 1] = _newNodes[i + 1];
                _newRow[i / 2] = _efficientHash(_newNodes[i], _newNodes[i + 1]);
            } else {
                // Handle odd number of nodes by hashing the last node with zero
                _newRow[i / 2] = _efficientHash(_newNodes[i], self._zeros[_height]);
            }
=======
            self._nodes[_height][i + 1] = _newNodes[i + 1];
            _newRow[i / 2] = Hashes.Keccak256(_newNodes[i], _newNodes[i + 1]);
>>>>>>> e348e997
        }
        return updateAllNodesAtHeight(self, _height + 1, _newRow);
    }

    function root(FullTree storage self) internal view returns (bytes32) {
        return self._nodes[self._height][0];
    }
}<|MERGE_RESOLUTION|>--- conflicted
+++ resolved
@@ -110,18 +110,13 @@
         uint256 length = _newNodes.length;
         for (uint256 i; i < length; i = i.uncheckedAdd(2)) {
             self._nodes[_height][i] = _newNodes[i];
-<<<<<<< HEAD
             if (i + 1 < length) {
                 self._nodes[_height][i + 1] = _newNodes[i + 1];
-                _newRow[i / 2] = _efficientHash(_newNodes[i], _newNodes[i + 1]);
+                _newRow[i / 2] = Hashes.Keccak256(_newNodes[i], _newNodes[i + 1]);
             } else {
                 // Handle odd number of nodes by hashing the last node with zero
-                _newRow[i / 2] = _efficientHash(_newNodes[i], self._zeros[_height]);
+                _newRow[i / 2] = Hashes.Keccak256(_newNodes[i], self._zeros[_height]);
             }
-=======
-            self._nodes[_height][i + 1] = _newNodes[i + 1];
-            _newRow[i / 2] = Hashes.Keccak256(_newNodes[i], _newNodes[i + 1]);
->>>>>>> e348e997
         }
         return updateAllNodesAtHeight(self, _height + 1, _newRow);
     }
