// SPDX-License-Identifier: MIT
// We use a floating point pragma here so it can be used within other projects that interact with the ZKsync ecosystem without using our exact pragma version.
pragma solidity ^0.8.21;

/// @dev `keccak256("")`
bytes32 constant EMPTY_STRING_KECCAK = 0xc5d2460186f7233c927e7db2dcc703c0e500b653ca82273b7bfad8045d85a470;

/// @dev Bytes in raw L2 log
/// @dev Equal to the bytes size of the tuple - (uint8 ShardId, bool isService, uint16 txNumberInBatch, address sender,
/// bytes32 key, bytes32 value)
uint256 constant L2_TO_L1_LOG_SERIALIZE_SIZE = 88;

/// @dev The maximum length of the bytes array with L2 -> L1 logs
uint256 constant MAX_L2_TO_L1_LOGS_COMMITMENT_BYTES = 4 + L2_TO_L1_LOG_SERIALIZE_SIZE * 512;

/// @dev The value of default leaf hash for L2 -> L1 logs Merkle tree
/// @dev An incomplete fixed-size tree is filled with this value to be a full binary tree
/// @dev Actually equal to the `keccak256(new bytes(L2_TO_L1_LOG_SERIALIZE_SIZE))`
bytes32 constant L2_L1_LOGS_TREE_DEFAULT_LEAF_HASH = 0x72abee45b59e344af8a6e520241c4744aff26ed411f4c4b00f8af09adada43ba;

bytes32 constant DEFAULT_L2_LOGS_TREE_ROOT_HASH = bytes32(0);

/// @dev Denotes the type of the ZKsync transaction that came from L1.
uint256 constant PRIORITY_OPERATION_L2_TX_TYPE = 255;

/// @dev Denotes the type of the ZKsync transaction that is used for system upgrades.
uint256 constant SYSTEM_UPGRADE_L2_TX_TYPE = 254;

/// @dev The maximal allowed difference between protocol minor versions in an upgrade. The 100 gap is needed
/// in case a protocol version has been tested on testnet, but then not launched on mainnet, e.g.
/// due to a bug found.
/// We are allowed to jump at most 100 minor versions at a time. The major version is always expected to be 0.
uint256 constant MAX_ALLOWED_MINOR_VERSION_DELTA = 100;

/// @dev The amount of time in seconds the validator has to process the priority transaction
/// NOTE: The constant is set to zero for the Alpha release period
uint256 constant PRIORITY_EXPIRATION = 0 days;

/// @dev Timestamp - seconds since unix epoch.
uint256 constant COMMIT_TIMESTAMP_NOT_OLDER = 3 days;

/// @dev Maximum available error between real commit batch timestamp and analog used in the verifier (in seconds)
/// @dev Must be used cause miner's `block.timestamp` value can differ on some small value (as we know - 12 seconds)
uint256 constant COMMIT_TIMESTAMP_APPROXIMATION_DELTA = 1 hours;

/// @dev Shift to apply to verify public input before verifying.
uint256 constant PUBLIC_INPUT_SHIFT = 32;

/// @dev The maximum number of L2 gas that a user can request for an L2 transaction
uint256 constant MAX_GAS_PER_TRANSACTION = 80_000_000;

/// @dev Even though the price for 1 byte of pubdata is 16 L1 gas, we have a slightly increased
/// value.
uint256 constant L1_GAS_PER_PUBDATA_BYTE = 17;

/// @dev The intrinsic cost of the L1->l2 transaction in computational L2 gas
uint256 constant L1_TX_INTRINSIC_L2_GAS = 167_157;

/// @dev The intrinsic cost of the L1->l2 transaction in pubdata
uint256 constant L1_TX_INTRINSIC_PUBDATA = 88;

/// @dev The minimal base price for L1 transaction
uint256 constant L1_TX_MIN_L2_GAS_BASE = 173_484;

/// @dev The number of L2 gas the transaction starts costing more with each 544 bytes of encoding
uint256 constant L1_TX_DELTA_544_ENCODING_BYTES = 1656;

/// @dev The number of L2 gas an L1->L2 transaction gains with each new factory dependency
uint256 constant L1_TX_DELTA_FACTORY_DEPS_L2_GAS = 2473;

/// @dev The number of L2 gas an L1->L2 transaction gains with each new factory dependency
uint256 constant L1_TX_DELTA_FACTORY_DEPS_PUBDATA = 64;

/// @dev The number of pubdata an L1->L2 transaction requires with each new factory dependency
uint256 constant MAX_NEW_FACTORY_DEPS = 64;

/// @dev The L2 gasPricePerPubdata required to be used in bridges.
uint256 constant REQUIRED_L2_GAS_PRICE_PER_PUBDATA = 800;

/// @dev The mask which should be applied to the packed batch and L2 block timestamp in order
/// to obtain the L2 block timestamp. Applying this mask is equivalent to calculating modulo 2**128
uint256 constant PACKED_L2_BLOCK_TIMESTAMP_MASK = 0xffffffffffffffffffffffffffffffff;

/// @dev Address of the point evaluation precompile used for EIP-4844 blob verification.
address constant POINT_EVALUATION_PRECOMPILE_ADDR = address(0x0A);

/// @dev The overhead for a transaction slot in L2 gas.
/// It is roughly equal to 80kk/MAX_TRANSACTIONS_IN_BATCH, i.e. how many gas would an L1->L2 transaction
/// need to pay to compensate for the batch being closed.
/// @dev It is expected that the L1 contracts will enforce that the L2 gas price will be high enough to compensate
/// the operator in case the batch is closed because of tx slots filling up.
uint256 constant TX_SLOT_OVERHEAD_L2_GAS = 10000;

/// @dev The overhead for each byte of the bootloader memory that the encoding of the transaction.
/// It is roughly equal to 80kk/BOOTLOADER_MEMORY_FOR_TXS, i.e. how many gas would an L1->L2 transaction
/// need to pay to compensate for the batch being closed.
/// @dev It is expected that the L1 contracts will enforce that the L2 gas price will be high enough to compensate
/// the operator in case the batch is closed because of the memory for transactions being filled up.
uint256 constant MEMORY_OVERHEAD_GAS = 10;

/// @dev The maximum gas limit for a priority transaction in L2.
uint256 constant PRIORITY_TX_MAX_GAS_LIMIT = 72_000_000;

/// @dev the address used to identify eth as the base token for chains.
address constant ETH_TOKEN_ADDRESS = address(1);

/// @dev the value returned in bridgehubDeposit in the TwoBridges function.
bytes32 constant TWO_BRIDGES_MAGIC_VALUE = bytes32(uint256(keccak256("TWO_BRIDGES_MAGIC_VALUE")) - 1);

/// @dev https://eips.ethereum.org/EIPS/eip-1352
address constant BRIDGEHUB_MIN_SECOND_BRIDGE_ADDRESS = address(uint160(type(uint16).max));

/// @dev the maximum number of supported chains, this is an arbitrary limit.
/// @dev Note, that in case of a malicious Bridgehub admin, the total number of chains
/// can be up to 2 times higher. This may be possible, in case the old ChainTypeManager
/// had `100` chains and these were migrated to the Bridgehub only after `MAX_NUMBER_OF_ZK_CHAINS`
/// were added to the bridgehub via creation of new chains.
uint256 constant MAX_NUMBER_OF_ZK_CHAINS = 100;

/// @dev Used as the `msg.sender` for transactions that relayed via a settlement layer.
address constant SETTLEMENT_LAYER_RELAY_SENDER = address(uint160(0x1111111111111111111111111111111111111111));

/// @dev The metadata version that is supported by the ZK Chains to prove that an L2->L1 log was included in a batch.
uint256 constant SUPPORTED_PROOF_METADATA_VERSION = 1;

/// @dev The virtual address of the L1 settlement layer.
address constant L1_SETTLEMENT_LAYER_VIRTUAL_ADDRESS = address(
    uint160(uint256(keccak256("L1_SETTLEMENT_LAYER_VIRTUAL_ADDRESS")) - 1)
);

struct PriorityTreeCommitment {
    uint256 nextLeafIndex;
    uint256 startIndex;
    uint256 unprocessedIndex;
    bytes32[] sides;
}

// Info that allows to restore a chain.
struct ZKChainCommitment {
    /// @notice Total number of executed batches i.e. batches[totalBatchesExecuted] points at the latest executed batch
    /// (batch 0 is genesis)
    uint256 totalBatchesExecuted;
    /// @notice Total number of proved batches i.e. batches[totalBatchesProved] points at the latest proved batch
    uint256 totalBatchesVerified;
    /// @notice Total number of committed batches i.e. batches[totalBatchesCommitted] points at the latest committed
    /// batch
    uint256 totalBatchesCommitted;
    /// @notice The hash of the L2 system contracts ugpgrade transaction.
    /// @dev It is non zero if the migration happens while the upgrade is not yet finalized.
    bytes32 l2SystemContractsUpgradeTxHash;
    /// @notice The batch when the system contracts upgrade transaction was executed.
    /// @dev It is non-zero if the migration happens while the batch where the upgrade tx was present
    /// has not been finalized (executed) yet.
    uint256 l2SystemContractsUpgradeBatchNumber;
    /// @notice The hashes of the batches that are needed to keep the blockchain working.
    /// @dev The length of the array is equal to the `totalBatchesCommitted - totalBatchesExecuted + 1`, i.e. we need
    /// to store all the unexecuted batches' hashes + 1 latest executed one.
    bytes32[] batchHashes;
    /// @notice Commitment to the priority merkle tree.
    PriorityTreeCommitment priorityTree;
    /// @notice Whether a chain is a permanent rollup.
    bool isPermanentRollup;
}

/// @dev Used as the `msg.sender` for system service transactions.
address constant SERVICE_TRANSACTION_SENDER = address(uint160(0xFFfFfFffFFfffFFfFFfFFFFFffFFFffffFfFFFfF));

uint256 constant MAX_MSG_ROOTS_IN_BATCH = 100;
<<<<<<< HEAD
=======
uint256 constant LOGS_PER_MSG_ROOT = 3;

/// @dev Enum used by L2 System Contracts to differentiate logs.
enum SystemLogKey {
    L2_TO_L1_LOGS_TREE_ROOT_KEY,
    PACKED_BATCH_AND_L2_BLOCK_TIMESTAMP_KEY,
    CHAINED_PRIORITY_TXN_HASH_KEY,
    NUMBER_OF_LAYER_1_TXS_KEY,
    // Note, that it is important that `PREV_BATCH_HASH_KEY` has position
    // `4` since it is the same as it was in the previous protocol version and
    // it is the only one that is emitted before the system contracts are upgraded.
    PREV_BATCH_HASH_KEY,
    L2_DA_VALIDATOR_OUTPUT_HASH_KEY,
    USED_L2_DA_VALIDATOR_ADDRESS_KEY,
    EXPECTED_SYSTEM_CONTRACT_UPGRADE_TX_HASH_KEY
}

uint256 constant MAX_LOG_KEY = uint256(type(SystemLogKey).max) + MAX_MSG_ROOTS_IN_BATCH * LOGS_PER_MSG_ROOT;
>>>>>>> e1205b2d

uint256 constant L2_TO_L1_LOGS_MERKLE_TREE_LEAVES = 16_384;

uint256 constant L2_TO_L1_LOGS_MERKLE_TREE_DEPTH = 14 + 1;<|MERGE_RESOLUTION|>--- conflicted
+++ resolved
@@ -166,8 +166,6 @@
 address constant SERVICE_TRANSACTION_SENDER = address(uint160(0xFFfFfFffFFfffFFfFFfFFFFFffFFFffffFfFFFfF));
 
 uint256 constant MAX_MSG_ROOTS_IN_BATCH = 100;
-<<<<<<< HEAD
-=======
 uint256 constant LOGS_PER_MSG_ROOT = 3;
 
 /// @dev Enum used by L2 System Contracts to differentiate logs.
@@ -186,7 +184,6 @@
 }
 
 uint256 constant MAX_LOG_KEY = uint256(type(SystemLogKey).max) + MAX_MSG_ROOTS_IN_BATCH * LOGS_PER_MSG_ROOT;
->>>>>>> e1205b2d
 
 uint256 constant L2_TO_L1_LOGS_MERKLE_TREE_LEAVES = 16_384;
 
