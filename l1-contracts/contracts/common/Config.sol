--- conflicted
+++ resolved
@@ -162,13 +162,11 @@
     bool isPermanentRollup;
 }
 
-<<<<<<< HEAD
+/// @dev Used as the `msg.sender` for system service transactions.
+address constant SERVICE_TRANSACTION_SENDER = address(uint160(0xFFfFfFffFFfffFFfFFfFFFFFffFFFffffFfFFFfF));
+
 uint256 constant MAX_MSG_ROOTS_IN_BATCH = 100;
 
 uint256 constant L2_TO_L1_LOGS_MERKLE_TREE_LEAVES = 16_384;
 
-uint256 constant L2_TO_L1_LOGS_MERKLE_TREE_DEPTH = 14 + 1;
-=======
-/// @dev Used as the `msg.sender` for system service transactions.
-address constant SERVICE_TRANSACTION_SENDER = address(uint160(0xFFfFfFffFFfffFFfFFfFFFFFffFFFffffFfFFFfF));
->>>>>>> fc26d9fc
+uint256 constant L2_TO_L1_LOGS_MERKLE_TREE_DEPTH = 14 + 1;