--- conflicted
+++ resolved
@@ -27,20 +27,7 @@
 /// @dev Denotes the type of the zkSync transaction that is used for system upgrades.
 uint256 constant SYSTEM_UPGRADE_L2_TX_TYPE = 254;
 
-<<<<<<< HEAD
-/// @dev The maximal allowed difference between protocol versions in an upgrade. The 100 gap is needed
-=======
-/// @dev The number of bits dedicated to the "patch" portion of the protocol version.
-/// This also defines the bit starting from which the "minor" part is located.
-uint256 constant SEMVER_MINOR_OFFSET = 32;
-
-/// @dev The number of bits dedicated to the "patch" and "minor" portions of the protocol version.
-/// This also defines the bit starting from which the "major" part is located.
-/// Note, that currently, only major version of "0" is supported.
-uint256 constant SEMVER_MAJOR_OFFSET = 64;
-
 /// @dev The maximal allowed difference between protocol minor versions in an upgrade. The 100 gap is needed
->>>>>>> 61d4e39a
 /// in case a protocol version has been tested on testnet, but then not launched on mainnet, e.g.
 /// due to a bug found.
 /// We are allowed to jump at most 100 minor versions at a time. The major version is always expected to be 0.
