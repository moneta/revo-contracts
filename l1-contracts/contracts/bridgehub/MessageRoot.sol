--- conflicted
+++ resolved
@@ -8,11 +8,7 @@
 import {DynamicIncrementalMerkle} from "../common/libraries/DynamicIncrementalMerkle.sol";
 import {IBridgehub} from "./IBridgehub.sol";
 import {IMessageRoot} from "./IMessageRoot.sol";
-<<<<<<< HEAD
 import {OnlyBridgehub, OnlyChain, ChainExists, MessageRootNotRegistered, OnlyAssetTracker, OnlyBridgehubOwner} from "./L1BridgehubErrors.sol";
-=======
-import {OnlyBridgehub, OnlyChain, ChainExists, MessageRootNotRegistered} from "./L1BridgehubErrors.sol";
->>>>>>> c8bc0344
 import {FullMerkle} from "../common/libraries/FullMerkle.sol";
 
 import {MessageHashing} from "../common/libraries/MessageHashing.sol";
@@ -26,6 +22,7 @@
 bytes32 constant SHARED_ROOT_TREE_EMPTY_HASH = bytes32(
     0x46700b4d40ac5c35af2c22dda2787a91eb567b06c924a8fb8ae9a05b20c08c21
 );
+
 
 /// @author Matter Labs
 /// @custom:security-contact security@matterlabs.dev
@@ -85,7 +82,6 @@
         _;
     }
 
-<<<<<<< HEAD
     modifier onlyAssetTracker() {
         if (msg.sender != assetTracker) {
             revert OnlyAssetTracker(msg.sender, assetTracker);
@@ -100,8 +96,6 @@
         _;
     }
 
-=======
->>>>>>> c8bc0344
     /// @dev Contract is expected to be used as proxy implementation on L1, but as a system contract on L2.
     /// This means we call the _initialize in both the constructor and the initialize functions.
     /// @dev Initialize the implementation to prevent Parity hack.
