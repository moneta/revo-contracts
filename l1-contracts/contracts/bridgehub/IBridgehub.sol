--- conflicted
+++ resolved
@@ -241,7 +241,8 @@
     /// @dev It is a legacy method. Do not use!
     function getHyperchain(uint256 _chainId) external view returns (address);
 
-<<<<<<< HEAD
+    function registerLegacyChain(uint256 _chainId) external;
+
     function forwardTransactionOnGateway(
         uint256 _chainId,
         bytes32 _canonicalTxHash,
@@ -258,7 +259,4 @@
     function routeBridgehubDeposit(
         RouteBridgehubDepositStruct calldata _request
     ) external payable returns (L2TransactionRequestTwoBridgesInner memory outputRequest);
-=======
-    function registerLegacyChain(uint256 _chainId) external;
->>>>>>> 349ba7cb
 }