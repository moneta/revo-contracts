--- conflicted
+++ resolved
@@ -41,13 +41,9 @@
     /// @notice Checks that the message sender is the bridgehub.
     modifier onlyOwnerViaRouter(address _originalCaller) {
         // solhint-disable-next-line gas-custom-errors
-<<<<<<< HEAD
-        if (msg.sender != address(L1_ASSET_ROUTER) || _prevMsgSender != owner()) {
+        if (msg.sender != address(L1_ASSET_ROUTER) || _originalCaller != owner()) {
             revert NotOwnerViaRouter(msg.sender);
         }
-=======
-        require(msg.sender == address(L1_ASSET_ROUTER) && _originalCaller == owner(), "CTM DT: not owner via router");
->>>>>>> c99b936f
         _;
     }
 
@@ -104,13 +100,9 @@
         }
         // solhint-disable-next-line gas-custom-errors
 
-<<<<<<< HEAD
-        if (_prevMsgSender != owner()) {
-            revert NotOwner(_prevMsgSender, owner());
+        if (_originalCaller != owner()) {
+            revert NotOwner(_originalCaller, owner());
         }
-=======
-        require(_originalCaller == owner(), "CTMDT: not owner");
->>>>>>> c99b936f
         bytes1 encodingVersion = _data[0];
         require(encodingVersion == CTM_DEPLOYMENT_TRACKER_ENCODING_VERSION, "CTMDT: wrong encoding version");
         (address _ctmL1Address, address _ctmL2Address) = abi.decode(_data[1:], (address, address));
@@ -130,15 +122,10 @@
         bytes32,
         address _originalCaller,
         address _assetHandlerAddressOnCounterpart
-<<<<<<< HEAD
-    ) external view override onlyOwnerViaRouter(_prevMsgSender) {
+    ) external view override onlyOwnerViaRouter(_originalCaller) {
         if (_assetHandlerAddressOnCounterpart != L2_BRIDGEHUB_ADDR) {
             revert WrongCounterPart(_assetHandlerAddressOnCounterpart, L2_BRIDGEHUB_ADDR);
         }
-=======
-    ) external view override onlyOwnerViaRouter(_originalCaller) {
-        require(_assetHandlerAddressOnCounterpart == L2_BRIDGEHUB_ADDR, "CTMDT: wrong counter part");
->>>>>>> c99b936f
     }
 
     function getAssetId(address _l1CTM) public view override returns (bytes32) {
