--- conflicted
+++ resolved
@@ -435,15 +435,7 @@
         if (ctmAddress == address(0)) {
             revert ChainIdNotRegistered(_chainId);
         }
-<<<<<<< HEAD
         return ctmAssetIdFromAddress[ctmAddress];
-=======
-        return ctmAssetIdFromAddress[chainTypeManager[_chainId]];
-    }
-
-    function calculateCtmAssetId(address _ctmAddress) internal view returns (bytes32) {
-        return keccak256(abi.encode(L1_CHAIN_ID, address(l1CtmDeployer), bytes32(uint256(uint160(_ctmAddress)))));
->>>>>>> ebe620fe
     }
 
     /*//////////////////////////////////////////////////////////////
