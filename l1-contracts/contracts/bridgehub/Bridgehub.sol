// SPDX-License-Identifier: MIT

<<<<<<< HEAD
pragma solidity ^0.8.24;
=======
pragma solidity 0.8.28;
>>>>>>> e1205b2d

import {EnumerableMap} from "@openzeppelin/contracts-v4/utils/structs/EnumerableMap.sol";

import {Ownable2StepUpgradeable} from "@openzeppelin/contracts-upgradeable-v4/access/Ownable2StepUpgradeable.sol";
import {PausableUpgradeable} from "@openzeppelin/contracts-upgradeable-v4/security/PausableUpgradeable.sol";

import {IBridgehub, L2TransactionRequestDirect, L2TransactionRequestTwoBridgesOuter, L2TransactionRequestTwoBridgesInner, BridgehubMintCTMAssetData, BridgehubBurnCTMAssetData, RouteBridgehubDepositStruct} from "./IBridgehub.sol";
import {IInteropCenter} from "./IInteropCenter.sol";
import {IAssetRouterBase} from "../bridge/asset-router/IAssetRouterBase.sol";
import {IL1BaseTokenAssetHandler} from "../bridge/interfaces/IL1BaseTokenAssetHandler.sol";
import {IChainTypeManager} from "../state-transition/IChainTypeManager.sol";
import {ReentrancyGuard} from "../common/ReentrancyGuard.sol";
import {DataEncoding} from "../common/libraries/DataEncoding.sol";
import {IZKChain} from "../state-transition/chain-interfaces/IZKChain.sol";

import {ETH_TOKEN_ADDRESS, SETTLEMENT_LAYER_RELAY_SENDER, L1_SETTLEMENT_LAYER_VIRTUAL_ADDRESS} from "../common/Config.sol";
import {L2Message, L2Log, TxStatus} from "../common/Messaging.sol";
import {AddressAliasHelper} from "../vendor/AddressAliasHelper.sol";
import {IMessageRoot} from "./IMessageRoot.sol";
import {ICTMDeploymentTracker} from "./ICTMDeploymentTracker.sol";
import {NotL1, NotRelayedSender, NotAssetRouter, ChainIdAlreadyPresent, ChainNotPresentInCTM, SecondBridgeAddressTooLow, NotInGatewayMode, SLNotWhitelisted, IncorrectChainAssetId, NotCurrentSL, HyperchainNotRegistered, IncorrectSender, AlreadyCurrentSL, ChainNotLegacy} from "./L1BridgehubErrors.sol";
import {NoCTMForAssetId, SettlementLayersMustSettleOnL1, MigrationPaused, AssetIdAlreadyRegistered, ChainIdNotRegistered, AssetHandlerNotRegistered, ZKChainLimitReached, CTMAlreadyRegistered, CTMNotRegistered, ZeroChainId, ChainIdTooBig, BridgeHubAlreadyRegistered, MsgValueMismatch, ZeroAddress, Unauthorized, SharedBridgeNotSet, WrongMagicValue, ChainIdAlreadyExists, ChainIdMismatch, ChainIdCantBeCurrentChain, EmptyAssetId, AssetIdNotSupported, IncorrectBridgeHubAddress} from "../common/L1ContractErrors.sol";

import {AssetHandlerModifiers} from "../bridge/interfaces/AssetHandlerModifiers.sol";

/// @author Matter Labs
/// @custom:security-contact security@matterlabs.dev
/// @dev The Bridgehub contract serves as the primary entry point for L1->L2 communication,
/// facilitating interactions between end user and bridges.
/// It also manages state transition managers, base tokens, and chain registrations.
/// Bridgehub is also an IL1AssetHandler for the chains themselves, which is used to migrate the chains
/// between different settlement layers (for example from L1 to Gateway).
contract Bridgehub is IBridgehub, ReentrancyGuard, Ownable2StepUpgradeable, PausableUpgradeable, AssetHandlerModifiers {
    using EnumerableMap for EnumerableMap.UintToAddressMap;

    /// @notice the asset id of Eth. This is only used on L1.
    bytes32 internal immutable ETH_TOKEN_ASSET_ID;

    /// @notice The chain id of L1. This contract can be deployed on multiple layers, but this value is still equal to the
    /// L1 that is at the most base layer.
    uint256 public immutable L1_CHAIN_ID;

    /// @notice The total number of ZK chains can be created/connected to this CTM.
    /// This is the temporary security measure.
    uint256 public immutable MAX_NUMBER_OF_ZK_CHAINS;

    /// @notice all the ether and ERC20 tokens are held by NativeVaultToken managed by the asset router.
    address public assetRouter;

    /// @notice ChainTypeManagers that are registered, and ZKchains that use these CTMs can use this bridgehub as settlement layer.
    mapping(address chainTypeManager => bool) public chainTypeManagerIsRegistered;

    /// @notice we store registered tokens (for arbitrary base token)
    mapping(address baseToken => bool) internal __DEPRECATED_tokenIsRegistered;

    /// @notice chainID => ChainTypeManager contract address, CTM that is managing rules for a given ZKchain.
    mapping(uint256 chainId => address) public chainTypeManager;

    /// @notice chainID => baseToken contract address, token that is used as 'base token' by a given child chain.
    // slither-disable-next-line uninitialized-state
    mapping(uint256 chainId => address) internal __DEPRECATED_baseToken;

    /// @dev used to manage non critical updates
    address public admin;

    /// @dev used to accept the admin role
    address private pendingAdmin;

    /// @notice The map from chainId => zkChain contract
    EnumerableMap.UintToAddressMap internal zkChainMap;

    /// @notice The contract that stores the cross-chain message root for each chain and the aggregated root.
    /// @dev Note that the message root does not contain messages from the chain it is deployed on. It may
    /// be added later on if needed.
    IMessageRoot public override messageRoot;

    /// @notice Mapping from chain id to encoding of the base token used for deposits / withdrawals
    mapping(uint256 chainId => bytes32) public baseTokenAssetId;

    /// @notice The deployment tracker for the state transition managers.
    /// @dev The L1 address of the ctm deployer is provided.
    ICTMDeploymentTracker public l1CtmDeployer;

    /// @dev asset info used to identify chains in the Shared Bridge
    mapping(bytes32 ctmAssetId => address ctmAddress) public ctmAssetIdToAddress;

    /// @dev ctmAddress to ctmAssetId
    mapping(address ctmAddress => bytes32 ctmAssetId) public ctmAssetIdFromAddress;

    /// @dev used to indicate the currently active settlement layer for a given chainId
    mapping(uint256 chainId => uint256 activeSettlementLayerChainId) public settlementLayer;

    /// @notice shows whether the given chain can be used as a settlement layer.
    /// @dev the Gateway will be one of the possible settlement layers. The L1 is also a settlement layer.
    /// @dev Sync layer chain is expected to have .. as the base token.
    mapping(uint256 chainId => bool isWhitelistedSettlementLayer) public whitelistedSettlementLayers;

    /// @notice we store registered assetIds (for arbitrary base token)
    mapping(bytes32 baseTokenAssetId => bool) public assetIdIsRegistered;

    /// @notice used to pause the migrations of chains. Used for upgrades.
    bool public migrationPaused;

    /// @notice interopCenter used for L1<>L2 communication
    IInteropCenter public override interopCenter;

    modifier onlyOwnerOrAdmin() {
        if (msg.sender != admin && msg.sender != owner()) {
            revert Unauthorized(msg.sender);
        }
        _;
    }

    modifier onlyL1() {
        if (L1_CHAIN_ID != block.chainid) {
            revert NotL1(L1_CHAIN_ID, block.chainid);
        }
        _;
    }

    modifier onlySettlementLayerRelayedSender() {
        /// There is no sender for the wrapping, we use a virtual address.
        if (msg.sender != SETTLEMENT_LAYER_RELAY_SENDER) {
            revert NotRelayedSender(msg.sender, SETTLEMENT_LAYER_RELAY_SENDER);
        }
        _;
    }

    modifier onlyAssetRouter() {
        if (msg.sender != assetRouter) {
            revert NotAssetRouter(msg.sender, assetRouter);
        }
        _;
    }

    modifier onlyInteropCenter() {
        if (msg.sender != address(interopCenter)) {
            revert Unauthorized(msg.sender);
        }
        _;
    }

    modifier whenMigrationsNotPaused() {
        if (migrationPaused) {
            revert MigrationPaused();
        }
        _;
    }

    /// @notice to avoid parity hack
    constructor(uint256 _l1ChainId, address _owner, uint256 _maxNumberOfZKChains) reentrancyGuardInitializer {
        _disableInitializers();
        L1_CHAIN_ID = _l1ChainId;
        MAX_NUMBER_OF_ZK_CHAINS = _maxNumberOfZKChains;

        // Note that this assumes that the bridgehub only accepts transactions on chains with ETH base token only.
        // This is indeed true, since the only methods where this immutable is used are the ones with `onlyL1` modifier.
        // We will change this with interop.
        ETH_TOKEN_ASSET_ID = DataEncoding.encodeNTVAssetId(L1_CHAIN_ID, ETH_TOKEN_ADDRESS);
        _transferOwnership(_owner);
        _initializeInner();
    }

    /// @notice used to initialize the contract
    /// @notice this contract is also deployed on L2 as a system contract there the owner and the related functions will not be used
    /// @param _owner the owner of the contract
    function initialize(address _owner) external reentrancyGuardInitializer onlyL1 {
        _transferOwnership(_owner);
        _initializeInner();
    }

    /// @notice Used to initialize the contract on L1
    function initializeV2() external initializer onlyL1 {
        _initializeInner();
    }

    /// @notice Initializes the contract
    function _initializeInner() internal {
        assetIdIsRegistered[ETH_TOKEN_ASSET_ID] = true;
        whitelistedSettlementLayers[L1_CHAIN_ID] = true;
    }

    //// Initialization and registration

    /// @inheritdoc IBridgehub
    /// @dev Please note, if the owner wants to enforce the admin change it must execute both `setPendingAdmin` and
    /// `acceptAdmin` atomically. Otherwise `admin` can set different pending admin and so fail to accept the admin rights.
    function setPendingAdmin(address _newPendingAdmin) external onlyOwnerOrAdmin {
        if (_newPendingAdmin == address(0)) {
            revert ZeroAddress();
        }
        // Save previous value into the stack to put it into the event later
        address oldPendingAdmin = pendingAdmin;
        // Change pending admin
        pendingAdmin = _newPendingAdmin;
        emit NewPendingAdmin(oldPendingAdmin, _newPendingAdmin);
    }

    /// @inheritdoc IBridgehub
    function acceptAdmin() external {
        address currentPendingAdmin = pendingAdmin;
        // Only proposed by current admin address can claim the admin rights
        if (msg.sender != currentPendingAdmin) {
            revert Unauthorized(msg.sender);
        }

        address previousAdmin = admin;
        admin = currentPendingAdmin;
        delete pendingAdmin;

        emit NewPendingAdmin(currentPendingAdmin, address(0));
        emit NewAdmin(previousAdmin, currentPendingAdmin);
    }

    /// @notice To set the addresses of some of the ecosystem contracts, only Owner. Not done in initialize, as
    /// the order of deployment is Bridgehub, other contracts, and then we call this.
    /// @param _assetRouter the shared bridge address
    /// @param _l1CtmDeployer the ctm deployment tracker address. Note, that the address of the L1 CTM deployer is provided.
    /// @param _messageRoot the message root address
    function setAddresses(
        address _assetRouter,
        ICTMDeploymentTracker _l1CtmDeployer,
        IMessageRoot _messageRoot,
        address _interopCenter
    ) external onlyOwner {
        assetRouter = _assetRouter;
        l1CtmDeployer = _l1CtmDeployer;
        messageRoot = _messageRoot;
        interopCenter = IInteropCenter(_interopCenter);
    }

    /// @notice Used to set the legacy chain data for the upgrade.
    /// @param _chainId The chainId of the legacy chain we are migrating.
    function registerLegacyChain(uint256 _chainId) external override onlyL1 {
        address ctm = chainTypeManager[_chainId];
        if (ctm == address(0)) {
            revert ChainNotLegacy();
        }
        if (zkChainMap.contains(_chainId)) {
            revert ChainIdAlreadyPresent();
        }

        // From now on, since `zkChainMap` did not contain the chain, we assume
        // that the chain is a legacy chain in the process of migration, i.e.
        // its stored `baseTokenAssetId`, etc.

        address token = __DEPRECATED_baseToken[_chainId];
        if (token == address(0)) {
            revert ChainNotLegacy();
        }

        bytes32 assetId = DataEncoding.encodeNTVAssetId(block.chainid, token);

        baseTokenAssetId[_chainId] = assetId;
        assetIdIsRegistered[assetId] = true;

        address chainAddress = IChainTypeManager(ctm).getZKChainLegacy(_chainId);
        if (chainAddress == address(0)) {
            revert ChainNotPresentInCTM();
        }
        _registerNewZKChain(_chainId, chainAddress, false);
        messageRoot.addNewChain(_chainId);
        settlementLayer[_chainId] = block.chainid;
    }

    //// Registry

    /// @notice Chain Type Manager can be any contract with the appropriate interface/functionality
    /// @param _chainTypeManager the state transition manager address to be added
    function addChainTypeManager(address _chainTypeManager) external onlyOwner {
        if (_chainTypeManager == address(0)) {
            revert ZeroAddress();
        }
        if (chainTypeManagerIsRegistered[_chainTypeManager]) {
            revert CTMAlreadyRegistered();
        }
        chainTypeManagerIsRegistered[_chainTypeManager] = true;

        emit ChainTypeManagerAdded(_chainTypeManager);
    }

    /// @notice Chain Type Manager can be any contract with the appropriate interface/functionality
    /// @notice this stops new Chains from using the CTM, old chains are not affected
    /// @param _chainTypeManager the state transition manager address to be removed
    function removeChainTypeManager(address _chainTypeManager) external onlyOwner {
        if (_chainTypeManager == address(0)) {
            revert ZeroAddress();
        }
        if (!chainTypeManagerIsRegistered[_chainTypeManager]) {
            revert CTMNotRegistered();
        }
        chainTypeManagerIsRegistered[_chainTypeManager] = false;

        emit ChainTypeManagerRemoved(_chainTypeManager);
    }

    /// @notice asset id can represent any token contract with the appropriate interface/functionality
    /// @param _baseTokenAssetId asset id of base token to be registered
    function addTokenAssetId(bytes32 _baseTokenAssetId) external onlyOwnerOrAdmin {
        if (assetIdIsRegistered[_baseTokenAssetId]) {
            revert AssetIdAlreadyRegistered();
        }
        assetIdIsRegistered[_baseTokenAssetId] = true;

        emit BaseTokenAssetIdRegistered(_baseTokenAssetId);
    }

    /// @notice Used to register a chain as a settlement layer.
    /// @param _newSettlementLayerChainId the chainId of the chain
    /// @param _isWhitelisted whether the chain is a whitelisted settlement layer
    function registerSettlementLayer(
        uint256 _newSettlementLayerChainId,
        bool _isWhitelisted
    ) external onlyOwner onlyL1 {
        if (settlementLayer[_newSettlementLayerChainId] != block.chainid) {
            revert SettlementLayersMustSettleOnL1();
        }
        whitelistedSettlementLayers[_newSettlementLayerChainId] = _isWhitelisted;
        emit SettlementLayerRegistered(_newSettlementLayerChainId, _isWhitelisted);
    }

    /// @dev Used to set the assetAddress for a given assetInfo.
    /// @param _additionalData the additional data to identify the asset
    /// @param _assetAddress the asset handler address
    function setCTMAssetAddress(bytes32 _additionalData, address _assetAddress) external {
        // It is a simplified version of the logic used by the AssetRouter to manage asset handlers.
        // CTM's assetId is `keccak256(abi.encode(L1_CHAIN_ID, l1CtmDeployer, ctmAddress))`.
        // And the l1CtmDeployer is considered the deployment tracker for the CTM asset.
        //
        // The l1CtmDeployer will call this method to set the asset handler address for the assetId.
        // If the chain is not the same as L1, we assume that it is done via L1->L2 communication and so we unalias the sender.
        //
        // For simpler handling we allow anyone to call this method. It is okay, since during bridging operations
        // it is double checked that `assetId` is indeed derived from the `l1CtmDeployer`.
        // TODO(EVM-703): This logic should be revised once interchain communication is implemented.

        address sender = L1_CHAIN_ID == block.chainid ? msg.sender : AddressAliasHelper.undoL1ToL2Alias(msg.sender);
        // This method can be accessed by l1CtmDeployer only
        if (sender != address(l1CtmDeployer)) {
            revert Unauthorized(sender);
        }
        if (!chainTypeManagerIsRegistered[_assetAddress]) {
            revert CTMNotRegistered();
        }

        bytes32 ctmAssetId = DataEncoding.encodeAssetId(L1_CHAIN_ID, _additionalData, sender);
        ctmAssetIdToAddress[ctmAssetId] = _assetAddress;
        ctmAssetIdFromAddress[_assetAddress] = ctmAssetId;
        emit AssetRegistered(ctmAssetId, _assetAddress, _additionalData, msg.sender);
    }

    /*//////////////////////////////////////////////////////////////
                          Chain Registration
    //////////////////////////////////////////////////////////////*/

    /// @notice register new chain. New chains can be only registered on Bridgehub deployed on L1. Later they can be moved to any other layer.
    /// @notice for Eth the baseToken address is 1
    /// @param _chainId the chainId of the chain
    /// @param _chainTypeManager the state transition manager address
    /// @param _baseTokenAssetId the base token asset id of the chain
    /// @param _salt the salt for the chainId, currently not used
    /// @param _admin the admin of the chain
    /// @param _initData the fixed initialization data for the chain
    /// @param _factoryDeps the factory dependencies for the chain's deployment
    function createNewChain(
        uint256 _chainId,
        address _chainTypeManager,
        bytes32 _baseTokenAssetId,
        // solhint-disable-next-line no-unused-vars
        uint256 _salt,
        address _admin,
        bytes calldata _initData,
        bytes[] calldata _factoryDeps
    ) external onlyOwnerOrAdmin nonReentrant whenNotPaused onlyL1 returns (uint256) {
        _validateChainParams({_chainId: _chainId, _assetId: _baseTokenAssetId, _chainTypeManager: _chainTypeManager});

        chainTypeManager[_chainId] = _chainTypeManager;

        baseTokenAssetId[_chainId] = _baseTokenAssetId;
        settlementLayer[_chainId] = block.chainid;

        address chainAddress = IChainTypeManager(_chainTypeManager).createNewChain({
            _chainId: _chainId,
            _baseTokenAssetId: _baseTokenAssetId,
            _admin: _admin,
            _initData: _initData,
            _factoryDeps: _factoryDeps
        });
        _registerNewZKChain(_chainId, chainAddress, true);
        messageRoot.addNewChain(_chainId);

        emit NewChain(_chainId, _chainTypeManager, _admin);
        return _chainId;
    }

    /// @notice This internal function is used to register a new zkChain in the system.
    /// @param _chainId The chain ID of the ZK chain
    /// @param _zkChain The address of the ZK chain's DiamondProxy contract.
    /// @param _checkMaxNumberOfZKChains Whether to check that the limit for the number
    /// of chains has not been crossed.
    /// @dev Providing `_checkMaxNumberOfZKChains = false` may be preferable in cases
    /// where we want to guarantee that a chain can be added. These include:
    /// - Migration of a chain from the mapping in the old CTM
    /// - Migration of a chain to a new settlement layer
    function _registerNewZKChain(uint256 _chainId, address _zkChain, bool _checkMaxNumberOfZKChains) internal {
        // slither-disable-next-line unused-return
        zkChainMap.set(_chainId, _zkChain);
        if (_checkMaxNumberOfZKChains && zkChainMap.length() > MAX_NUMBER_OF_ZK_CHAINS) {
            revert ZKChainLimitReached();
        }
    }

    /*//////////////////////////////////////////////////////////////
                             Getters
    //////////////////////////////////////////////////////////////*/

    /// @notice baseToken function, which takes chainId as input, reads assetHandler from AR, and tokenAddress from AH
    function baseToken(uint256 _chainId) public view returns (address) {
        bytes32 baseTokenAssetId = baseTokenAssetId[_chainId];
        address assetHandlerAddress = IAssetRouterBase(assetRouter).assetHandlerAddress(baseTokenAssetId);

        // It is possible that the asset handler is not deployed for a chain on the current layer.
        // In this case we throw an error.
        if (assetHandlerAddress == address(0)) {
            revert AssetHandlerNotRegistered(baseTokenAssetId);
        }
        return IL1BaseTokenAssetHandler(assetHandlerAddress).tokenAddress(baseTokenAssetId);
    }

    /// @notice Returns all the registered zkChain addresses
    function getAllZKChains() public view override returns (address[] memory chainAddresses) {
        uint256[] memory keys = zkChainMap.keys();
        chainAddresses = new address[](keys.length);
        uint256 keysLength = keys.length;
        for (uint256 i = 0; i < keysLength; ++i) {
            chainAddresses[i] = zkChainMap.get(keys[i]);
        }
    }

    /// @notice Returns all the registered zkChain chainIDs
    function getAllZKChainChainIDs() public view override returns (uint256[] memory) {
        return zkChainMap.keys();
    }

    /// @notice Returns the address of the ZK chain with the corresponding chainID
    /// @param _chainId the chainId of the chain
    /// @return chainAddress the address of the ZK chain
    function getZKChain(uint256 _chainId) public view override returns (address chainAddress) {
        // slither-disable-next-line unused-return
        (, chainAddress) = zkChainMap.tryGet(_chainId);
    }

    function ctmAssetIdFromChainId(uint256 _chainId) public view override returns (bytes32) {
        address ctmAddress = chainTypeManager[_chainId];
        if (ctmAddress == address(0)) {
            revert ChainIdNotRegistered(_chainId);
        }
        return ctmAssetIdFromAddress[ctmAddress];
    }

    /*//////////////////////////////////////////////////////////////
                        Mailbox forwarder
    //////////////////////////////////////////////////////////////*/

    /// @notice This will be deprecated, use InteropCenter instead
    /// @notice the mailbox is called directly after the assetRouter received the deposit
    /// this assumes that either ether is the base token or
    /// the msg.sender has approved mintValue allowance for the nativeTokenVault.
    /// This means this is not ideal for contract calls, as the contract would have to handle token allowance of the base Token.
    /// In case allowance is provided to the Asset Router, then it will be transferred to NTV.
    function requestL2TransactionDirect(
        L2TransactionRequestDirect calldata _request // todo onlyL1
    ) external payable override nonReentrant whenNotPaused returns (bytes32 canonicalTxHash) {
        return interopCenter.requestL2TransactionDirectSender{value: msg.value}(msg.sender, _request);
    }

    /// @notice This will be deprecated, use InteropCenter instead
    /// @notice After depositing funds to the assetRouter, the secondBridge is called
    ///  to return the actual L2 message which is sent to the Mailbox.
    ///  This assumes that either ether is the base token or
    ///  the msg.sender has approved the nativeTokenVault with the mintValue,
    ///  and also the necessary approvals are given for the second bridge.
    ///  In case allowance is provided to the Shared Bridge, then it will be transferred to NTV.
    /// @notice The logic of this bridge is to allow easy depositing for bridges.
    /// Each contract that handles the users ERC20 tokens needs approvals from the user, this contract allows
    /// the user to approve for each token only its respective bridge
    /// @notice This function is great for contract calls to L2, the secondBridge can be any contract.
    /// @param _request the request for the L2 transaction
    function requestL2TransactionTwoBridges(
        L2TransactionRequestTwoBridgesOuter calldata _request
    ) external payable override nonReentrant whenNotPaused returns (bytes32 canonicalTxHash) {
        // todo onlyL1
        return interopCenter.requestL2TransactionTwoBridgesSender{value: msg.value}(msg.sender, _request);
    }

    /// @notice Used to route BridgehubDeposits to legacy bridges
    /// @param _request the forwarded bridgehubDepositRequest
    function routeBridgehubDeposit(
        RouteBridgehubDepositStruct calldata _request
    ) external payable onlyInteropCenter returns (L2TransactionRequestTwoBridgesInner memory outputRequest) {
        // slither-disable-next-line arbitrary-send-eth
        outputRequest = IAssetRouterBase(_request.secondBridgeAddress).bridgehubDeposit{value: msg.value}(
            _request.chainId,
            _request.sender,
            _request.l2Value,
            _request.secondBridgeCalldata
        );
    }

    /// @notice Used to route confirmL2Transaction to legacy bridges
    /// @notice Used by the InteropCenter to route the bridgehubConfirmL2Transaction.
    /// @param _secondBridgeAddress the address of the bridge
    /// @param _chainId The chain ID of the ZK chain to which confirm the deposit.
    /// @param _txDataHash The keccak256 hash of 0x01 || abi.encode(bytes32, bytes) to identify deposits.
    /// @param _canonicalTxHash The hash of the L1->L2 transaction to confirm the deposit.
    function routeBridgehubConfirmL2Transaction(
        address _secondBridgeAddress,
        uint256 _chainId,
        bytes32 _txDataHash,
        bytes32 _canonicalTxHash
    ) external override onlyInteropCenter {
        IAssetRouterBase(_secondBridgeAddress).bridgehubConfirmL2Transaction(_chainId, _txDataHash, _canonicalTxHash);
    }

    /// @notice Used to forward a transaction on the gateway to the chains mailbox (from L1).
    /// @param _chainId the chainId of the chain
    /// @param _canonicalTxHash the canonical transaction hash
    /// @param _expirationTimestamp the expiration timestamp for the transaction
    function forwardTransactionOnGateway(
        uint256 _chainId,
        bytes32 _canonicalTxHash,
        uint64 _expirationTimestamp
    ) external override onlySettlementLayerRelayedSender {
        if (L1_CHAIN_ID == block.chainid) {
            revert NotInGatewayMode();
        }
        address zkChain = zkChainMap.get(_chainId);
        IZKChain(zkChain).bridgehubRequestL2TransactionOnGateway(_canonicalTxHash, _expirationTimestamp);
    }

    /// @notice This will be deprecated, use InteropCenter instead
    /// @notice forwards function call to Mailbox based on ChainId
    /// @param _chainId The chain ID of the ZK chain where to prove L2 message inclusion.
    /// @param _batchNumber The executed L2 batch number in which the message appeared
    /// @param _index The position in the L2 logs Merkle tree of the l2Log that was sent with the message
    /// @param _message Information about the sent message: sender address, the message itself, tx index in the L2 batch where the message was sent
    /// @param _proof Merkle proof for inclusion of L2 log that was sent with the message
    /// @return Whether the proof is valid
    function proveL2MessageInclusion(
        uint256 _chainId,
        uint256 _batchNumber,
        uint256 _index,
        L2Message calldata _message,
        bytes32[] calldata _proof
    ) external view override returns (bool) {
        address zkChain = zkChainMap.get(_chainId);
        return IZKChain(zkChain).proveL2MessageInclusion(_batchNumber, _index, _message, _proof);
    }

    /// @notice This will be deprecated, use InteropCenter instead
    /// @notice forwards function call to Mailbox based on ChainId
    /// @param _chainId The chain ID of the ZK chain where to prove L2 log inclusion.
    /// @param _batchNumber The executed L2 batch number in which the log appeared
    /// @param _index The position of the l2log in the L2 logs Merkle tree
    /// @param _log Information about the sent log
    /// @param _proof Merkle proof for inclusion of the L2 log
    /// @return Whether the proof is correct and L2 log is included in batch
    function proveL2LogInclusion(
        uint256 _chainId,
        uint256 _batchNumber,
        uint256 _index,
        L2Log calldata _log,
        bytes32[] calldata _proof
    ) external view override returns (bool) {
        address zkChain = zkChainMap.get(_chainId);
        return IZKChain(zkChain).proveL2LogInclusion(_batchNumber, _index, _log, _proof);
    }

    /// @notice This will be deprecated, use InteropCenter instead
    /// @notice forwards function call to Mailbox based on ChainId
    /// @param _chainId The chain ID of the ZK chain where to prove L1->L2 tx status.
    /// @param _l2TxHash The L2 canonical transaction hash
    /// @param _l2BatchNumber The L2 batch number where the transaction was processed
    /// @param _l2MessageIndex The position in the L2 logs Merkle tree of the l2Log that was sent with the message
    /// @param _l2TxNumberInBatch The L2 transaction number in the batch, in which the log was sent
    /// @param _merkleProof The Merkle proof of the processing L1 -> L2 transaction
    /// @param _status The execution status of the L1 -> L2 transaction (true - success & 0 - fail)
    /// @return Whether the proof is correct and the transaction was actually executed with provided status
    /// NOTE: It may return `false` for incorrect proof, but it doesn't mean that the L1 -> L2 transaction has an opposite status!
    function proveL1ToL2TransactionStatus(
        uint256 _chainId,
        bytes32 _l2TxHash,
        uint256 _l2BatchNumber,
        uint256 _l2MessageIndex,
        uint16 _l2TxNumberInBatch,
        bytes32[] calldata _merkleProof,
        TxStatus _status
    ) external view override returns (bool) {
        address zkChain = zkChainMap.get(_chainId);
        return
            IZKChain(zkChain).proveL1ToL2TransactionStatus({
                _l2TxHash: _l2TxHash,
                _l2BatchNumber: _l2BatchNumber,
                _l2MessageIndex: _l2MessageIndex,
                _l2TxNumberInBatch: _l2TxNumberInBatch,
                _merkleProof: _merkleProof,
                _status: _status
            });
    }

    /// @notice This will be deprecated, use InteropCenter instead
    /// @notice forwards function call to Mailbox based on ChainId
    function l2TransactionBaseCost(
        uint256 _chainId,
        uint256 _gasPrice,
        uint256 _l2GasLimit,
        uint256 _l2GasPerPubdataByteLimit
    ) external view returns (uint256) {
        address zkChain = zkChainMap.get(_chainId);
        return IZKChain(zkChain).l2TransactionBaseCost(_gasPrice, _l2GasLimit, _l2GasPerPubdataByteLimit);
    }

    /*//////////////////////////////////////////////////////////////
                        Chain migration
    //////////////////////////////////////////////////////////////*/

    /// @notice IL1AssetHandler interface, used to migrate (transfer) a chain to the settlement layer.
    /// @param _settlementChainId the chainId of the settlement chain, i.e. where the message and the migrating chain is sent.
    /// @param _assetId the assetId of the migrating chain's CTM
    /// @param _originalCaller the message sender initiated a set of calls that leads to bridge burn
    /// @param _data the data for the migration
    function bridgeBurn(
        uint256 _settlementChainId,
        uint256 _l2MsgValue,
        bytes32 _assetId,
        address _originalCaller,
        bytes calldata _data
    )
        external
        payable
        override
        requireZeroValue(_l2MsgValue + msg.value)
        onlyAssetRouter
        whenMigrationsNotPaused
        returns (bytes memory bridgehubMintData)
    {
        if (!whitelistedSettlementLayers[_settlementChainId]) {
            revert SLNotWhitelisted();
        }

        BridgehubBurnCTMAssetData memory bridgehubBurnData = abi.decode(_data, (BridgehubBurnCTMAssetData));
        if (_assetId != ctmAssetIdFromChainId(bridgehubBurnData.chainId)) {
            revert IncorrectChainAssetId(_assetId, ctmAssetIdFromChainId(bridgehubBurnData.chainId));
        }
        if (settlementLayer[bridgehubBurnData.chainId] != block.chainid) {
            revert NotCurrentSL(settlementLayer[bridgehubBurnData.chainId], block.chainid);
        }
        settlementLayer[bridgehubBurnData.chainId] = _settlementChainId;

        if (whitelistedSettlementLayers[bridgehubBurnData.chainId]) {
            revert SettlementLayersMustSettleOnL1();
        }

        address zkChain = zkChainMap.get(bridgehubBurnData.chainId);
        if (zkChain == address(0)) {
            revert HyperchainNotRegistered();
        }
        if (_originalCaller != IZKChain(zkChain).getAdmin()) {
            revert IncorrectSender(_originalCaller, IZKChain(zkChain).getAdmin());
        }

        bytes memory ctmMintData = IChainTypeManager(chainTypeManager[bridgehubBurnData.chainId]).forwardedBridgeBurn(
            bridgehubBurnData.chainId,
            bridgehubBurnData.ctmData
        );
        bytes memory chainMintData = IZKChain(zkChain).forwardedBridgeBurn(
            _settlementChainId == L1_CHAIN_ID
                ? L1_SETTLEMENT_LAYER_VIRTUAL_ADDRESS
                : zkChainMap.get(_settlementChainId),
            _originalCaller,
            bridgehubBurnData.chainData
        );
        BridgehubMintCTMAssetData memory bridgeMintStruct = BridgehubMintCTMAssetData({
            chainId: bridgehubBurnData.chainId,
            baseTokenAssetId: baseTokenAssetId[bridgehubBurnData.chainId],
            ctmData: ctmMintData,
            chainData: chainMintData
        });
        bridgehubMintData = abi.encode(bridgeMintStruct);

        emit MigrationStarted(bridgehubBurnData.chainId, _assetId, _settlementChainId);
    }

    /// @dev IL1AssetHandler interface, used to receive a chain on the settlement layer.
    /// @param _assetId the assetId of the chain's CTM
    /// @param _bridgehubMintData the data for the mint
    function bridgeMint(
        uint256, // originChainId
        bytes32 _assetId,
        bytes calldata _bridgehubMintData
    ) external payable override requireZeroValue(msg.value) onlyAssetRouter whenMigrationsNotPaused {
        BridgehubMintCTMAssetData memory bridgehubMintData = abi.decode(
            _bridgehubMintData,
            (BridgehubMintCTMAssetData)
        );

        address ctm = ctmAssetIdToAddress[_assetId];
        if (ctm == address(0)) {
            revert NoCTMForAssetId(_assetId);
        }
        if (settlementLayer[bridgehubMintData.chainId] == block.chainid) {
            revert AlreadyCurrentSL(block.chainid);
        }

        settlementLayer[bridgehubMintData.chainId] = block.chainid;
        chainTypeManager[bridgehubMintData.chainId] = ctm;
        baseTokenAssetId[bridgehubMintData.chainId] = bridgehubMintData.baseTokenAssetId;
        // To keep `assetIdIsRegistered` consistent, we'll also automatically register the base token.
        // It is assumed that if the bridging happened, the token was approved on L1 already.
        assetIdIsRegistered[bridgehubMintData.baseTokenAssetId] = true;

        address zkChain = getZKChain(bridgehubMintData.chainId);
        bool contractAlreadyDeployed = zkChain != address(0);
        if (!contractAlreadyDeployed) {
            zkChain = IChainTypeManager(ctm).forwardedBridgeMint(bridgehubMintData.chainId, bridgehubMintData.ctmData);
            if (zkChain == address(0)) {
                revert ChainIdNotRegistered(bridgehubMintData.chainId);
            }
            // We want to allow any chain to be migrated,
            _registerNewZKChain(bridgehubMintData.chainId, zkChain, false);
            messageRoot.addNewChain(bridgehubMintData.chainId);
        }

        IZKChain(zkChain).forwardedBridgeMint(bridgehubMintData.chainData, contractAlreadyDeployed);

        emit MigrationFinalized(bridgehubMintData.chainId, _assetId, zkChain);
    }

    /// @dev IL1AssetHandler interface, used to undo a failed migration of a chain.
    // / @param _chainId the chainId of the chain
    /// @param _assetId the assetId of the chain's CTM
    /// @param _data the data for the recovery.
    function bridgeRecoverFailedTransfer(
        uint256,
        bytes32 _assetId,
        address _depositSender,
        bytes calldata _data
    ) external payable override requireZeroValue(msg.value) onlyAssetRouter onlyL1 {
        BridgehubBurnCTMAssetData memory bridgehubBurnData = abi.decode(_data, (BridgehubBurnCTMAssetData));

        settlementLayer[bridgehubBurnData.chainId] = block.chainid;

        IChainTypeManager(chainTypeManager[bridgehubBurnData.chainId]).forwardedBridgeRecoverFailedTransfer({
            _chainId: bridgehubBurnData.chainId,
            _assetInfo: _assetId,
            _depositSender: _depositSender,
            _ctmData: bridgehubBurnData.ctmData
        });

        IZKChain(getZKChain(bridgehubBurnData.chainId)).forwardedBridgeRecoverFailedTransfer({
            _chainId: bridgehubBurnData.chainId,
            _assetInfo: _assetId,
            _originalCaller: _depositSender,
            _chainData: bridgehubBurnData.chainData
        });
    }

    /*//////////////////////////////////////////////////////////////
                        Chain registration
    //////////////////////////////////////////////////////////////*/

    /// @dev Registers an already deployed chain with the bridgehub
    /// @param _chainId The chain Id of the chain
    /// @param _zkChain Address of the zkChain
    function registerAlreadyDeployedZKChain(uint256 _chainId, address _zkChain) external onlyOwner onlyL1 {
        if (_zkChain == address(0)) {
            revert ZeroAddress();
        }
        if (zkChainMap.contains(_chainId)) {
            revert ChainIdAlreadyExists();
        }
        if (IZKChain(_zkChain).getChainId() != _chainId) {
            revert ChainIdMismatch();
        }

        address ctm = IZKChain(_zkChain).getChainTypeManager();
        address chainAdmin = IZKChain(_zkChain).getAdmin();
        bytes32 chainBaseTokenAssetId = IZKChain(_zkChain).getBaseTokenAssetId();
        address bridgeHub = IZKChain(_zkChain).getBridgehub();

        if (bridgeHub != address(this)) {
            revert IncorrectBridgeHubAddress(bridgeHub);
        }

        _validateChainParams({_chainId: _chainId, _assetId: chainBaseTokenAssetId, _chainTypeManager: ctm});

        chainTypeManager[_chainId] = ctm;

        baseTokenAssetId[_chainId] = chainBaseTokenAssetId;
        settlementLayer[_chainId] = block.chainid;

        _registerNewZKChain(_chainId, _zkChain, true);
        messageRoot.addNewChain(_chainId);

        emit NewChain(_chainId, ctm, chainAdmin);
    }

    function _validateChainParams(uint256 _chainId, bytes32 _assetId, address _chainTypeManager) internal view {
        if (_chainId == 0) {
            revert ZeroChainId();
        }

        if (_chainId > type(uint48).max) {
            revert ChainIdTooBig();
        }

        if (_chainId == block.chainid) {
            revert ChainIdCantBeCurrentChain();
        }

        if (_chainTypeManager == address(0)) {
            revert ZeroAddress();
        }
        if (_assetId == bytes32(0)) {
            revert EmptyAssetId();
        }

        if (!chainTypeManagerIsRegistered[_chainTypeManager]) {
            revert CTMNotRegistered();
        }

        if (!assetIdIsRegistered[_assetId]) {
            revert AssetIdNotSupported(_assetId);
        }

        if (assetRouter == address(0)) {
            revert SharedBridgeNotSet();
        }
        if (chainTypeManager[_chainId] != address(0)) {
            revert BridgeHubAlreadyRegistered();
        }
    }

    /*//////////////////////////////////////////////////////////////
                            PAUSE
    //////////////////////////////////////////////////////////////*/

    /// @notice Pauses all functions marked with the `whenNotPaused` modifier.
    function pause() external onlyOwner {
        _pause();
    }

    /// @notice Unpauses the contract, allowing all functions marked with the `whenNotPaused` modifier to be called again.
    function unpause() external onlyOwner {
        _unpause();
    }

    /// @notice Pauses migration functions.
    function pauseMigration() external onlyOwner {
        migrationPaused = true;
    }

    /// @notice Unpauses migration functions.
    function unpauseMigration() external onlyOwner {
        migrationPaused = false;
    }

    /*//////////////////////////////////////////////////////////////
                            Legacy functions
    //////////////////////////////////////////////////////////////*/

    /// @notice return the ZK chain contract for a chainId
    // function getHyperchain(uint256 _chainId) public view returns (address) {
    //     return getZKChain(_chainId);
    // }

<<<<<<< HEAD
    /// @notice return the asset router
=======
    // /// @notice return the asset router
>>>>>>> e1205b2d
    // function sharedBridge() public view returns (address) {
    //     return assetRouter;
    // }
}<|MERGE_RESOLUTION|>--- conflicted
+++ resolved
@@ -1,10 +1,6 @@
 // SPDX-License-Identifier: MIT
 
-<<<<<<< HEAD
-pragma solidity ^0.8.24;
-=======
 pragma solidity 0.8.28;
->>>>>>> e1205b2d
 
 import {EnumerableMap} from "@openzeppelin/contracts-v4/utils/structs/EnumerableMap.sol";
 
@@ -881,11 +877,7 @@
     //     return getZKChain(_chainId);
     // }
 
-<<<<<<< HEAD
-    /// @notice return the asset router
-=======
     // /// @notice return the asset router
->>>>>>> e1205b2d
     // function sharedBridge() public view returns (address) {
     //     return assetRouter;
     // }
