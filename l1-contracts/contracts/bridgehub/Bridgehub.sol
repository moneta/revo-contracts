// SPDX-License-Identifier: MIT

pragma solidity 0.8.24;

// solhint-disable reason-string, gas-custom-errors

import {Ownable2StepUpgradeable} from "@openzeppelin/contracts-upgradeable/access/Ownable2StepUpgradeable.sol";
import {PausableUpgradeable} from "@openzeppelin/contracts-upgradeable/security/PausableUpgradeable.sol";

import {IBridgehub, L2TransactionRequestDirect, L2TransactionRequestTwoBridgesOuter, L2TransactionRequestTwoBridgesInner} from "./IBridgehub.sol";
<<<<<<< HEAD
import {IL1AssetRouter} from "../bridge/interfaces/IL1AssetRouter.sol";
import {IStateTransitionManager} from "../state-transition/IStateTransitionManager.sol";
import {ReentrancyGuard} from "../common/ReentrancyGuard.sol";
import {IZkSyncHyperchain} from "../state-transition/chain-interfaces/IZkSyncHyperchain.sol";
import {ETH_TOKEN_ADDRESS, TWO_BRIDGES_MAGIC_VALUE, BRIDGEHUB_MIN_SECOND_BRIDGE_ADDRESS} from "../common/Config.sol";
import {L2_NATIVE_TOKEN_VAULT_ADDRESS} from "../common/L2ContractAddresses.sol";
import {BridgehubL2TransactionRequest, L2Message, L2Log, TxStatus} from "../common/Messaging.sol";
=======
import {ISTMDeploymentTracker} from "./ISTMDeploymentTracker.sol";
import {IMessageRoot} from "./IMessageRoot.sol";
import {IL1SharedBridge} from "../bridge/interfaces/IL1SharedBridge.sol";
import {IStateTransitionManager} from "../state-transition/IStateTransitionManager.sol";
import {ReentrancyGuard} from "../common/ReentrancyGuard.sol";
import {IZkSyncHyperchain} from "../state-transition/chain-interfaces/IZkSyncHyperchain.sol";
import {ETH_TOKEN_ADDRESS, TWO_BRIDGES_MAGIC_VALUE, BRIDGEHUB_MIN_SECOND_BRIDGE_ADDRESS, NATIVE_TOKEN_VAULT_VIRTUAL_ADDRESS} from "../common/Config.sol";
import {BridgehubL2TransactionRequest, L2CanonicalTransaction, L2Message, L2Log, TxStatus} from "../common/Messaging.sol";
>>>>>>> 43f72325
import {AddressAliasHelper} from "../vendor/AddressAliasHelper.sol";

/// @author Matter Labs
/// @custom:security-contact security@matterlabs.dev
/// @dev The Bridgehub contract serves as the primary entry point for L1<->L2 communication,
/// facilitating interactions between end user and bridges.
/// It also manages state transition managers, base tokens, and chain registrations.
contract Bridgehub is IBridgehub, ReentrancyGuard, Ownable2StepUpgradeable, PausableUpgradeable {
    /// @notice the asset id of Eth
    bytes32 internal immutable ETH_TOKEN_ASSET_ID;

    /// @dev The chain id of L1, this contract will be deployed on multiple layers.
    uint256 public immutable L1_CHAIN_ID;

    /// @notice all the ether is held by the weth bridge
    IL1AssetRouter public sharedBridge;

    /// @notice we store registered stateTransitionManagers
    mapping(address _stateTransitionManager => bool) public stateTransitionManagerIsRegistered;
    /// @notice we store registered tokens (for arbitrary base token)
    mapping(address _token => bool) public tokenIsRegistered;

    /// @notice chainID => StateTransitionManager contract address, storing StateTransitionManager
    mapping(uint256 _chainId => address) public stateTransitionManager;

    /// @notice chainID => baseToken contract address, storing baseToken
    mapping(uint256 _chainId => address) public baseToken;

    /// @dev used to manage non critical updates
    address public admin;

    /// @dev used to accept the admin role
    address private pendingAdmin;

    IMessageRoot public override messageRoot;

    /// @notice Mapping from chain id to encoding of the base token used for deposits / withdrawals
    mapping(uint256 _chainId => bytes32 _baseTokenAssetId) public baseTokenAssetId;

    ISTMDeploymentTracker public stmDeployer;

    /// @dev asset info used to identify chains in the Shared Bridge
    mapping(bytes32 stmAssetInfo => address stmAddress) public stmAssetInfoToAddress;

    /// @dev used to indicate the currently active settlement layer for a given chainId
    mapping(uint256 chainId => uint256 activeSettlementLayerChainId) public settlementLayer;

    /// @dev Sync layer chain is expected to have .. as the base token.
    mapping(uint256 chainId => bool isWhitelistedSyncLayer) public whitelistedSettlementLayers;

    /// @dev the address of the bridghub on other chains
    mapping(uint256 chainId => address bridgehubCounterPart) public bridgehubCounterParts;

    /// @notice to avoid parity hack
    constructor(uint256 _l1ChainId) reentrancyGuardInitializer {
        _disableInitializers();
        L1_CHAIN_ID = _l1ChainId;
        ETH_TOKEN_ASSET_ID = keccak256(
            abi.encode(block.chainid, L2_NATIVE_TOKEN_VAULT_ADDRESS, bytes32(uint256(uint160(ETH_TOKEN_ADDRESS))))
        );
    }

    /// @notice used to initialize the contract
<<<<<<< HEAD
    /// @notice this contract is also deployed on L2 as a system contract there the owner and the related functions will not be used
    function initialize(address _owner) external reentrancyGuardInitializer {
=======
    function initialize(address _owner) external reentrancyGuardInitializer initializer {
>>>>>>> 43f72325
        _transferOwnership(_owner);
    }

    modifier onlyOwnerOrAdmin() {
        require(msg.sender == admin || msg.sender == owner(), "Bridgehub: not owner or admin");
        _;
    }

    modifier onlyChainSTM(uint256 _chainId) {
        require(msg.sender == stateTransitionManager[_chainId], "BH: not chain STM");
        _;
    }

    //// Initialization and registration

    /// @inheritdoc IBridgehub
    /// @dev Please note, if the owner wants to enforce the admin change it must execute both `setPendingAdmin` and
    /// `acceptAdmin` atomically. Otherwise `admin` can set different pending admin and so fail to accept the admin rights.
    function setPendingAdmin(address _newPendingAdmin) external onlyOwnerOrAdmin {
        // Save previous value into the stack to put it into the event later
        address oldPendingAdmin = pendingAdmin;
        // Change pending admin
        pendingAdmin = _newPendingAdmin;
        emit NewPendingAdmin(oldPendingAdmin, _newPendingAdmin);
    }

    /// @inheritdoc IBridgehub
    function acceptAdmin() external {
        address currentPendingAdmin = pendingAdmin;
        require(msg.sender == currentPendingAdmin, "n42"); // Only proposed by current admin address can claim the admin rights

        address previousAdmin = admin;
        admin = currentPendingAdmin;
        delete pendingAdmin;

        emit NewPendingAdmin(currentPendingAdmin, address(0));
        emit NewAdmin(previousAdmin, currentPendingAdmin);
    }

    /// @notice To set stmDeploymetTracker, only Owner. Not done in initialize, as
    /// the order of deployment is Bridgehub, Shared bridge, and then we call this
    function setSTMDeployer(ISTMDeploymentTracker _stmDeployer) external onlyOwner {
        stmDeployer = _stmDeployer;
    }

    /// @notice To set shared bridge, only Owner. Not done in initialize, as
    /// the order of deployment is Bridgehub, Shared bridge, and then we call this
    function setAddresses(
        address _sharedBridge,
        ISTMDeploymentTracker _stmDeployer,
        IMessageRoot _messageRoot
    ) external onlyOwner {
        sharedBridge = IL1SharedBridge(_sharedBridge);
        stmDeployer = _stmDeployer;
        messageRoot = _messageRoot;
        _messageRoot.addNewChain(block.chainid);
    }

    //// Registry

    /// @notice State Transition can be any contract with the appropriate interface/functionality
    function addStateTransitionManager(address _stateTransitionManager) external onlyOwner {
        require(
            !stateTransitionManagerIsRegistered[_stateTransitionManager],
            "Bridgehub: state transition already registered"
        );
        stateTransitionManagerIsRegistered[_stateTransitionManager] = true;
    }

    /// @notice State Transition can be any contract with the appropriate interface/functionality
    /// @notice this stops new Chains from using the STF, old chains are not affected
    function removeStateTransitionManager(address _stateTransitionManager) external onlyOwner {
        require(
            stateTransitionManagerIsRegistered[_stateTransitionManager],
            "Bridgehub: state transition not registered yet"
        );
        stateTransitionManagerIsRegistered[_stateTransitionManager] = false;
    }

    /// @notice token can be any contract with the appropriate interface/functionality
    function addToken(address _token) external onlyOwner {
        require(!tokenIsRegistered[_token], "Bridgehub: token already registered");
        tokenIsRegistered[_token] = true;
    }

<<<<<<< HEAD
    /// @notice To set shared bridge, only Owner. Not done in initialize, as
    /// the order of deployment is Bridgehub, Shared bridge, and then we call this
    function setSharedBridge(address _sharedBridge) external onlyOwner {
        sharedBridge = IL1AssetRouter(_sharedBridge);
=======
    function registerCounterpart(uint256 _chainId, address _counterPart) external onlyOwner {
        require(_counterPart != address(0), "BH: counter part zero");

        bridgehubCounterParts[_chainId] = _counterPart;
    }

    function registerSyncLayer(
        uint256 _newSyncLayerChainId,
        bool _isWhitelisted
    ) external onlyChainSTM(_newSyncLayerChainId) {
        whitelistedSettlementLayers[_newSyncLayerChainId] = _isWhitelisted;

        // TODO: emit event
    }

    /// @dev Used to set the assedAddress for a given assetInfo.
    function setAssetHandlerAddressInitial(bytes32 _additionalData, address _assetAddress) external {
        address sender = L1_CHAIN_ID == block.chainid ? msg.sender : AddressAliasHelper.undoL1ToL2Alias(msg.sender); // Todo: this might be dangerous. We should decide based on the tx type.
        bytes32 assetInfo = keccak256(abi.encode(L1_CHAIN_ID, sender, _additionalData)); /// todo make other asse
        stmAssetInfoToAddress[assetInfo] = _assetAddress;
        emit AssetRegistered(assetInfo, _assetAddress, _additionalData, msg.sender);
    }

    ///// Getters

    /// @notice return the state transition chain contract for a chainId
    function getHyperchain(uint256 _chainId) public view returns (address) {
        return IStateTransitionManager(stateTransitionManager[_chainId]).getHyperchain(_chainId);
>>>>>>> 43f72325
    }

    function stmAssetInfoFromChainId(uint256 _chainId) public view override returns (bytes32) {
        return stmAssetInfo(stateTransitionManager[_chainId]);
    }

    function stmAssetInfo(address _stmAddress) public view override returns (bytes32) {
        return keccak256(abi.encode(L1_CHAIN_ID, address(stmDeployer), bytes32(uint256(uint160(_stmAddress)))));
    }

    /// FIXME: this method should not be present in the prod code.
    // function registerCounterpart(uint256 chainid, address _counterpart) external onlyOwner {
    //     trustedCounterparts[chainid] = _counterpart;
    //     isTrustedCounterpart[_counterpart] = true;
    // }

    /// New chain

    /// @notice register new chain
    /// @notice for Eth the baseToken address is 1
    function createNewChain(
        uint256 _chainId,
        address _stateTransitionManager,
        address _baseToken,
        // solhint-disable-next-line no-unused-vars
        uint256 _salt,
        address _admin,
        bytes calldata _initData,
        bytes[] calldata _factoryDeps
    ) external onlyOwnerOrAdmin nonReentrant whenNotPaused returns (uint256) {
        require(_chainId != 0, "BH: chainId cannot be 0");
        require(_chainId <= type(uint48).max, "BH: chainId too large");

        require(stateTransitionManagerIsRegistered[_stateTransitionManager], "BH: state transition not registered");
        require(tokenIsRegistered[_baseToken], "BH: token not registered");
        require(address(sharedBridge) != address(0), "BH: weth bridge not set");

        require(stateTransitionManager[_chainId] == address(0), "BH: chainId already registered");

        stateTransitionManager[_chainId] = _stateTransitionManager;
        baseToken[_chainId] = _baseToken;
        /// For now all base tokens have to use the NTV.
        baseTokenAssetId[_chainId] = sharedBridge.nativeTokenVault().getAssetId(_baseToken);
        settlementLayer[_chainId] = block.chainid;

        IStateTransitionManager(_stateTransitionManager).createNewChain({
            _chainId: _chainId,
            _baseToken: _baseToken,
            _sharedBridge: address(sharedBridge),
            _admin: _admin,
            _initData: _initData,
            _factoryDeps: _factoryDeps
        });
        messageRoot.addNewChain(_chainId);

        emit NewChain(_chainId, _stateTransitionManager, _admin);
        return _chainId;
    }

    /*//////////////////////////////////////////////////////////////
                        Mailbox forwarder
    //////////////////////////////////////////////////////////////*/

    /// @notice forwards function call to Mailbox based on ChainId
    /// @param _chainId The chain ID of the hyperchain where to prove L2 message inclusion.
    /// @param _batchNumber The executed L2 batch number in which the message appeared
    /// @param _index The position in the L2 logs Merkle tree of the l2Log that was sent with the message
    /// @param _message Information about the sent message: sender address, the message itself, tx index in the L2 batch where the message was sent
    /// @param _proof Merkle proof for inclusion of L2 log that was sent with the message
    /// @return Whether the proof is valid
    function proveL2MessageInclusion(
        uint256 _chainId,
        uint256 _batchNumber,
        uint256 _index,
        L2Message calldata _message,
        bytes32[] calldata _proof
    ) external view override returns (bool) {
        address hyperchain = getHyperchain(_chainId);
        return IZkSyncHyperchain(hyperchain).proveL2MessageInclusion(_batchNumber, _index, _message, _proof);
    }

    /// @notice forwards function call to Mailbox based on ChainId
    /// @param _chainId The chain ID of the hyperchain where to prove L2 log inclusion.
    /// @param _batchNumber The executed L2 batch number in which the log appeared
    /// @param _index The position of the l2log in the L2 logs Merkle tree
    /// @param _log Information about the sent log
    /// @param _proof Merkle proof for inclusion of the L2 log
    /// @return Whether the proof is correct and L2 log is included in batch
    function proveL2LogInclusion(
        uint256 _chainId,
        uint256 _batchNumber,
        uint256 _index,
        L2Log calldata _log,
        bytes32[] calldata _proof
    ) external view override returns (bool) {
        address hyperchain = getHyperchain(_chainId);
        return IZkSyncHyperchain(hyperchain).proveL2LogInclusion(_batchNumber, _index, _log, _proof);
    }

    /// @notice forwards function call to Mailbox based on ChainId
    /// @param _chainId The chain ID of the hyperchain where to prove L1->L2 tx status.
    /// @param _l2TxHash The L2 canonical transaction hash
    /// @param _l2BatchNumber The L2 batch number where the transaction was processed
    /// @param _l2MessageIndex The position in the L2 logs Merkle tree of the l2Log that was sent with the message
    /// @param _l2TxNumberInBatch The L2 transaction number in the batch, in which the log was sent
    /// @param _merkleProof The Merkle proof of the processing L1 -> L2 transaction
    /// @param _status The execution status of the L1 -> L2 transaction (true - success & 0 - fail)
    /// @return Whether the proof is correct and the transaction was actually executed with provided status
    /// NOTE: It may return `false` for incorrect proof, but it doesn't mean that the L1 -> L2 transaction has an opposite status!
    function proveL1ToL2TransactionStatus(
        uint256 _chainId,
        bytes32 _l2TxHash,
        uint256 _l2BatchNumber,
        uint256 _l2MessageIndex,
        uint16 _l2TxNumberInBatch,
        bytes32[] calldata _merkleProof,
        TxStatus _status
    ) external view override returns (bool) {
        address hyperchain = getHyperchain(_chainId);
        return
            IZkSyncHyperchain(hyperchain).proveL1ToL2TransactionStatus({
                _l2TxHash: _l2TxHash,
                _l2BatchNumber: _l2BatchNumber,
                _l2MessageIndex: _l2MessageIndex,
                _l2TxNumberInBatch: _l2TxNumberInBatch,
                _merkleProof: _merkleProof,
                _status: _status
            });
    }

    /// @notice forwards function call to Mailbox based on ChainId
    function l2TransactionBaseCost(
        uint256 _chainId,
        uint256 _gasPrice,
        uint256 _l2GasLimit,
        uint256 _l2GasPerPubdataByteLimit
    ) external view returns (uint256) {
        address hyperchain = getHyperchain(_chainId);
        return IZkSyncHyperchain(hyperchain).l2TransactionBaseCost(_gasPrice, _l2GasLimit, _l2GasPerPubdataByteLimit);
    }

    /// @notice the mailbox is called directly after the sharedBridge received the deposit
    /// this assumes that either ether is the base token or
    /// the msg.sender has approved mintValue allowance for the sharedBridge.
    /// This means this is not ideal for contract calls, as the contract would have to handle token allowance of the base Token
    function requestL2TransactionDirect(
        L2TransactionRequestDirect calldata _request
    ) external payable override nonReentrant whenNotPaused returns (bytes32 canonicalTxHash) {
        {
            bytes32 tokenAssetId = baseTokenAssetId[_request.chainId];
            if (tokenAssetId == ETH_TOKEN_ASSET_ID) {
                require(msg.value == _request.mintValue, "Bridgehub: msg.value mismatch 1");
            } else {
                require(msg.value == 0, "Bridgehub: non-eth bridge with msg.value");
            }

            // slither-disable-next-line arbitrary-send-eth
            sharedBridge.bridgehubDepositBaseToken{value: msg.value}(
                _request.chainId,
                tokenAssetId,
                msg.sender,
                _request.mintValue
            );
        }

        address hyperchain = getHyperchain(_request.chainId);
        address refundRecipient = AddressAliasHelper.actualRefundRecipient(_request.refundRecipient, msg.sender);
        canonicalTxHash = IZkSyncHyperchain(hyperchain).bridgehubRequestL2Transaction(
            BridgehubL2TransactionRequest({
                sender: msg.sender,
                contractL2: _request.l2Contract,
                mintValue: _request.mintValue,
                l2Value: _request.l2Value,
                l2Calldata: _request.l2Calldata,
                l2GasLimit: _request.l2GasLimit,
                l2GasPerPubdataByteLimit: _request.l2GasPerPubdataByteLimit,
                factoryDeps: _request.factoryDeps,
                refundRecipient: refundRecipient
            })
        );
    }

    /// @notice After depositing funds to the sharedBridge, the secondBridge is called
    ///  to return the actual L2 message which is sent to the Mailbox.
    ///  This assumes that either ether is the base token or
    ///  the msg.sender has approved the sharedBridge with the mintValue,
    ///  and also the necessary approvals are given for the second bridge.
    /// @notice The logic of this bridge is to allow easy depositing for bridges.
    /// Each contract that handles the users ERC20 tokens needs approvals from the user, this contract allows
    /// the user to approve for each token only its respective bridge
    /// @notice This function is great for contract calls to L2, the secondBridge can be any contract.
    function requestL2TransactionTwoBridges(
        L2TransactionRequestTwoBridgesOuter calldata _request
    ) external payable override nonReentrant whenNotPaused returns (bytes32 canonicalTxHash) {
        {
            bytes32 tokenAssetId = baseTokenAssetId[_request.chainId];
            uint256 baseTokenMsgValue;
            if (tokenAssetId == ETH_TOKEN_ASSET_ID) {
                require(
                    msg.value == _request.mintValue + _request.secondBridgeValue,
                    "Bridgehub: msg.value mismatch 2"
                );
                baseTokenMsgValue = _request.mintValue;
            } else {
                require(msg.value == _request.secondBridgeValue, "Bridgehub: msg.value mismatch 3");
                baseTokenMsgValue = 0;
            }
            // slither-disable-next-line arbitrary-send-eth
            sharedBridge.bridgehubDepositBaseToken{value: baseTokenMsgValue}(
                _request.chainId,
                baseTokenAssetId[_request.chainId],
                msg.sender,
                _request.mintValue
            );
        }

        address hyperchain = getHyperchain(_request.chainId);

        // slither-disable-next-line arbitrary-send-eth
        L2TransactionRequestTwoBridgesInner memory outputRequest = IL1AssetRouter(_request.secondBridgeAddress)
            .bridgehubDeposit{value: _request.secondBridgeValue}(
            _request.chainId,
            msg.sender,
            _request.l2Value,
            _request.secondBridgeCalldata
        );

        require(outputRequest.magicValue == TWO_BRIDGES_MAGIC_VALUE, "Bridgehub: magic value mismatch");

        address refundRecipient = AddressAliasHelper.actualRefundRecipient(_request.refundRecipient, msg.sender);

        require(
            _request.secondBridgeAddress > BRIDGEHUB_MIN_SECOND_BRIDGE_ADDRESS,
            "Bridgehub: second bridge address too low"
        ); // to avoid calls to precompiles
        canonicalTxHash = IZkSyncHyperchain(hyperchain).bridgehubRequestL2Transaction(
            BridgehubL2TransactionRequest({
                sender: _request.secondBridgeAddress,
                contractL2: outputRequest.l2Contract,
                mintValue: _request.mintValue,
                l2Value: _request.l2Value,
                l2Calldata: outputRequest.l2Calldata,
                l2GasLimit: _request.l2GasLimit,
                l2GasPerPubdataByteLimit: _request.l2GasPerPubdataByteLimit,
                factoryDeps: outputRequest.factoryDeps,
                refundRecipient: refundRecipient
            })
        );

        IL1AssetRouter(_request.secondBridgeAddress).bridgehubConfirmL2Transaction(
            _request.chainId,
            outputRequest.txDataHash,
            canonicalTxHash
        );
    }

    function forwardTransactionOnSyncLayer(
        uint256 _chainId,
        L2CanonicalTransaction calldata _transaction,
        bytes[] calldata _factoryDeps,
        bytes32 _canonicalTxHash,
        uint64 _expirationTimestamp
    ) external override {
        require(L1_CHAIN_ID != block.chainid, "BH: not in sync layer mode");
        address hyperchain = getHyperchain(_chainId);
        IZkSyncHyperchain(hyperchain).bridgehubRequestL2TransactionOnSyncLayer(
            _transaction,
            _factoryDeps,
            _canonicalTxHash,
            _expirationTimestamp
        );
    }

    /*//////////////////////////////////////////////////////////////
                        Chain migration
    //////////////////////////////////////////////////////////////*/

    /// @dev we can move assets using these
    function bridgeBurn(
        uint256 _settlementChainId,
        uint256,
        bytes32 _assetId,
        address _prevMsgSender,
        bytes calldata _data
    ) external payable override returns (bytes memory bridgehubMintData) {
        require(whitelistedSettlementLayers[_settlementChainId], "BH: SL not whitelisted");

        (uint256 _chainId, bytes memory _stmData, bytes memory _chainData) = abi.decode(_data, (uint256, bytes, bytes));
        require(_assetId == stmAssetInfoFromChainId(_chainId), "BH: assetInfo 1");
        require(settlementLayer[_chainId] == block.chainid, "BH: not current SL");
        settlementLayer[_chainId] = _settlementChainId;

        bytes memory stmMintData = IStateTransitionManager(stateTransitionManager[_chainId]).forwardedBridgeBurn(
            _chainId,
            _stmData
        );
        bytes memory chainMintData = IZkSyncHyperchain(getHyperchain(_chainId)).forwardedBridgeBurn(
            getHyperchain(_settlementChainId),
            _prevMsgSender,
            _chainData
        );
        bridgehubMintData = abi.encode(_chainId, stmMintData, chainMintData);
        // TODO: double check that get only returns when chain id is there.
    }

    function bridgeMint(
        uint256,
        bytes32 _assetId,
        bytes calldata _bridgehubMintData
    ) external payable override returns (address l1Receiver) {
        (uint256 _chainId, bytes memory _stmData, bytes memory _chainMintData) = abi.decode(
            _bridgehubMintData,
            (uint256, bytes, bytes)
        );
        address stm = stmAssetInfoToAddress[_assetId];
        require(stm != address(0), "BH: assetInfo 2");
        require(settlementLayer[_chainId] != block.chainid, "BH: already current SL");

        settlementLayer[_chainId] = block.chainid;
        stateTransitionManager[_chainId] = stm;
        address hyperchain = getHyperchain(_chainId);
        if (hyperchain == address(0)) {
            hyperchain = IStateTransitionManager(stm).forwardedBridgeMint(_chainId, _stmData);
        }

        IZkSyncHyperchain(hyperchain).forwardedBridgeMint(_chainMintData);
        return address(0);
    }

    function bridgeRecoverFailedTransfer(
        uint256 _chainId,
        bytes32 _assetId,
        address _prevMsgSender,
        bytes calldata _data
    ) external payable override {}

    /*//////////////////////////////////////////////////////////////
                            PAUSE
    //////////////////////////////////////////////////////////////*/

    /// @notice Pauses all functions marked with the `whenNotPaused` modifier.
    function pause() external onlyOwner {
        _pause();
    }

    /// @notice Unpauses the contract, allowing all functions marked with the `whenNotPaused` modifier to be called again.
    function unpause() external onlyOwner {
        _unpause();
    }
}<|MERGE_RESOLUTION|>--- conflicted
+++ resolved
@@ -8,7 +8,6 @@
 import {PausableUpgradeable} from "@openzeppelin/contracts-upgradeable/security/PausableUpgradeable.sol";
 
 import {IBridgehub, L2TransactionRequestDirect, L2TransactionRequestTwoBridgesOuter, L2TransactionRequestTwoBridgesInner} from "./IBridgehub.sol";
-<<<<<<< HEAD
 import {IL1AssetRouter} from "../bridge/interfaces/IL1AssetRouter.sol";
 import {IStateTransitionManager} from "../state-transition/IStateTransitionManager.sol";
 import {ReentrancyGuard} from "../common/ReentrancyGuard.sol";
@@ -16,16 +15,6 @@
 import {ETH_TOKEN_ADDRESS, TWO_BRIDGES_MAGIC_VALUE, BRIDGEHUB_MIN_SECOND_BRIDGE_ADDRESS} from "../common/Config.sol";
 import {L2_NATIVE_TOKEN_VAULT_ADDRESS} from "../common/L2ContractAddresses.sol";
 import {BridgehubL2TransactionRequest, L2Message, L2Log, TxStatus} from "../common/Messaging.sol";
-=======
-import {ISTMDeploymentTracker} from "./ISTMDeploymentTracker.sol";
-import {IMessageRoot} from "./IMessageRoot.sol";
-import {IL1SharedBridge} from "../bridge/interfaces/IL1SharedBridge.sol";
-import {IStateTransitionManager} from "../state-transition/IStateTransitionManager.sol";
-import {ReentrancyGuard} from "../common/ReentrancyGuard.sol";
-import {IZkSyncHyperchain} from "../state-transition/chain-interfaces/IZkSyncHyperchain.sol";
-import {ETH_TOKEN_ADDRESS, TWO_BRIDGES_MAGIC_VALUE, BRIDGEHUB_MIN_SECOND_BRIDGE_ADDRESS, NATIVE_TOKEN_VAULT_VIRTUAL_ADDRESS} from "../common/Config.sol";
-import {BridgehubL2TransactionRequest, L2CanonicalTransaction, L2Message, L2Log, TxStatus} from "../common/Messaging.sol";
->>>>>>> 43f72325
 import {AddressAliasHelper} from "../vendor/AddressAliasHelper.sol";
 
 /// @author Matter Labs
@@ -76,9 +65,6 @@
     /// @dev Sync layer chain is expected to have .. as the base token.
     mapping(uint256 chainId => bool isWhitelistedSyncLayer) public whitelistedSettlementLayers;
 
-    /// @dev the address of the bridghub on other chains
-    mapping(uint256 chainId => address bridgehubCounterPart) public bridgehubCounterParts;
-
     /// @notice to avoid parity hack
     constructor(uint256 _l1ChainId) reentrancyGuardInitializer {
         _disableInitializers();
@@ -89,12 +75,8 @@
     }
 
     /// @notice used to initialize the contract
-<<<<<<< HEAD
     /// @notice this contract is also deployed on L2 as a system contract there the owner and the related functions will not be used
     function initialize(address _owner) external reentrancyGuardInitializer {
-=======
-    function initialize(address _owner) external reentrancyGuardInitializer initializer {
->>>>>>> 43f72325
         _transferOwnership(_owner);
     }
 
@@ -180,16 +162,10 @@
         tokenIsRegistered[_token] = true;
     }
 
-<<<<<<< HEAD
     /// @notice To set shared bridge, only Owner. Not done in initialize, as
     /// the order of deployment is Bridgehub, Shared bridge, and then we call this
     function setSharedBridge(address _sharedBridge) external onlyOwner {
         sharedBridge = IL1AssetRouter(_sharedBridge);
-=======
-    function registerCounterpart(uint256 _chainId, address _counterPart) external onlyOwner {
-        require(_counterPart != address(0), "BH: counter part zero");
-
-        bridgehubCounterParts[_chainId] = _counterPart;
     }
 
     function registerSyncLayer(
@@ -214,7 +190,6 @@
     /// @notice return the state transition chain contract for a chainId
     function getHyperchain(uint256 _chainId) public view returns (address) {
         return IStateTransitionManager(stateTransitionManager[_chainId]).getHyperchain(_chainId);
->>>>>>> 43f72325
     }
 
     function stmAssetInfoFromChainId(uint256 _chainId) public view override returns (bytes32) {
