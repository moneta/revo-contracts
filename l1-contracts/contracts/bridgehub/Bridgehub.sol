--- conflicted
+++ resolved
@@ -4,19 +4,11 @@
 
 import {Ownable2Step} from "@openzeppelin/contracts/access/Ownable2Step.sol";
 
-<<<<<<< HEAD
-import "./IBridgehub.sol";
-import "../bridge/interfaces/IL1SharedBridge.sol";
-import "../state-transition/IStateTransitionManager.sol";
-import "../common/ReentrancyGuard.sol";
-import "../state-transition/chain-interfaces/IZkSyncHyperchain.sol";
-=======
 import {L2TransactionRequestDirect, L2TransactionRequestTwoBridgesOuter, L2TransactionRequestTwoBridgesInner} from "./IBridgehub.sol";
 import {IBridgehub, IL1SharedBridge} from "../bridge/interfaces/IL1SharedBridge.sol";
 import {IStateTransitionManager} from "../state-transition/IStateTransitionManager.sol";
 import {ReentrancyGuard} from "../common/ReentrancyGuard.sol";
-import {IZkSyncStateTransition} from "../state-transition/chain-interfaces/IZkSyncStateTransition.sol";
->>>>>>> 8ec3cfaa
+import {IZkSyncHyperchain} from "../state-transition/chain-interfaces/IZkSyncHyperchain.sol";
 import {ETH_TOKEN_ADDRESS, TWO_BRIDGES_MAGIC_VALUE, BRIDGEHUB_MIN_SECOND_BRIDGE_ADDRESS} from "../common/Config.sol";
 import {BridgehubL2TransactionRequest, L2Message, L2Log, TxStatus} from "../common/Messaging.sol";
 import {AddressAliasHelper} from "../vendor/AddressAliasHelper.sol";
@@ -193,17 +185,7 @@
     ) external view override returns (bool) {
         address hyperchain = getHyperchain(_chainId);
         return
-<<<<<<< HEAD
-            IZkSyncHyperchain(hyperchain).proveL1ToL2TransactionStatus(
-                _l2TxHash,
-                _l2BatchNumber,
-                _l2MessageIndex,
-                _l2TxNumberInBatch,
-                _merkleProof,
-                _status
-            );
-=======
-            IZkSyncStateTransition(stateTransition).proveL1ToL2TransactionStatus({
+            IZkSyncHyperchain(hyperchain).proveL1ToL2TransactionStatus({
                 _l2TxHash: _l2TxHash,
                 _l2BatchNumber: _l2BatchNumber,
                 _l2MessageIndex: _l2MessageIndex,
@@ -211,7 +193,6 @@
                 _merkleProof: _merkleProof,
                 _status: _status
             });
->>>>>>> 8ec3cfaa
     }
 
     /// @notice forwards function call to Mailbox based on ChainId
