// SPDX-License-Identifier: MIT

pragma solidity 0.8.24;

// solhint-disable reason-string, gas-custom-errors

import {EnumerableMap} from "@openzeppelin/contracts/utils/structs/EnumerableMap.sol";

import {Ownable2StepUpgradeable} from "@openzeppelin/contracts-upgradeable/access/Ownable2StepUpgradeable.sol";
import {PausableUpgradeable} from "@openzeppelin/contracts-upgradeable/security/PausableUpgradeable.sol";

import {IBridgehub, L2TransactionRequestDirect, L2TransactionRequestTwoBridgesOuter, L2TransactionRequestTwoBridgesInner} from "./IBridgehub.sol";
import {IL1AssetRouter} from "../bridge/interfaces/IL1AssetRouter.sol";
import {IL1BaseTokenAssetHandler} from "../bridge/interfaces/IL1BaseTokenAssetHandler.sol";
import {IStateTransitionManager} from "../state-transition/IStateTransitionManager.sol";
import {ReentrancyGuard} from "../common/ReentrancyGuard.sol";
import {DataEncoding} from "../common/libraries/DataEncoding.sol";
import {IZkSyncHyperchain} from "../state-transition/chain-interfaces/IZkSyncHyperchain.sol";
<<<<<<< HEAD
import {ETH_TOKEN_ADDRESS, TWO_BRIDGES_MAGIC_VALUE, BRIDGEHUB_MIN_SECOND_BRIDGE_ADDRESS, INTEROP_OPERATION_TX_TYPE} from "../common/Config.sol";
import {L2_NATIVE_TOKEN_VAULT_ADDRESS, L2_MESSENGER} from "../common/L2ContractAddresses.sol";
=======

import {ETH_TOKEN_ADDRESS, TWO_BRIDGES_MAGIC_VALUE, BRIDGEHUB_MIN_SECOND_BRIDGE_ADDRESS, SETTLEMENT_LAYER_RELAY_SENDER} from "../common/Config.sol";
>>>>>>> 391fa4dd
import {BridgehubL2TransactionRequest, L2Message, L2Log, TxStatus} from "../common/Messaging.sol";
import {L2ContractHelper} from "../common/libraries/L2ContractHelper.sol";
import {AddressAliasHelper} from "../vendor/AddressAliasHelper.sol";
import {IMessageRoot} from "./IMessageRoot.sol";
import {ISTMDeploymentTracker} from "./ISTMDeploymentTracker.sol";
import {L2CanonicalTransaction} from "../common/Messaging.sol";

/// @author Matter Labs
/// @custom:security-contact security@matterlabs.dev
/// @dev The Bridgehub contract serves as the primary entry point for L1<->L2 communication,
/// facilitating interactions between end user and bridges.
/// It also manages state transition managers, base tokens, and chain registrations.
/// Bridgehub is also an IL1AssetHandler for the chains themselves, which is used to migrate the chains
/// between different settlement layers (for example from L1 to Gateway).
contract Bridgehub is IBridgehub, ReentrancyGuard, Ownable2StepUpgradeable, PausableUpgradeable {
    using EnumerableMap for EnumerableMap.UintToAddressMap;

    /// @notice the asset id of Eth
    bytes32 internal immutable ETH_TOKEN_ASSET_ID;

    /// @notice The chain id of L1. This contract can be deployed on multiple layers, but this value is still equal to the
    /// L1 that is at the most base layer.
    uint256 public immutable L1_CHAIN_ID;

    /// @notice The total number of hyperchains can be created/connected to this STM.
    /// This is the temporary security measure.
    uint256 public immutable MAX_NUMBER_OF_HYPERCHAINS;

    /// @notice all the ether and ERC20 tokens are held by NativeVaultToken managed by this shared Bridge.
    IL1AssetRouter public sharedBridge;

    /// @notice StateTransitionManagers that are registered, and ZKchains that use these STMs can use this bridgehub as settlement layer.
    mapping(address stateTransitionManager => bool) public stateTransitionManagerIsRegistered;

    /// @notice we store registered tokens (for arbitrary base token)
    mapping(address baseToken => bool) public __DEPRECATED_tokenIsRegistered;

    /// @notice chainID => StateTransitionManager contract address, STM that is managing rules for a given ZKchain.
    mapping(uint256 chainId => address) public stateTransitionManager;

    /// @notice chainID => baseToken contract address, token that is used as 'base token' by a given child chain.
    // slither-disable-next-line uninitialized-state
    mapping(uint256 chainId => address) public __DEPRECATED_baseToken;

    /// @dev used to manage non critical updates
    address public admin;

    /// @dev used to accept the admin role
    address private pendingAdmin;

<<<<<<< HEAD
    // FIXME: `messageRoot` DOES NOT contain messages that come from the current layer and go to the settlement layer.
    // it may make sense to store the final root somewhere for interop purposes.
    // THough maybe it can be postponed.
=======
    /// @notice The map from chainId => hyperchain contract
    EnumerableMap.UintToAddressMap internal hyperchainMap;

    /// @notice The contract that stores the cross-chain message root for each chain and the aggregated root.
    /// @dev Note that the message root does not contain messages from the chain it is deployed on. It may
    /// be added later on if needed.
>>>>>>> 391fa4dd
    IMessageRoot public override messageRoot;

    /// @notice Mapping from chain id to encoding of the base token used for deposits / withdrawals
    mapping(uint256 chainId => bytes32) public baseTokenAssetId;

    /// @notice The deployment tracker for the state transition managers.
    ISTMDeploymentTracker public stmDeployer;

    /// @dev asset info used to identify chains in the Shared Bridge
    mapping(bytes32 stmAssetId => address stmAddress) public stmAssetIdToAddress;

    /// @dev used to indicate the currently active settlement layer for a given chainId
    mapping(uint256 chainId => uint256 activeSettlementLayerChainId) public settlementLayer;

    /// @notice shows whether the given chain can be used as a settlement layer.
    /// @dev the Gateway will be one of the possible settlement layers. The L1 is also a settlement layer.
    /// @dev Sync layer chain is expected to have .. as the base token.
    mapping(uint256 chainId => bool isWhitelistedSettlementLayer) public whitelistedSettlementLayers;

    /// @notice we store registered assetIds (for arbitrary base token)
    mapping(bytes32 baseTokenAssetId => bool) public assetIdIsRegistered;

    modifier onlyOwnerOrAdmin() {
        require(msg.sender == admin || msg.sender == owner(), "BH: not owner or admin");
        _;
    }

    modifier onlyChainSTM(uint256 _chainId) {
        require(msg.sender == stateTransitionManager[_chainId], "BH: not chain STM");
        _;
    }

    modifier onlyL1() {
        require(L1_CHAIN_ID == block.chainid, "BH: not L1");
        _;
    }

    modifier onlySettlementLayerRelayedSender() {
        /// There is no sender for the wrapping, we use a virtual address.
        require(msg.sender == SETTLEMENT_LAYER_RELAY_SENDER, "BH: not relayed senser");
        _;
    }

    modifier onlyAssetRouter() {
        require(msg.sender == address(sharedBridge), "BH: not asset router");
        _;
    }

    /// @notice to avoid parity hack
    constructor(uint256 _l1ChainId, address _owner, uint256 _maxNumberOfHyperchains) reentrancyGuardInitializer {
        _disableInitializers();
        L1_CHAIN_ID = _l1ChainId;
        MAX_NUMBER_OF_HYPERCHAINS = _maxNumberOfHyperchains;

        // Note that this assumes that the bridgehub only accepts transactions on chains with ETH base token only.
        // This is indeed true, since the only methods where this immutable is used are the ones with `onlyL1` modifier.
        ETH_TOKEN_ASSET_ID = DataEncoding.encodeNTVAssetId(block.chainid, ETH_TOKEN_ADDRESS);
        _transferOwnership(_owner);
    }

    /// @notice used to initialize the contract
    /// @notice this contract is also deployed on L2 as a system contract there the owner and the related functions will not be used
    /// @param _owner the owner of the contract
    function initialize(address _owner) external reentrancyGuardInitializer {
        _transferOwnership(_owner);
    }

    //// Initialization and registration

    /// @inheritdoc IBridgehub
    /// @dev Please note, if the owner wants to enforce the admin change it must execute both `setPendingAdmin` and
    /// `acceptAdmin` atomically. Otherwise `admin` can set different pending admin and so fail to accept the admin rights.
    function setPendingAdmin(address _newPendingAdmin) external onlyOwnerOrAdmin {
        // Save previous value into the stack to put it into the event later
        address oldPendingAdmin = pendingAdmin;
        // Change pending admin
        pendingAdmin = _newPendingAdmin;
        emit NewPendingAdmin(oldPendingAdmin, _newPendingAdmin);
    }

    /// @inheritdoc IBridgehub
    function acceptAdmin() external {
        address currentPendingAdmin = pendingAdmin;
        require(msg.sender == currentPendingAdmin, "n42"); // Only proposed by current admin address can claim the admin rights

        address previousAdmin = admin;
        admin = currentPendingAdmin;
        delete pendingAdmin;

        emit NewPendingAdmin(currentPendingAdmin, address(0));
        emit NewAdmin(previousAdmin, currentPendingAdmin);
    }

    /// @notice To set the addresses of some of the ecosystem contracts, only Owner. Not done in initialize, as
    /// the order of deployment is Bridgehub, other contracts, and then we call this.
    /// @param _sharedBridge the shared bridge address
    /// @param _stmDeployer the stm deployment tracker address
    /// @param _messageRoot the message root address
    function setAddresses(
        address _sharedBridge,
        ISTMDeploymentTracker _stmDeployer,
        IMessageRoot _messageRoot
    ) external onlyOwner {
        sharedBridge = IL1AssetRouter(_sharedBridge);
        stmDeployer = _stmDeployer;
        messageRoot = _messageRoot;
<<<<<<< HEAD
=======
    }

    /// @notice Used for the upgrade to set the baseTokenAssetId previously stored as baseToken.
    /// @param _chainId the chainId of the chain.
    function setLegacyBaseTokenAssetId(uint256 _chainId) external {
        if (baseTokenAssetId[_chainId] == bytes32(0)) {
            return;
        }
        address token = __DEPRECATED_baseToken[_chainId];
        require(token != address(0), "BH: token not set");
        baseTokenAssetId[_chainId] = DataEncoding.encodeNTVAssetId(block.chainid, token);
    }

    /// @notice Used to set the legacy chain address for the upgrade.
    /// @param _chainId The chainId of the legacy chain we are migrating.
    function setLegacyChainAddress(uint256 _chainId) external {
        address stm = stateTransitionManager[_chainId];
        require(stm != address(0), "BH: chain not legacy");
        require(!hyperchainMap.contains(_chainId), "BH: chain already migrated");
        /// Note we have to do this before STM is upgraded.
        address chainAddress = IStateTransitionManager(stm).getHyperchainLegacy(_chainId);
        require(chainAddress != address(0), "BH: chain not legacy 2");
        _registerNewHyperchain(_chainId, chainAddress);
>>>>>>> 391fa4dd
    }

    //// Registry

    /// @notice State Transition can be any contract with the appropriate interface/functionality
    /// @param _stateTransitionManager the state transition manager address to be added
    function addStateTransitionManager(address _stateTransitionManager) external onlyOwner {
        require(
            !stateTransitionManagerIsRegistered[_stateTransitionManager],
            "BH: state transition already registered"
        );
        stateTransitionManagerIsRegistered[_stateTransitionManager] = true;

        emit StateTransitionManagerAdded(_stateTransitionManager);
    }

    /// @notice State Transition can be any contract with the appropriate interface/functionality
    /// @notice this stops new Chains from using the STF, old chains are not affected
    /// @param _stateTransitionManager the state transition manager address to be removed
    function removeStateTransitionManager(address _stateTransitionManager) external onlyOwner {
        require(stateTransitionManagerIsRegistered[_stateTransitionManager], "BH: state transition not registered yet");
        stateTransitionManagerIsRegistered[_stateTransitionManager] = false;

        emit StateTransitionManagerRemoved(_stateTransitionManager);
    }

    /// @notice asset id can represent any token contract with the appropriate interface/functionality
    /// @param _baseTokenAssetId asset id of base token to be registered
    function addTokenAssetId(bytes32 _baseTokenAssetId) external onlyOwner {
        require(!assetIdIsRegistered[_baseTokenAssetId], "BH: asset id already registered");
        assetIdIsRegistered[_baseTokenAssetId] = true;

        emit BaseTokenAssetIdRegistered(_baseTokenAssetId);
    }

    /// @notice Used to register a chain as a settlement layer.
    /// @param _newSettlementLayerChainId the chainId of the chain
    /// @param _isWhitelisted whether the chain is a whitelisted settlement layer
    function registerSettlementLayer(
        uint256 _newSettlementLayerChainId,
        bool _isWhitelisted
    ) external onlyChainSTM(_newSettlementLayerChainId) onlyL1 {
        whitelistedSettlementLayers[_newSettlementLayerChainId] = _isWhitelisted;
        emit SettlementLayerRegistered(_newSettlementLayerChainId, _isWhitelisted);
    }

<<<<<<< HEAD
    /// @dev Used to set the assedAddress for a given assetInfo.
    function setAssetHandlerAddressInitial(bytes32 _additionalData, address _assetAddress) external {
        address sender = L1_CHAIN_ID == block.chainid ? msg.sender : AddressAliasHelper.undoL1ToL2Alias(msg.sender); // Todo: this might be dangerous. We should decide based on the tx type.
        bytes32 assetInfo = keccak256(abi.encode(L1_CHAIN_ID, sender, _additionalData)); /// todo make other asse
=======
    /// @dev Used to set the assetAddress for a given assetInfo.
    /// @param _additionalData the additional data to identify the asset
    /// @param _assetAddress the asset handler address
    function setAssetHandlerAddress(bytes32 _additionalData, address _assetAddress) external {
        // It is a simplified version of the logic used by the AssetRouter to manage asset handlers.
        // STM's assetId is `keccak256(abi.encode(L1_CHAIN_ID, stmDeployer, stmAddress))`.
        // And the STMDeployer is considered the deployment tracker for the STM asset.
        //
        // The STMDeployer will call this method to set the asset handler address for the assetId.
        // If the chain is not the same as L1, we assume that it is done via L1->L2 communication and so we unalias the sender.
        //
        // For simpler handling we allow anyone to call this method. It is okay, since during bridging operations
        // it is double checked that `assetId` is indeed derived from the `stmDeployer`.
        // TODO(EVM-703): This logic should be revised once interchain communication is implemented.

        address sender = L1_CHAIN_ID == block.chainid ? msg.sender : AddressAliasHelper.undoL1ToL2Alias(msg.sender);
        // This method can be accessed by STMDeployer only
        require(sender == address(stmDeployer), "BH: not stm deployer");

        bytes32 assetInfo = keccak256(abi.encode(L1_CHAIN_ID, sender, _additionalData));
>>>>>>> 391fa4dd
        stmAssetIdToAddress[assetInfo] = _assetAddress;
        emit AssetRegistered(assetInfo, _assetAddress, _additionalData, msg.sender);
    }

<<<<<<< HEAD
    ///// Getters

    /// @notice return the state transition chain contract for a chainId
    function getHyperchain(uint256 _chainId) public view returns (address) {
        return IStateTransitionManager(stateTransitionManager[_chainId]).getHyperchain(_chainId);
    }

    function stmAssetIdFromChainId(uint256 _chainId) public view override returns (bytes32) {
        return stmAssetId(stateTransitionManager[_chainId]);
    }

    function stmAssetId(address _stmAddress) public view override returns (bytes32) {
        return keccak256(abi.encode(L1_CHAIN_ID, address(stmDeployer), bytes32(uint256(uint160(_stmAddress)))));
    }

    /// New chain
=======
    /*//////////////////////////////////////////////////////////////
                          Chain Registration
    //////////////////////////////////////////////////////////////*/
>>>>>>> 391fa4dd

    /// @notice register new chain. New chains can be only registered on Bridgehub deployed on L1. Later they can be moved to any other layer.
    /// @notice for Eth the baseToken address is 1
    /// @param _chainId the chainId of the chain
    /// @param _stateTransitionManager the state transition manager address
    /// @param _baseTokenAssetId the base token asset id of the chain
    /// @param _salt the salt for the chainId, currently not used
    /// @param _admin the admin of the chain
    /// @param _initData the fixed initialization data for the chain
    /// @param _factoryDeps the factory dependencies for the chain's deployment
    function createNewChain(
        uint256 _chainId,
        address _stateTransitionManager,
        bytes32 _baseTokenAssetId,
        // solhint-disable-next-line no-unused-vars
        uint256 _salt,
        address _admin,
        bytes calldata _initData,
        bytes[] calldata _factoryDeps
    ) external onlyOwnerOrAdmin nonReentrant whenNotPaused onlyL1 returns (uint256) {
        require(_chainId != 0, "BH: chainId cannot be 0");
        require(_chainId <= type(uint48).max, "BH: chainId too large");
        require(_chainId != block.chainid, "BH: chain id must not match current chainid");

        require(stateTransitionManagerIsRegistered[_stateTransitionManager], "BH: state transition not registered");
        require(assetIdIsRegistered[_baseTokenAssetId], "BH: asset id not registered");
        require(address(sharedBridge) != address(0), "BH: shared bridge not set");

        require(stateTransitionManager[_chainId] == address(0), "BH: chainId already registered");

        stateTransitionManager[_chainId] = _stateTransitionManager;

        baseTokenAssetId[_chainId] = _baseTokenAssetId;
        settlementLayer[_chainId] = block.chainid;

        address chainAddress = IStateTransitionManager(_stateTransitionManager).createNewChain({
            _chainId: _chainId,
            _baseTokenAssetId: _baseTokenAssetId,
            _sharedBridge: address(sharedBridge),
            _admin: _admin,
            _initData: _initData,
            _factoryDeps: _factoryDeps
        });
        _registerNewHyperchain(_chainId, chainAddress);
        messageRoot.addNewChain(_chainId);

        emit NewChain(_chainId, _stateTransitionManager, _admin);
        return _chainId;
    }

    /// @dev This internal function is used to register a new hyperchain in the system.
    function _registerNewHyperchain(uint256 _chainId, address _hyperchain) internal {
        // slither-disable-next-line unused-return
        hyperchainMap.set(_chainId, _hyperchain);
        require(hyperchainMap.length() <= MAX_NUMBER_OF_HYPERCHAINS, "STM: Hyperchain limit reached");
    }

    /*//////////////////////////////////////////////////////////////
                             Getters
    //////////////////////////////////////////////////////////////*/

    /// @notice baseToken function, which takes assetId as input, reads assetHandler from AR, and tokenAddress from AH
    function baseToken(uint256 _chainId) public view returns (address) {
        bytes32 baseTokenAssetId = baseTokenAssetId[_chainId];
        IL1BaseTokenAssetHandler assetHandlerAddress = IL1BaseTokenAssetHandler(
            sharedBridge.assetHandlerAddress(baseTokenAssetId)
        );
        return assetHandlerAddress.tokenAddress(baseTokenAssetId);
    }

    /// @notice Returns all the registered hyperchain addresses
    function getAllHyperchains() public view override returns (address[] memory chainAddresses) {
        uint256[] memory keys = hyperchainMap.keys();
        chainAddresses = new address[](keys.length);
        uint256 keysLength = keys.length;
        for (uint256 i = 0; i < keysLength; ++i) {
            chainAddresses[i] = hyperchainMap.get(keys[i]);
        }
    }

    /// @notice Returns all the registered hyperchain chainIDs
    function getAllHyperchainChainIDs() public view override returns (uint256[] memory) {
        return hyperchainMap.keys();
    }

    /// @notice Returns the address of the hyperchain with the corresponding chainID
    /// @param _chainId the chainId of the chain
    /// @return chainAddress the address of the hyperchain
    function getHyperchain(uint256 _chainId) public view override returns (address chainAddress) {
        // slither-disable-next-line unused-return
        (, chainAddress) = hyperchainMap.tryGet(_chainId);
    }

    function stmAssetIdFromChainId(uint256 _chainId) public view override returns (bytes32) {
        return stmAssetId(stateTransitionManager[_chainId]);
    }

    function stmAssetId(address _stmAddress) public view override returns (bytes32) {
        return keccak256(abi.encode(L1_CHAIN_ID, address(stmDeployer), bytes32(uint256(uint160(_stmAddress)))));
    }

    /*//////////////////////////////////////////////////////////////
                        Mailbox forwarder
    //////////////////////////////////////////////////////////////*/

    /// @notice the mailbox is called directly after the sharedBridge received the deposit
    /// this assumes that either ether is the base token or
    /// the msg.sender has approved mintValue allowance for the nativeTokenVault.
    /// This means this is not ideal for contract calls, as the contract would have to handle token allowance of the base Token.
    /// In case allowance is provided to the Shared Bridge, then it will be transferred to NTV.
    function requestL2TransactionDirect(
        L2TransactionRequestDirect calldata _request
    ) external payable override nonReentrant whenNotPaused onlyL1 returns (bytes32 canonicalTxHash) {
        // Note: If the hyperchain with corresponding `chainId` is not yet created,
        // the transaction will revert on `bridgehubRequestL2Transaction` as call to zero address.
        {
            bytes32 tokenAssetId = baseTokenAssetId[_request.chainId];
            if (tokenAssetId == ETH_TOKEN_ASSET_ID) {
                require(msg.value == _request.mintValue, "BH: msg.value mismatch 1");
            } else {
                require(msg.value == 0, "BH: non-eth bridge with msg.value");
            }

            // slither-disable-next-line arbitrary-send-eth
            sharedBridge.bridgehubDepositBaseToken{value: msg.value}(
                _request.chainId,
                tokenAssetId,
                msg.sender,
                _request.mintValue
            );
        }

        address hyperchain = hyperchainMap.get(_request.chainId);
        address refundRecipient = AddressAliasHelper.actualRefundRecipient(_request.refundRecipient, msg.sender);
        canonicalTxHash = IZkSyncHyperchain(hyperchain).bridgehubRequestL2Transaction(
            BridgehubL2TransactionRequest({
                sender: msg.sender,
                contractL2: _request.l2Contract,
                mintValue: _request.mintValue,
                l2Value: _request.l2Value,
                l2Calldata: _request.l2Calldata,
                l2GasLimit: _request.l2GasLimit,
                l2GasPerPubdataByteLimit: _request.l2GasPerPubdataByteLimit,
                factoryDeps: _request.factoryDeps,
                refundRecipient: refundRecipient
            })
        );
    }

    /// @notice After depositing funds to the sharedBridge, the secondBridge is called
    ///  to return the actual L2 message which is sent to the Mailbox.
    ///  This assumes that either ether is the base token or
    ///  the msg.sender has approved the nativeTokenVault with the mintValue,
    ///  and also the necessary approvals are given for the second bridge.
    ///  In case allowance is provided to the Shared Bridge, then it will be transferred to NTV.
    /// @notice The logic of this bridge is to allow easy depositing for bridges.
    /// Each contract that handles the users ERC20 tokens needs approvals from the user, this contract allows
    /// the user to approve for each token only its respective bridge
    /// @notice This function is great for contract calls to L2, the secondBridge can be any contract.
    /// @param _request the request for the L2 transaction
    function requestL2TransactionTwoBridges(
        L2TransactionRequestTwoBridgesOuter calldata _request
    ) external payable override nonReentrant whenNotPaused onlyL1 returns (bytes32 canonicalTxHash) {
        require(
            _request.secondBridgeAddress > BRIDGEHUB_MIN_SECOND_BRIDGE_ADDRESS,
            "BH: second bridge address too low"
        ); // to avoid calls to precompiles

        {
            bytes32 tokenAssetId = baseTokenAssetId[_request.chainId];
            uint256 baseTokenMsgValue;
            if (tokenAssetId == ETH_TOKEN_ASSET_ID) {
                require(msg.value == _request.mintValue + _request.secondBridgeValue, "BH: msg.value mismatch 2");
                baseTokenMsgValue = _request.mintValue;
            } else {
                require(msg.value == _request.secondBridgeValue, "BH: msg.value mismatch 3");
                baseTokenMsgValue = 0;
            }
            // slither-disable-next-line arbitrary-send-eth
            sharedBridge.bridgehubDepositBaseToken{value: baseTokenMsgValue}(
                _request.chainId,
                tokenAssetId,
                msg.sender,
                _request.mintValue
            );
        }

        address hyperchain = hyperchainMap.get(_request.chainId);

        // slither-disable-next-line arbitrary-send-eth
        L2TransactionRequestTwoBridgesInner memory outputRequest = IL1AssetRouter(_request.secondBridgeAddress)
            .bridgehubDeposit{value: _request.secondBridgeValue}(
            _request.chainId,
            msg.sender,
            _request.l2Value,
            _request.secondBridgeCalldata
        );

        require(outputRequest.magicValue == TWO_BRIDGES_MAGIC_VALUE, "BH: magic value mismatch");

        address refundRecipient = AddressAliasHelper.actualRefundRecipient(_request.refundRecipient, msg.sender);

<<<<<<< HEAD
        require(
            _request.secondBridgeAddress > BRIDGEHUB_MIN_SECOND_BRIDGE_ADDRESS,
            "Bridgehub: second bridge address too low"
        ); // to avoid calls to precompiles
        if (hyperchain != address(0)) {
            canonicalTxHash = IZkSyncHyperchain(hyperchain).bridgehubRequestL2Transaction(
                BridgehubL2TransactionRequest({
                    sender: _request.secondBridgeAddress,
                    contractL2: outputRequest.l2Contract,
                    mintValue: _request.mintValue,
                    l2Value: _request.l2Value,
                    l2Calldata: outputRequest.l2Calldata,
                    l2GasLimit: _request.l2GasLimit,
                    l2GasPerPubdataByteLimit: _request.l2GasPerPubdataByteLimit,
                    factoryDeps: outputRequest.factoryDeps,
                    refundRecipient: refundRecipient
                })
            );
        } else {
            L2CanonicalTransaction memory transaction = L2CanonicalTransaction({
                txType: INTEROP_OPERATION_TX_TYPE,
                from: uint256(uint160(_request.secondBridgeAddress)),
                to: uint256(uint160(outputRequest.l2Contract)),
                gasLimit: _request.l2GasLimit,
                gasPerPubdataByteLimit: _request.l2GasPerPubdataByteLimit,
                maxFeePerGas: uint256(0), // todo change in the bootloader
                maxPriorityFeePerGas: uint256(0),
                paymaster: uint256(0),
                nonce: uint256(0), //todo
                value: _request.l2Value,
                reserved: [_request.mintValue, uint256(uint160(refundRecipient)), 0, 0],
                data: outputRequest.l2Calldata,
                signature: new bytes(0),
                factoryDeps: L2ContractHelper.hashFactoryDeps(outputRequest.factoryDeps),
                paymasterInput: new bytes(0),
                reservedDynamic: new bytes(0)
            });
            /// Fixme this does not have a unique hash atm.
            canonicalTxHash = L2_MESSENGER.sendToL1(abi.encode(transaction));
            // solhint-disable-next-line func-named-parameters
            emit NewPriorityRequest(0, canonicalTxHash, 0, transaction, outputRequest.factoryDeps);
        }
=======
        canonicalTxHash = IZkSyncHyperchain(hyperchain).bridgehubRequestL2Transaction(
            BridgehubL2TransactionRequest({
                sender: _request.secondBridgeAddress,
                contractL2: outputRequest.l2Contract,
                mintValue: _request.mintValue,
                l2Value: _request.l2Value,
                l2Calldata: outputRequest.l2Calldata,
                l2GasLimit: _request.l2GasLimit,
                l2GasPerPubdataByteLimit: _request.l2GasPerPubdataByteLimit,
                factoryDeps: outputRequest.factoryDeps,
                refundRecipient: refundRecipient
            })
        );
>>>>>>> 391fa4dd

        IL1AssetRouter(_request.secondBridgeAddress).bridgehubConfirmL2Transaction(
            _request.chainId,
            outputRequest.txDataHash,
            canonicalTxHash
        );
    }

    /// @notice Used to forward a transaction on the gateway to the chains mailbox (from L1).
    /// @param _chainId the chainId of the chain
    /// @param _transaction the transaction to be forwarded
    /// @param _factoryDeps the factory dependencies for the transaction
    /// @param _canonicalTxHash the canonical transaction hash
    /// @param _expirationTimestamp the expiration timestamp for the transaction
    function forwardTransactionOnGateway(
        uint256 _chainId,
        L2CanonicalTransaction calldata _transaction,
        bytes[] calldata _factoryDeps,
        bytes32 _canonicalTxHash,
        uint64 _expirationTimestamp
    ) external override onlySettlementLayerRelayedSender {
        require(L1_CHAIN_ID != block.chainid, "BH: not in sync layer mode");
        address hyperchain = hyperchainMap.get(_chainId);
        IZkSyncHyperchain(hyperchain).bridgehubRequestL2TransactionOnGateway(
            _transaction,
            _factoryDeps,
            _canonicalTxHash,
            _expirationTimestamp
        );
    }

    /// @notice forwards function call to Mailbox based on ChainId
    /// @param _chainId The chain ID of the hyperchain where to prove L2 message inclusion.
    /// @param _batchNumber The executed L2 batch number in which the message appeared
    /// @param _index The position in the L2 logs Merkle tree of the l2Log that was sent with the message
    /// @param _message Information about the sent message: sender address, the message itself, tx index in the L2 batch where the message was sent
    /// @param _proof Merkle proof for inclusion of L2 log that was sent with the message
    /// @return Whether the proof is valid
    function proveL2MessageInclusion(
        uint256 _chainId,
        uint256 _batchNumber,
        uint256 _index,
        L2Message calldata _message,
        bytes32[] calldata _proof
    ) external view override returns (bool) {
        address hyperchain = hyperchainMap.get(_chainId);
        return IZkSyncHyperchain(hyperchain).proveL2MessageInclusion(_batchNumber, _index, _message, _proof);
    }

    /// @notice forwards function call to Mailbox based on ChainId
    /// @param _chainId The chain ID of the hyperchain where to prove L2 log inclusion.
    /// @param _batchNumber The executed L2 batch number in which the log appeared
    /// @param _index The position of the l2log in the L2 logs Merkle tree
    /// @param _log Information about the sent log
    /// @param _proof Merkle proof for inclusion of the L2 log
    /// @return Whether the proof is correct and L2 log is included in batch
    function proveL2LogInclusion(
        uint256 _chainId,
        uint256 _batchNumber,
        uint256 _index,
        L2Log calldata _log,
        bytes32[] calldata _proof
    ) external view override returns (bool) {
        address hyperchain = hyperchainMap.get(_chainId);
        return IZkSyncHyperchain(hyperchain).proveL2LogInclusion(_batchNumber, _index, _log, _proof);
    }

    /// @notice forwards function call to Mailbox based on ChainId
    /// @param _chainId The chain ID of the hyperchain where to prove L1->L2 tx status.
    /// @param _l2TxHash The L2 canonical transaction hash
    /// @param _l2BatchNumber The L2 batch number where the transaction was processed
    /// @param _l2MessageIndex The position in the L2 logs Merkle tree of the l2Log that was sent with the message
    /// @param _l2TxNumberInBatch The L2 transaction number in the batch, in which the log was sent
    /// @param _merkleProof The Merkle proof of the processing L1 -> L2 transaction
    /// @param _status The execution status of the L1 -> L2 transaction (true - success & 0 - fail)
    /// @return Whether the proof is correct and the transaction was actually executed with provided status
    /// NOTE: It may return `false` for incorrect proof, but it doesn't mean that the L1 -> L2 transaction has an opposite status!
    function proveL1ToL2TransactionStatus(
        uint256 _chainId,
        bytes32 _l2TxHash,
        uint256 _l2BatchNumber,
        uint256 _l2MessageIndex,
        uint16 _l2TxNumberInBatch,
        bytes32[] calldata _merkleProof,
        TxStatus _status
    ) external view override returns (bool) {
        address hyperchain = hyperchainMap.get(_chainId);
        return
            IZkSyncHyperchain(hyperchain).proveL1ToL2TransactionStatus({
                _l2TxHash: _l2TxHash,
                _l2BatchNumber: _l2BatchNumber,
                _l2MessageIndex: _l2MessageIndex,
                _l2TxNumberInBatch: _l2TxNumberInBatch,
                _merkleProof: _merkleProof,
                _status: _status
            });
    }

    /// @notice forwards function call to Mailbox based on ChainId
    function l2TransactionBaseCost(
        uint256 _chainId,
        uint256 _gasPrice,
        uint256 _l2GasLimit,
        uint256 _l2GasPerPubdataByteLimit
    ) external view returns (uint256) {
        address hyperchain = hyperchainMap.get(_chainId);
        return IZkSyncHyperchain(hyperchain).l2TransactionBaseCost(_gasPrice, _l2GasLimit, _l2GasPerPubdataByteLimit);
    }

    /*//////////////////////////////////////////////////////////////
                        Chain migration
    //////////////////////////////////////////////////////////////*/

    /// @notice IL1AssetHandler interface, used to migrate (transfer) a chain to the settlement layer.
    /// @param _settlementChainId the chainId of the settlement chain, i.e. where the message and the migrating chain is sent.
    /// @param _assetId the assetId of the migrating chain's STM
    /// @param _prevMsgSender the previous message sender
    /// @param _data the data for the migration
    function bridgeBurn(
        uint256 _settlementChainId,
        uint256, // mintValue
        bytes32 _assetId,
        address _prevMsgSender,
        bytes calldata _data
    ) external payable override onlyAssetRouter onlyL1 returns (bytes memory bridgehubMintData) {
        require(whitelistedSettlementLayers[_settlementChainId], "BH: SL not whitelisted");

        (uint256 _chainId, bytes memory _stmData, bytes memory _chainData) = abi.decode(_data, (uint256, bytes, bytes));
        require(_assetId == stmAssetIdFromChainId(_chainId), "BH: assetInfo 1");
        require(settlementLayer[_chainId] == block.chainid, "BH: not current SL");
        settlementLayer[_chainId] = _settlementChainId;

        address hyperchain = hyperchainMap.get(_chainId);
        require(hyperchain != address(0), "BH: hyperchain not registered");
        require(_prevMsgSender == IZkSyncHyperchain(hyperchain).getAdmin(), "BH: incorrect sender");

        bytes memory stmMintData = IStateTransitionManager(stateTransitionManager[_chainId]).forwardedBridgeBurn(
            _chainId,
            _stmData
        );
        bytes memory chainMintData = IZkSyncHyperchain(hyperchain).forwardedBridgeBurn(
            hyperchainMap.get(_settlementChainId),
            _prevMsgSender,
            _chainData
        );
        bridgehubMintData = abi.encode(_chainId, stmMintData, chainMintData);
    }

    /// @dev IL1AssetHandler interface, used to receive a chain on the settlement layer.
    /// @param _assetId the assetId of the chain's STM
    /// @param _bridgehubMintData the data for the mint
    function bridgeMint(
        uint256, // originChainId
        bytes32 _assetId,
        bytes calldata _bridgehubMintData
    ) external payable override onlyAssetRouter returns (address l1Receiver) {
        (uint256 _chainId, bytes memory _stmData, bytes memory _chainMintData) = abi.decode(
            _bridgehubMintData,
            (uint256, bytes, bytes)
        );
        address stm = stmAssetIdToAddress[_assetId];
        require(stm != address(0), "BH: assetInfo 2");
        require(settlementLayer[_chainId] != block.chainid, "BH: already current SL");

        settlementLayer[_chainId] = block.chainid;
        stateTransitionManager[_chainId] = stm;
        address hyperchain;
        if (hyperchainMap.contains(_chainId)) {
            hyperchain = hyperchainMap.get(_chainId);
        } else {
            hyperchain = IStateTransitionManager(stm).forwardedBridgeMint(_chainId, _stmData);
        }

<<<<<<< HEAD
        IMessageRoot(messageRoot).addNewChainIfNeeded(_chainId);
=======
        messageRoot.addNewChainIfNeeded(_chainId);
        _registerNewHyperchain(_chainId, hyperchain);
>>>>>>> 391fa4dd
        IZkSyncHyperchain(hyperchain).forwardedBridgeMint(_chainMintData);
        return address(0);
    }

    /// @dev IL1AssetHandler interface, used to undo a failed migration of a chain.
    /// @param _chainId the chainId of the chain
    /// @param _assetId the assetId of the chain's STM
    /// @param _data the data for the recovery
    function bridgeRecoverFailedTransfer(
        uint256 _chainId,
        bytes32 _assetId,
        address _depositSender,
        bytes calldata _data
    ) external payable override onlyAssetRouter onlyL1 {}

    /*//////////////////////////////////////////////////////////////
                            PAUSE
    //////////////////////////////////////////////////////////////*/

    /// @notice Pauses all functions marked with the `whenNotPaused` modifier.
    function pause() external onlyOwner {
        _pause();
    }

    /// @notice Unpauses the contract, allowing all functions marked with the `whenNotPaused` modifier to be called again.
    function unpause() external onlyOwner {
        _unpause();
    }
}<|MERGE_RESOLUTION|>--- conflicted
+++ resolved
@@ -16,13 +16,8 @@
 import {ReentrancyGuard} from "../common/ReentrancyGuard.sol";
 import {DataEncoding} from "../common/libraries/DataEncoding.sol";
 import {IZkSyncHyperchain} from "../state-transition/chain-interfaces/IZkSyncHyperchain.sol";
-<<<<<<< HEAD
-import {ETH_TOKEN_ADDRESS, TWO_BRIDGES_MAGIC_VALUE, BRIDGEHUB_MIN_SECOND_BRIDGE_ADDRESS, INTEROP_OPERATION_TX_TYPE} from "../common/Config.sol";
-import {L2_NATIVE_TOKEN_VAULT_ADDRESS, L2_MESSENGER} from "../common/L2ContractAddresses.sol";
-=======
 
 import {ETH_TOKEN_ADDRESS, TWO_BRIDGES_MAGIC_VALUE, BRIDGEHUB_MIN_SECOND_BRIDGE_ADDRESS, SETTLEMENT_LAYER_RELAY_SENDER} from "../common/Config.sol";
->>>>>>> 391fa4dd
 import {BridgehubL2TransactionRequest, L2Message, L2Log, TxStatus} from "../common/Messaging.sol";
 import {L2ContractHelper} from "../common/libraries/L2ContractHelper.sol";
 import {AddressAliasHelper} from "../vendor/AddressAliasHelper.sol";
@@ -73,18 +68,12 @@
     /// @dev used to accept the admin role
     address private pendingAdmin;
 
-<<<<<<< HEAD
-    // FIXME: `messageRoot` DOES NOT contain messages that come from the current layer and go to the settlement layer.
-    // it may make sense to store the final root somewhere for interop purposes.
-    // THough maybe it can be postponed.
-=======
     /// @notice The map from chainId => hyperchain contract
     EnumerableMap.UintToAddressMap internal hyperchainMap;
 
     /// @notice The contract that stores the cross-chain message root for each chain and the aggregated root.
     /// @dev Note that the message root does not contain messages from the chain it is deployed on. It may
     /// be added later on if needed.
->>>>>>> 391fa4dd
     IMessageRoot public override messageRoot;
 
     /// @notice Mapping from chain id to encoding of the base token used for deposits / withdrawals
@@ -191,8 +180,6 @@
         sharedBridge = IL1AssetRouter(_sharedBridge);
         stmDeployer = _stmDeployer;
         messageRoot = _messageRoot;
-<<<<<<< HEAD
-=======
     }
 
     /// @notice Used for the upgrade to set the baseTokenAssetId previously stored as baseToken.
@@ -216,7 +203,6 @@
         address chainAddress = IStateTransitionManager(stm).getHyperchainLegacy(_chainId);
         require(chainAddress != address(0), "BH: chain not legacy 2");
         _registerNewHyperchain(_chainId, chainAddress);
->>>>>>> 391fa4dd
     }
 
     //// Registry
@@ -263,12 +249,6 @@
         emit SettlementLayerRegistered(_newSettlementLayerChainId, _isWhitelisted);
     }
 
-<<<<<<< HEAD
-    /// @dev Used to set the assedAddress for a given assetInfo.
-    function setAssetHandlerAddressInitial(bytes32 _additionalData, address _assetAddress) external {
-        address sender = L1_CHAIN_ID == block.chainid ? msg.sender : AddressAliasHelper.undoL1ToL2Alias(msg.sender); // Todo: this might be dangerous. We should decide based on the tx type.
-        bytes32 assetInfo = keccak256(abi.encode(L1_CHAIN_ID, sender, _additionalData)); /// todo make other asse
-=======
     /// @dev Used to set the assetAddress for a given assetInfo.
     /// @param _additionalData the additional data to identify the asset
     /// @param _assetAddress the asset handler address
@@ -289,33 +269,13 @@
         require(sender == address(stmDeployer), "BH: not stm deployer");
 
         bytes32 assetInfo = keccak256(abi.encode(L1_CHAIN_ID, sender, _additionalData));
->>>>>>> 391fa4dd
         stmAssetIdToAddress[assetInfo] = _assetAddress;
         emit AssetRegistered(assetInfo, _assetAddress, _additionalData, msg.sender);
     }
 
-<<<<<<< HEAD
-    ///// Getters
-
-    /// @notice return the state transition chain contract for a chainId
-    function getHyperchain(uint256 _chainId) public view returns (address) {
-        return IStateTransitionManager(stateTransitionManager[_chainId]).getHyperchain(_chainId);
-    }
-
-    function stmAssetIdFromChainId(uint256 _chainId) public view override returns (bytes32) {
-        return stmAssetId(stateTransitionManager[_chainId]);
-    }
-
-    function stmAssetId(address _stmAddress) public view override returns (bytes32) {
-        return keccak256(abi.encode(L1_CHAIN_ID, address(stmDeployer), bytes32(uint256(uint160(_stmAddress)))));
-    }
-
-    /// New chain
-=======
     /*//////////////////////////////////////////////////////////////
                           Chain Registration
     //////////////////////////////////////////////////////////////*/
->>>>>>> 391fa4dd
 
     /// @notice register new chain. New chains can be only registered on Bridgehub deployed on L1. Later they can be moved to any other layer.
     /// @notice for Eth the baseToken address is 1
@@ -517,12 +477,7 @@
         require(outputRequest.magicValue == TWO_BRIDGES_MAGIC_VALUE, "BH: magic value mismatch");
 
         address refundRecipient = AddressAliasHelper.actualRefundRecipient(_request.refundRecipient, msg.sender);
-
-<<<<<<< HEAD
-        require(
-            _request.secondBridgeAddress > BRIDGEHUB_MIN_SECOND_BRIDGE_ADDRESS,
-            "Bridgehub: second bridge address too low"
-        ); // to avoid calls to precompiles
+        // kl todo: not a good way to check local chains.
         if (hyperchain != address(0)) {
             canonicalTxHash = IZkSyncHyperchain(hyperchain).bridgehubRequestL2Transaction(
                 BridgehubL2TransactionRequest({
@@ -561,21 +516,6 @@
             // solhint-disable-next-line func-named-parameters
             emit NewPriorityRequest(0, canonicalTxHash, 0, transaction, outputRequest.factoryDeps);
         }
-=======
-        canonicalTxHash = IZkSyncHyperchain(hyperchain).bridgehubRequestL2Transaction(
-            BridgehubL2TransactionRequest({
-                sender: _request.secondBridgeAddress,
-                contractL2: outputRequest.l2Contract,
-                mintValue: _request.mintValue,
-                l2Value: _request.l2Value,
-                l2Calldata: outputRequest.l2Calldata,
-                l2GasLimit: _request.l2GasLimit,
-                l2GasPerPubdataByteLimit: _request.l2GasPerPubdataByteLimit,
-                factoryDeps: outputRequest.factoryDeps,
-                refundRecipient: refundRecipient
-            })
-        );
->>>>>>> 391fa4dd
 
         IL1AssetRouter(_request.secondBridgeAddress).bridgehubConfirmL2Transaction(
             _request.chainId,
@@ -749,12 +689,8 @@
             hyperchain = IStateTransitionManager(stm).forwardedBridgeMint(_chainId, _stmData);
         }
 
-<<<<<<< HEAD
-        IMessageRoot(messageRoot).addNewChainIfNeeded(_chainId);
-=======
         messageRoot.addNewChainIfNeeded(_chainId);
         _registerNewHyperchain(_chainId, hyperchain);
->>>>>>> 391fa4dd
         IZkSyncHyperchain(hyperchain).forwardedBridgeMint(_chainMintData);
         return address(0);
     }
