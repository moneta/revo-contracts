// SPDX-License-Identifier: MIT

pragma solidity 0.8.24;

// solhint-disable reason-string, gas-custom-errors

import {Ownable2StepUpgradeable} from "@openzeppelin/contracts-upgradeable/access/Ownable2StepUpgradeable.sol";
import {PausableUpgradeable} from "@openzeppelin/contracts-upgradeable/security/PausableUpgradeable.sol";

import {IBridgehub, L2TransactionRequestDirect, L2TransactionRequestTwoBridgesOuter, L2TransactionRequestTwoBridgesInner} from "./IBridgehub.sol";
import {IL1AssetRouter} from "../bridge/interfaces/IL1AssetRouter.sol";
import {IStateTransitionManager} from "../state-transition/IStateTransitionManager.sol";
import {ReentrancyGuard} from "../common/ReentrancyGuard.sol";
import {IZkSyncHyperchain} from "../state-transition/chain-interfaces/IZkSyncHyperchain.sol";
import {ETH_TOKEN_ADDRESS, TWO_BRIDGES_MAGIC_VALUE, BRIDGEHUB_MIN_SECOND_BRIDGE_ADDRESS} from "../common/Config.sol";
import {L2_NATIVE_TOKEN_VAULT_ADDRESS} from "../common/L2ContractAddresses.sol";
import {BridgehubL2TransactionRequest, L2Message, L2Log, TxStatus} from "../common/Messaging.sol";
import {AddressAliasHelper} from "../vendor/AddressAliasHelper.sol";
import {IMessageRoot} from "./IMessageRoot.sol";
import {ISTMDeploymentTracker} from "./ISTMDeploymentTracker.sol";
import {L2CanonicalTransaction} from "../common/Messaging.sol";

/// @author Matter Labs
/// @custom:security-contact security@matterlabs.dev
/// @dev The Bridgehub contract serves as the primary entry point for L1<->L2 communication,
/// facilitating interactions between end user and bridges.
/// It also manages state transition managers, base tokens, and chain registrations.
contract Bridgehub is IBridgehub, ReentrancyGuard, Ownable2StepUpgradeable, PausableUpgradeable {
    /// @notice the asset id of Eth
    bytes32 internal immutable ETH_TOKEN_ASSET_ID;

    /// @dev The chain id of L1, this contract will be deployed on multiple layers.
    uint256 public immutable L1_CHAIN_ID;

    /// @notice all the ether is held by the weth bridge
    IL1AssetRouter public sharedBridge;

    /// @notice we store registered stateTransitionManagers
    mapping(address stateTransitionManager => bool) public stateTransitionManagerIsRegistered;
    /// @notice we store registered tokens (for arbitrary base token)
    mapping(address token => bool) public tokenIsRegistered;

    /// @notice chainID => StateTransitionManager contract address, storing StateTransitionManager
    mapping(uint256 chainId => address) public stateTransitionManager;

    /// @notice chainID => baseToken contract address, storing baseToken
    mapping(uint256 chainId => address) public baseToken;

    /// @dev used to manage non critical updates
    address public admin;

    /// @dev used to accept the admin role
    address private pendingAdmin;

    IMessageRoot public override messageRoot;

    /// @notice Mapping from chain id to encoding of the base token used for deposits / withdrawals
    mapping(uint256 chainId => bytes32 baseTokenAssetId) public baseTokenAssetId;

    ISTMDeploymentTracker public stmDeployer;

    /// @dev asset info used to identify chains in the Shared Bridge
    mapping(bytes32 stmAssetInfo => address stmAddress) public stmAssetInfoToAddress;

    /// @dev used to indicate the currently active settlement layer for a given chainId
    mapping(uint256 chainId => uint256 activeSettlementLayerChainId) public settlementLayer;

    /// @dev Sync layer chain is expected to have .. as the base token.
    mapping(uint256 chainId => bool isWhitelistedSyncLayer) public whitelistedSettlementLayers;

    /// @notice to avoid parity hack
    constructor(uint256 _l1ChainId, address _owner) reentrancyGuardInitializer {
        _disableInitializers();
        L1_CHAIN_ID = _l1ChainId;
        ETH_TOKEN_ASSET_ID = keccak256(
<<<<<<< HEAD
            abi.encode(block.chainid, L2_NATIVE_TOKEN_VAULT_ADDRESS, bytes32(uint256(uint160(ETH_TOKEN_ADDRESS))))
=======
            abi.encode(block.chainid, NATIVE_TOKEN_VAULT_VIRTUAL_ADDRESS, ETH_TOKEN_ADDRESS)
>>>>>>> acb3cd8e
        );
        _transferOwnership(_owner);
    }

    /// @notice used to initialize the contract
    /// @notice this contract is also deployed on L2 as a system contract there the owner and the related functions will not be used
    function initialize(address _owner) external reentrancyGuardInitializer {
        _transferOwnership(_owner);
    }

    modifier onlyOwnerOrAdmin() {
        require(msg.sender == admin || msg.sender == owner(), "Bridgehub: not owner or admin");
        _;
    }

    modifier onlyChainSTM(uint256 _chainId) {
        require(msg.sender == stateTransitionManager[_chainId], "BH: not chain STM");
        _;
    }

    //// Initialization and registration

    /// @inheritdoc IBridgehub
    /// @dev Please note, if the owner wants to enforce the admin change it must execute both `setPendingAdmin` and
    /// `acceptAdmin` atomically. Otherwise `admin` can set different pending admin and so fail to accept the admin rights.
    function setPendingAdmin(address _newPendingAdmin) external onlyOwnerOrAdmin {
        // Save previous value into the stack to put it into the event later
        address oldPendingAdmin = pendingAdmin;
        // Change pending admin
        pendingAdmin = _newPendingAdmin;
        emit NewPendingAdmin(oldPendingAdmin, _newPendingAdmin);
    }

    /// @inheritdoc IBridgehub
    function acceptAdmin() external {
        address currentPendingAdmin = pendingAdmin;
        require(msg.sender == currentPendingAdmin, "n42"); // Only proposed by current admin address can claim the admin rights

        address previousAdmin = admin;
        admin = currentPendingAdmin;
        delete pendingAdmin;

        emit NewPendingAdmin(currentPendingAdmin, address(0));
        emit NewAdmin(previousAdmin, currentPendingAdmin);
    }

    /// @notice To set stmDeploymetTracker, only Owner. Not done in initialize, as
    /// the order of deployment is Bridgehub, Shared bridge, and then we call this
    function setSTMDeployer(ISTMDeploymentTracker _stmDeployer) external onlyOwner {
        stmDeployer = _stmDeployer;
    }

    /// @notice To set shared bridge, only Owner. Not done in initialize, as
    /// the order of deployment is Bridgehub, Shared bridge, and then we call this
    function setAddresses(
        address _sharedBridge,
        ISTMDeploymentTracker _stmDeployer,
        IMessageRoot _messageRoot
    ) external onlyOwner {
        sharedBridge = IL1AssetRouter(_sharedBridge);
        stmDeployer = _stmDeployer;
        messageRoot = _messageRoot;
        _messageRoot.addNewChain(block.chainid);
    }

    //// Registry

    /// @notice State Transition can be any contract with the appropriate interface/functionality
    function addStateTransitionManager(address _stateTransitionManager) external onlyOwner {
        require(
            !stateTransitionManagerIsRegistered[_stateTransitionManager],
            "Bridgehub: state transition already registered"
        );
        stateTransitionManagerIsRegistered[_stateTransitionManager] = true;
    }

    /// @notice State Transition can be any contract with the appropriate interface/functionality
    /// @notice this stops new Chains from using the STF, old chains are not affected
    function removeStateTransitionManager(address _stateTransitionManager) external onlyOwner {
        require(
            stateTransitionManagerIsRegistered[_stateTransitionManager],
            "Bridgehub: state transition not registered yet"
        );
        stateTransitionManagerIsRegistered[_stateTransitionManager] = false;
    }

    /// @notice token can be any contract with the appropriate interface/functionality
    function addToken(address _token) external onlyOwner {
        require(!tokenIsRegistered[_token], "Bridgehub: token already registered");
        tokenIsRegistered[_token] = true;
    }

    /// @notice To set shared bridge, only Owner. Not done in initialize, as
    /// the order of deployment is Bridgehub, Shared bridge, and then we call this
    function setSharedBridge(address _sharedBridge) external onlyOwner {
        sharedBridge = IL1AssetRouter(_sharedBridge);
    }

    function registerSyncLayer(
        uint256 _newSyncLayerChainId,
        bool _isWhitelisted
    ) external onlyChainSTM(_newSyncLayerChainId) {
        whitelistedSettlementLayers[_newSyncLayerChainId] = _isWhitelisted;

        // TODO: emit event
    }

    /// @dev Used to set the assedAddress for a given assetInfo.
    function setAssetHandlerAddressInitial(bytes32 _additionalData, address _assetAddress) external {
        address sender = L1_CHAIN_ID == block.chainid ? msg.sender : AddressAliasHelper.undoL1ToL2Alias(msg.sender); // Todo: this might be dangerous. We should decide based on the tx type.
        bytes32 assetInfo = keccak256(abi.encode(L1_CHAIN_ID, sender, _additionalData)); /// todo make other asse
        stmAssetInfoToAddress[assetInfo] = _assetAddress;
        emit AssetRegistered(assetInfo, _assetAddress, _additionalData, msg.sender);
    }

    ///// Getters

    /// @notice return the state transition chain contract for a chainId
    function getHyperchain(uint256 _chainId) public view returns (address) {
        return IStateTransitionManager(stateTransitionManager[_chainId]).getHyperchain(_chainId);
    }

    function stmAssetInfoFromChainId(uint256 _chainId) public view override returns (bytes32) {
        return stmAssetInfo(stateTransitionManager[_chainId]);
    }

    function stmAssetInfo(address _stmAddress) public view override returns (bytes32) {
        return keccak256(abi.encode(L1_CHAIN_ID, address(stmDeployer), bytes32(uint256(uint160(_stmAddress)))));
    }

    /// FIXME: this method should not be present in the prod code.
    // function registerCounterpart(uint256 chainid, address _counterpart) external onlyOwner {
    //     trustedCounterparts[chainid] = _counterpart;
    //     isTrustedCounterpart[_counterpart] = true;
    // }

    /// New chain

    /// @notice register new chain
    /// @notice for Eth the baseToken address is 1
    function createNewChain(
        uint256 _chainId,
        address _stateTransitionManager,
        address _baseToken,
        // solhint-disable-next-line no-unused-vars
        uint256 _salt,
        address _admin,
        bytes calldata _initData,
        bytes[] calldata _factoryDeps
    ) external onlyOwnerOrAdmin nonReentrant whenNotPaused returns (uint256) {
        require(_chainId != 0, "BH: chainId cannot be 0");
        require(_chainId <= type(uint48).max, "BH: chainId too large");

        require(stateTransitionManagerIsRegistered[_stateTransitionManager], "BH: state transition not registered");
        require(tokenIsRegistered[_baseToken], "BH: token not registered");
        require(address(sharedBridge) != address(0), "BH: weth bridge not set");

        require(stateTransitionManager[_chainId] == address(0), "BH: chainId already registered");

        stateTransitionManager[_chainId] = _stateTransitionManager;
        baseToken[_chainId] = _baseToken;
        /// For now all base tokens have to use the NTV.
        baseTokenAssetId[_chainId] = sharedBridge.nativeTokenVault().getAssetId(_baseToken);
        settlementLayer[_chainId] = block.chainid;

        IStateTransitionManager(_stateTransitionManager).createNewChain({
            _chainId: _chainId,
            _baseToken: _baseToken,
            _sharedBridge: address(sharedBridge),
            _admin: _admin,
            _initData: _initData,
            _factoryDeps: _factoryDeps
        });
        messageRoot.addNewChain(_chainId);

        emit NewChain(_chainId, _stateTransitionManager, _admin);
        return _chainId;
    }

    /*//////////////////////////////////////////////////////////////
                        Mailbox forwarder
    //////////////////////////////////////////////////////////////*/

    /// @notice forwards function call to Mailbox based on ChainId
    /// @param _chainId The chain ID of the hyperchain where to prove L2 message inclusion.
    /// @param _batchNumber The executed L2 batch number in which the message appeared
    /// @param _index The position in the L2 logs Merkle tree of the l2Log that was sent with the message
    /// @param _message Information about the sent message: sender address, the message itself, tx index in the L2 batch where the message was sent
    /// @param _proof Merkle proof for inclusion of L2 log that was sent with the message
    /// @return Whether the proof is valid
    function proveL2MessageInclusion(
        uint256 _chainId,
        uint256 _batchNumber,
        uint256 _index,
        L2Message calldata _message,
        bytes32[] calldata _proof
    ) external view override returns (bool) {
        address hyperchain = getHyperchain(_chainId);
        return IZkSyncHyperchain(hyperchain).proveL2MessageInclusion(_batchNumber, _index, _message, _proof);
    }

    /// @notice forwards function call to Mailbox based on ChainId
    /// @param _chainId The chain ID of the hyperchain where to prove L2 log inclusion.
    /// @param _batchNumber The executed L2 batch number in which the log appeared
    /// @param _index The position of the l2log in the L2 logs Merkle tree
    /// @param _log Information about the sent log
    /// @param _proof Merkle proof for inclusion of the L2 log
    /// @return Whether the proof is correct and L2 log is included in batch
    function proveL2LogInclusion(
        uint256 _chainId,
        uint256 _batchNumber,
        uint256 _index,
        L2Log calldata _log,
        bytes32[] calldata _proof
    ) external view override returns (bool) {
        address hyperchain = getHyperchain(_chainId);
        return IZkSyncHyperchain(hyperchain).proveL2LogInclusion(_batchNumber, _index, _log, _proof);
    }

    /// @notice forwards function call to Mailbox based on ChainId
    /// @param _chainId The chain ID of the hyperchain where to prove L1->L2 tx status.
    /// @param _l2TxHash The L2 canonical transaction hash
    /// @param _l2BatchNumber The L2 batch number where the transaction was processed
    /// @param _l2MessageIndex The position in the L2 logs Merkle tree of the l2Log that was sent with the message
    /// @param _l2TxNumberInBatch The L2 transaction number in the batch, in which the log was sent
    /// @param _merkleProof The Merkle proof of the processing L1 -> L2 transaction
    /// @param _status The execution status of the L1 -> L2 transaction (true - success & 0 - fail)
    /// @return Whether the proof is correct and the transaction was actually executed with provided status
    /// NOTE: It may return `false` for incorrect proof, but it doesn't mean that the L1 -> L2 transaction has an opposite status!
    function proveL1ToL2TransactionStatus(
        uint256 _chainId,
        bytes32 _l2TxHash,
        uint256 _l2BatchNumber,
        uint256 _l2MessageIndex,
        uint16 _l2TxNumberInBatch,
        bytes32[] calldata _merkleProof,
        TxStatus _status
    ) external view override returns (bool) {
        address hyperchain = getHyperchain(_chainId);
        return
            IZkSyncHyperchain(hyperchain).proveL1ToL2TransactionStatus({
                _l2TxHash: _l2TxHash,
                _l2BatchNumber: _l2BatchNumber,
                _l2MessageIndex: _l2MessageIndex,
                _l2TxNumberInBatch: _l2TxNumberInBatch,
                _merkleProof: _merkleProof,
                _status: _status
            });
    }

    /// @notice forwards function call to Mailbox based on ChainId
    function l2TransactionBaseCost(
        uint256 _chainId,
        uint256 _gasPrice,
        uint256 _l2GasLimit,
        uint256 _l2GasPerPubdataByteLimit
    ) external view returns (uint256) {
        address hyperchain = getHyperchain(_chainId);
        return IZkSyncHyperchain(hyperchain).l2TransactionBaseCost(_gasPrice, _l2GasLimit, _l2GasPerPubdataByteLimit);
    }

    /// @notice the mailbox is called directly after the sharedBridge received the deposit
    /// this assumes that either ether is the base token or
    /// the msg.sender has approved mintValue allowance for the sharedBridge.
    /// This means this is not ideal for contract calls, as the contract would have to handle token allowance of the base Token
    function requestL2TransactionDirect(
        L2TransactionRequestDirect calldata _request
    ) external payable override nonReentrant whenNotPaused returns (bytes32 canonicalTxHash) {
        // Note: If the hyperchain with corresponding `chainId` is not yet created,
        // the transaction will revert on `bridgehubRequestL2Transaction` as call to zero address.
        {
            bytes32 tokenAssetId = baseTokenAssetId[_request.chainId];
            if (tokenAssetId == ETH_TOKEN_ASSET_ID) {
                require(msg.value == _request.mintValue, "Bridgehub: msg.value mismatch 1");
            } else {
                require(msg.value == 0, "Bridgehub: non-eth bridge with msg.value");
            }

            // slither-disable-next-line arbitrary-send-eth
            sharedBridge.bridgehubDepositBaseToken{value: msg.value}(
                _request.chainId,
                tokenAssetId,
                msg.sender,
                _request.mintValue
            );
        }

        address hyperchain = getHyperchain(_request.chainId);
        address refundRecipient = AddressAliasHelper.actualRefundRecipient(_request.refundRecipient, msg.sender);
        canonicalTxHash = IZkSyncHyperchain(hyperchain).bridgehubRequestL2Transaction(
            BridgehubL2TransactionRequest({
                sender: msg.sender,
                contractL2: _request.l2Contract,
                mintValue: _request.mintValue,
                l2Value: _request.l2Value,
                l2Calldata: _request.l2Calldata,
                l2GasLimit: _request.l2GasLimit,
                l2GasPerPubdataByteLimit: _request.l2GasPerPubdataByteLimit,
                factoryDeps: _request.factoryDeps,
                refundRecipient: refundRecipient
            })
        );
    }

    /// @notice After depositing funds to the sharedBridge, the secondBridge is called
    ///  to return the actual L2 message which is sent to the Mailbox.
    ///  This assumes that either ether is the base token or
    ///  the msg.sender has approved the sharedBridge with the mintValue,
    ///  and also the necessary approvals are given for the second bridge.
    /// @notice The logic of this bridge is to allow easy depositing for bridges.
    /// Each contract that handles the users ERC20 tokens needs approvals from the user, this contract allows
    /// the user to approve for each token only its respective bridge
    /// @notice This function is great for contract calls to L2, the secondBridge can be any contract.
    function requestL2TransactionTwoBridges(
        L2TransactionRequestTwoBridgesOuter calldata _request
    ) external payable override nonReentrant whenNotPaused returns (bytes32 canonicalTxHash) {
        {
            bytes32 tokenAssetId = baseTokenAssetId[_request.chainId];
            uint256 baseTokenMsgValue;
            if (tokenAssetId == ETH_TOKEN_ASSET_ID) {
                require(
                    msg.value == _request.mintValue + _request.secondBridgeValue,
                    "Bridgehub: msg.value mismatch 2"
                );
                baseTokenMsgValue = _request.mintValue;
            } else {
                require(msg.value == _request.secondBridgeValue, "Bridgehub: msg.value mismatch 3");
                baseTokenMsgValue = 0;
            }
            // slither-disable-next-line arbitrary-send-eth
            sharedBridge.bridgehubDepositBaseToken{value: baseTokenMsgValue}(
                _request.chainId,
                tokenAssetId,
                msg.sender,
                _request.mintValue
            );
        }

        address hyperchain = getHyperchain(_request.chainId);

        // slither-disable-next-line arbitrary-send-eth
        L2TransactionRequestTwoBridgesInner memory outputRequest = IL1AssetRouter(_request.secondBridgeAddress)
            .bridgehubDeposit{value: _request.secondBridgeValue}(
            _request.chainId,
            msg.sender,
            _request.l2Value,
            _request.secondBridgeCalldata
        );

        require(outputRequest.magicValue == TWO_BRIDGES_MAGIC_VALUE, "Bridgehub: magic value mismatch");

        address refundRecipient = AddressAliasHelper.actualRefundRecipient(_request.refundRecipient, msg.sender);

        require(
            _request.secondBridgeAddress > BRIDGEHUB_MIN_SECOND_BRIDGE_ADDRESS,
            "Bridgehub: second bridge address too low"
        ); // to avoid calls to precompiles
        canonicalTxHash = IZkSyncHyperchain(hyperchain).bridgehubRequestL2Transaction(
            BridgehubL2TransactionRequest({
                sender: _request.secondBridgeAddress,
                contractL2: outputRequest.l2Contract,
                mintValue: _request.mintValue,
                l2Value: _request.l2Value,
                l2Calldata: outputRequest.l2Calldata,
                l2GasLimit: _request.l2GasLimit,
                l2GasPerPubdataByteLimit: _request.l2GasPerPubdataByteLimit,
                factoryDeps: outputRequest.factoryDeps,
                refundRecipient: refundRecipient
            })
        );

        IL1AssetRouter(_request.secondBridgeAddress).bridgehubConfirmL2Transaction(
            _request.chainId,
            outputRequest.txDataHash,
            canonicalTxHash
        );
    }

    function forwardTransactionOnSyncLayer(
        uint256 _chainId,
        L2CanonicalTransaction calldata _transaction,
        bytes[] calldata _factoryDeps,
        bytes32 _canonicalTxHash,
        uint64 _expirationTimestamp
    ) external override {
        require(L1_CHAIN_ID != block.chainid, "BH: not in sync layer mode");
        address hyperchain = getHyperchain(_chainId);
        IZkSyncHyperchain(hyperchain).bridgehubRequestL2TransactionOnSyncLayer(
            _transaction,
            _factoryDeps,
            _canonicalTxHash,
            _expirationTimestamp
        );
    }

    /*//////////////////////////////////////////////////////////////
                        Chain migration
    //////////////////////////////////////////////////////////////*/

    /// @dev we can move assets using these
    function bridgeBurn(
        uint256 _settlementChainId,
        uint256,
        bytes32 _assetId,
        address _prevMsgSender,
        bytes calldata _data
    ) external payable override returns (bytes memory bridgehubMintData) {
        require(whitelistedSettlementLayers[_settlementChainId], "BH: SL not whitelisted");

        (uint256 _chainId, bytes memory _stmData, bytes memory _chainData) = abi.decode(_data, (uint256, bytes, bytes));
        require(_assetId == stmAssetInfoFromChainId(_chainId), "BH: assetInfo 1");
        require(settlementLayer[_chainId] == block.chainid, "BH: not current SL");
        settlementLayer[_chainId] = _settlementChainId;

        bytes memory stmMintData = IStateTransitionManager(stateTransitionManager[_chainId]).forwardedBridgeBurn(
            _chainId,
            _stmData
        );
        bytes memory chainMintData = IZkSyncHyperchain(getHyperchain(_chainId)).forwardedBridgeBurn(
            getHyperchain(_settlementChainId),
            _prevMsgSender,
            _chainData
        );
        bridgehubMintData = abi.encode(_chainId, stmMintData, chainMintData);
        // TODO: double check that get only returns when chain id is there.
    }

    function bridgeMint(
        uint256,
        bytes32 _assetId,
        bytes calldata _bridgehubMintData
    ) external payable override returns (address l1Receiver) {
        (uint256 _chainId, bytes memory _stmData, bytes memory _chainMintData) = abi.decode(
            _bridgehubMintData,
            (uint256, bytes, bytes)
        );
        address stm = stmAssetInfoToAddress[_assetId];
        require(stm != address(0), "BH: assetInfo 2");
        require(settlementLayer[_chainId] != block.chainid, "BH: already current SL");

        settlementLayer[_chainId] = block.chainid;
        stateTransitionManager[_chainId] = stm;
        address hyperchain = getHyperchain(_chainId);
        if (hyperchain == address(0)) {
            hyperchain = IStateTransitionManager(stm).forwardedBridgeMint(_chainId, _stmData);
        }

        IZkSyncHyperchain(hyperchain).forwardedBridgeMint(_chainMintData);
        return address(0);
    }

    function bridgeRecoverFailedTransfer(
        uint256 _chainId,
        bytes32 _assetId,
        bytes calldata _data
    ) external payable override {}

    /*//////////////////////////////////////////////////////////////
                            PAUSE
    //////////////////////////////////////////////////////////////*/

    /// @notice Pauses all functions marked with the `whenNotPaused` modifier.
    function pause() external onlyOwner {
        _pause();
    }

    /// @notice Unpauses the contract, allowing all functions marked with the `whenNotPaused` modifier to be called again.
    function unpause() external onlyOwner {
        _unpause();
    }
}<|MERGE_RESOLUTION|>--- conflicted
+++ resolved
@@ -72,13 +72,7 @@
     constructor(uint256 _l1ChainId, address _owner) reentrancyGuardInitializer {
         _disableInitializers();
         L1_CHAIN_ID = _l1ChainId;
-        ETH_TOKEN_ASSET_ID = keccak256(
-<<<<<<< HEAD
-            abi.encode(block.chainid, L2_NATIVE_TOKEN_VAULT_ADDRESS, bytes32(uint256(uint160(ETH_TOKEN_ADDRESS))))
-=======
-            abi.encode(block.chainid, NATIVE_TOKEN_VAULT_VIRTUAL_ADDRESS, ETH_TOKEN_ADDRESS)
->>>>>>> acb3cd8e
-        );
+        ETH_TOKEN_ASSET_ID = keccak256(abi.encode(block.chainid, L2_NATIVE_TOKEN_VAULT_ADDRESS, ETH_TOKEN_ADDRESS));
         _transferOwnership(_owner);
     }
 
