--- conflicted
+++ resolved
@@ -85,12 +85,6 @@
 
     /// @notice The function that will be called from this same contract, we need an external call to be able to modify _proposedUpgrade (memory/calldata).
     function upgradeExternal(ProposedUpgrade calldata _proposedUpgrade) external {
-<<<<<<< HEAD
-        if (msg.sender != address(this)) {
-            revert GatewayUpgradeInvalidMsgSender();
-        }
-=======
->>>>>>> 7198b54f
         super.upgrade(_proposedUpgrade);
     }
 }