// SPDX-License-Identifier: MIT

pragma solidity 0.8.24;

import {SafeCast} from "@openzeppelin/contracts-v4/utils/math/SafeCast.sol";

import {BaseZkSyncUpgrade} from "./BaseZkSyncUpgrade.sol";
<<<<<<< HEAD
import {ProtocolVersionShouldBeGreater, ProtocolVersionDeltaTooLarge, PreviousUpgradeNotFinalized, PreviousUpgradeBatchNotCleared, ProtocolMajorVersionNotZero} from "./ZkSyncUpgradeErrors.sol";
=======
import {ProtocolVersionTooSmall, ProtocolVersionDeltaTooLarge, PreviousUpgradeNotFinalized, PreviousUpgradeBatchNotCleared, ProtocolMajorVersionNotZero} from "./ZkSyncUpgradeErrors.sol";
>>>>>>> 874bc6ba
import {MAX_ALLOWED_MINOR_VERSION_DELTA} from "../common/Config.sol";
import {SemVer} from "../common/libraries/SemVer.sol";

/// @author Matter Labs
/// @custom:security-contact security@matterlabs.dev
/// @notice Interface to which all the upgrade implementations should adhere
abstract contract BaseZkSyncUpgradeGenesis is BaseZkSyncUpgrade {
    /// @notice Changes the protocol version
    /// @param _newProtocolVersion The new protocol version
    function _setNewProtocolVersion(
        uint256 _newProtocolVersion
    ) internal override returns (uint32 newMinorVersion, bool patchOnly) {
        uint256 previousProtocolVersion = s.protocolVersion;
        if (
<<<<<<< HEAD
            // IMPORTANT Genesis Upgrade difference: Note this is the only thing change > to >=
            _newProtocolVersion < previousProtocolVersion
        ) {
            revert ProtocolVersionShouldBeGreater(previousProtocolVersion, _newProtocolVersion);
=======
            // IMPORTANT Genesis Upgrade difference: Note this is the only thing change <= to <
            _newProtocolVersion < previousProtocolVersion
        ) {
            revert ProtocolVersionTooSmall();
>>>>>>> 874bc6ba
        }
        // slither-disable-next-line unused-return
        (uint32 previousMajorVersion, uint32 previousMinorVersion, ) = SemVer.unpackSemVer(
            SafeCast.toUint96(previousProtocolVersion)
        );

        if (previousMajorVersion != 0) {
            revert ProtocolMajorVersionNotZero();
        }

        uint32 newMajorVersion;
        // slither-disable-next-line unused-return
        (newMajorVersion, newMinorVersion, ) = SemVer.unpackSemVer(SafeCast.toUint96(_newProtocolVersion));
        if (newMajorVersion != 0) {
            revert ProtocolMajorVersionNotZero();
        }

        // Since `_newProtocolVersion > previousProtocolVersion`, and both old and new major version is 0,
        // the difference between minor versions is >= 0.
        uint256 minorDelta = newMinorVersion - previousMinorVersion;

        // IMPORTANT Genesis Upgrade difference: We never set patchOnly to `true` to allow to put a system upgrade transaction there.
        patchOnly = false;

        // While this is implicitly enforced by other checks above, we still double check just in case
        if (minorDelta > MAX_ALLOWED_MINOR_VERSION_DELTA) {
            revert ProtocolVersionDeltaTooLarge(minorDelta, MAX_ALLOWED_MINOR_VERSION_DELTA);
        }

        // If the minor version changes also, we need to ensure that the previous upgrade has been finalized.
        // In case the minor version does not change, we permit to keep the old upgrade transaction in the system, but it
        // must be ensured in the other parts of the upgrade that the upgrade transaction is not overridden.
        if (!patchOnly) {
            // If the previous upgrade had an L2 system upgrade transaction, we require that it is finalized.
            // Note it is important to keep this check, as otherwise hyperchains might skip upgrades by overwriting
            if (s.l2SystemContractsUpgradeTxHash != bytes32(0)) {
<<<<<<< HEAD
                revert PreviousUpgradeNotFinalized();
=======
                revert PreviousUpgradeNotFinalized(s.l2SystemContractsUpgradeTxHash);
>>>>>>> 874bc6ba
            }
            if (s.l2SystemContractsUpgradeBatchNumber != 0) {
                revert PreviousUpgradeBatchNotCleared();
            }
        }

        s.protocolVersion = _newProtocolVersion;
        emit NewProtocolVersion(previousProtocolVersion, _newProtocolVersion);
    }
}<|MERGE_RESOLUTION|>--- conflicted
+++ resolved
@@ -5,11 +5,7 @@
 import {SafeCast} from "@openzeppelin/contracts-v4/utils/math/SafeCast.sol";
 
 import {BaseZkSyncUpgrade} from "./BaseZkSyncUpgrade.sol";
-<<<<<<< HEAD
-import {ProtocolVersionShouldBeGreater, ProtocolVersionDeltaTooLarge, PreviousUpgradeNotFinalized, PreviousUpgradeBatchNotCleared, ProtocolMajorVersionNotZero} from "./ZkSyncUpgradeErrors.sol";
-=======
 import {ProtocolVersionTooSmall, ProtocolVersionDeltaTooLarge, PreviousUpgradeNotFinalized, PreviousUpgradeBatchNotCleared, ProtocolMajorVersionNotZero} from "./ZkSyncUpgradeErrors.sol";
->>>>>>> 874bc6ba
 import {MAX_ALLOWED_MINOR_VERSION_DELTA} from "../common/Config.sol";
 import {SemVer} from "../common/libraries/SemVer.sol";
 
@@ -24,17 +20,10 @@
     ) internal override returns (uint32 newMinorVersion, bool patchOnly) {
         uint256 previousProtocolVersion = s.protocolVersion;
         if (
-<<<<<<< HEAD
-            // IMPORTANT Genesis Upgrade difference: Note this is the only thing change > to >=
-            _newProtocolVersion < previousProtocolVersion
-        ) {
-            revert ProtocolVersionShouldBeGreater(previousProtocolVersion, _newProtocolVersion);
-=======
             // IMPORTANT Genesis Upgrade difference: Note this is the only thing change <= to <
             _newProtocolVersion < previousProtocolVersion
         ) {
             revert ProtocolVersionTooSmall();
->>>>>>> 874bc6ba
         }
         // slither-disable-next-line unused-return
         (uint32 previousMajorVersion, uint32 previousMinorVersion, ) = SemVer.unpackSemVer(
@@ -71,11 +60,7 @@
             // If the previous upgrade had an L2 system upgrade transaction, we require that it is finalized.
             // Note it is important to keep this check, as otherwise hyperchains might skip upgrades by overwriting
             if (s.l2SystemContractsUpgradeTxHash != bytes32(0)) {
-<<<<<<< HEAD
-                revert PreviousUpgradeNotFinalized();
-=======
                 revert PreviousUpgradeNotFinalized(s.l2SystemContractsUpgradeTxHash);
->>>>>>> 874bc6ba
             }
             if (s.l2SystemContractsUpgradeBatchNumber != 0) {
                 revert PreviousUpgradeBatchNotCleared();
