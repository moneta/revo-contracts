// SPDX-License-Identifier: MIT
pragma solidity 0.8.24;

// solhint-disable no-console, gas-custom-errors

import {Script, console2 as console} from "forge-std/Script.sol";
import {stdToml} from "forge-std/StdToml.sol";
import {ProxyAdmin} from "@openzeppelin/contracts-v4/proxy/transparent/ProxyAdmin.sol";
import {TransparentUpgradeableProxy} from "@openzeppelin/contracts-v4/proxy/transparent/TransparentUpgradeableProxy.sol";
import {UpgradeableBeacon} from "@openzeppelin/contracts-v4/proxy/beacon/UpgradeableBeacon.sol";
import {StateTransitionDeployedAddresses, Utils, L2_BRIDGEHUB_ADDRESS, L2_ASSET_ROUTER_ADDRESS, L2_NATIVE_TOKEN_VAULT_ADDRESS, L2_MESSAGE_ROOT_ADDRESS} from "./Utils.sol";
import {Multicall3} from "contracts/dev-contracts/Multicall3.sol";
import {Verifier} from "contracts/state-transition/Verifier.sol";
import {TestnetVerifier} from "contracts/state-transition/TestnetVerifier.sol";
import {VerifierParams, IVerifier} from "contracts/state-transition/chain-interfaces/IVerifier.sol";
import {DefaultUpgrade} from "contracts/upgrades/DefaultUpgrade.sol";
import {Governance} from "contracts/governance/Governance.sol";
import {L1GenesisUpgrade} from "contracts/upgrades/L1GenesisUpgrade.sol";
import {ChainAdmin} from "contracts/governance/ChainAdmin.sol";
import {AccessControlRestriction} from "contracts/governance/AccessControlRestriction.sol";
import {ValidatorTimelock} from "contracts/state-transition/ValidatorTimelock.sol";
import {Bridgehub} from "contracts/bridgehub/Bridgehub.sol";
import {MessageRoot} from "contracts/bridgehub/MessageRoot.sol";
import {CTMDeploymentTracker} from "contracts/bridgehub/CTMDeploymentTracker.sol";
import {L1NativeTokenVault} from "contracts/bridge/ntv/L1NativeTokenVault.sol";
import {ExecutorFacet} from "contracts/state-transition/chain-deps/facets/Executor.sol";
import {AdminFacet} from "contracts/state-transition/chain-deps/facets/Admin.sol";
import {MailboxFacet} from "contracts/state-transition/chain-deps/facets/Mailbox.sol";
import {GettersFacet} from "contracts/state-transition/chain-deps/facets/Getters.sol";
import {DiamondInit} from "contracts/state-transition/chain-deps/DiamondInit.sol";
import {ChainTypeManager} from "contracts/state-transition/ChainTypeManager.sol";
import {ChainTypeManagerInitializeData, ChainCreationParams} from "contracts/state-transition/IChainTypeManager.sol";
import {IChainTypeManager} from "contracts/state-transition/IChainTypeManager.sol";
import {Diamond} from "contracts/state-transition/libraries/Diamond.sol";
import {InitializeDataNewChain as DiamondInitializeDataNewChain} from "contracts/state-transition/chain-interfaces/IDiamondInit.sol";
import {FeeParams, PubdataPricingMode} from "contracts/state-transition/chain-deps/ZKChainStorage.sol";
import {L1AssetRouter} from "contracts/bridge/asset-router/L1AssetRouter.sol";
import {L1ERC20Bridge} from "contracts/bridge/L1ERC20Bridge.sol";
import {L1Nullifier} from "contracts/bridge/L1Nullifier.sol";
import {DiamondProxy} from "contracts/state-transition/chain-deps/DiamondProxy.sol";
import {IL1AssetRouter} from "contracts/bridge/asset-router/IL1AssetRouter.sol";
import {INativeTokenVault} from "contracts/bridge/ntv/INativeTokenVault.sol";
import {BridgedStandardERC20} from "contracts/bridge/BridgedStandardERC20.sol";
import {AddressHasNoCode} from "./ZkSyncScriptErrors.sol";
import {ChainRegistrar} from "contracts/chain-registrar/ChainRegistrar.sol";
import {ICTMDeploymentTracker} from "contracts/bridgehub/ICTMDeploymentTracker.sol";
import {IMessageRoot} from "contracts/bridgehub/IMessageRoot.sol";
import {L2ContractHelper} from "contracts/common/libraries/L2ContractHelper.sol";
import {AddressAliasHelper} from "contracts/vendor/AddressAliasHelper.sol";
import {IL1Nullifier} from "contracts/bridge/L1Nullifier.sol";
import {IL1NativeTokenVault} from "contracts/bridge/ntv/IL1NativeTokenVault.sol";
import {L1NullifierDev} from "contracts/dev-contracts/L1NullifierDev.sol";
import {AccessControlRestriction} from "contracts/governance/AccessControlRestriction.sol";
import {ICTMDeploymentTracker} from "contracts/bridgehub/ICTMDeploymentTracker.sol";
import {IMessageRoot} from "contracts/bridgehub/IMessageRoot.sol";
import {IAssetRouterBase} from "contracts/bridge/asset-router/IAssetRouterBase.sol";
import {L2ContractsBytecodesLib} from "./L2ContractsBytecodesLib.sol";
import {ValidiumL1DAValidator} from "contracts/state-transition/data-availability/ValidiumL1DAValidator.sol";
import {RollupDAManager} from "contracts/state-transition/data-availability/RollupDAManager.sol";
import {BytecodesSupplier} from "contracts/upgrades/BytecodesSupplier.sol";
import {L2LegacySharedBridgeTestHelper} from "./L2LegacySharedBridgeTestHelper.sol";

import {DeployUtils, GeneratedData, Config, DeployedAddresses, FixedForceDeploymentsData} from "./DeployUtils.s.sol";

contract DeployL1Script is Script, DeployUtils {
    using stdToml for string;

    address internal constant ADDRESS_ONE = 0x0000000000000000000000000000000000000001;
<<<<<<< HEAD
=======
    address internal constant DETERMINISTIC_CREATE2_ADDRESS = 0x4e59b44847b379578588920cA78FbF26c0B4956C;

    // solhint-disable-next-line gas-struct-packing
    struct DeployedAddresses {
        BridgehubDeployedAddresses bridgehub;
        StateTransitionDeployedAddresses stateTransition;
        BridgesDeployedAddresses bridges;
        address transparentProxyAdmin;
        address governance;
        address chainAdmin;
        address blobVersionedHashRetriever;
        address validatorTimelock;
        address create2Factory;
    }

    // solhint-disable-next-line gas-struct-packing
    struct BridgehubDeployedAddresses {
        address bridgehubImplementation;
        address bridgehubProxy;
    }

    // solhint-disable-next-line gas-struct-packing
    struct StateTransitionDeployedAddresses {
        address stateTransitionProxy;
        address stateTransitionImplementation;
        address verifier;
        address adminFacet;
        address mailboxFacet;
        address executorFacet;
        address gettersFacet;
        address diamondInit;
        address genesisUpgrade;
        address defaultUpgrade;
        address diamondProxy;
    }

    // solhint-disable-next-line gas-struct-packing
    struct BridgesDeployedAddresses {
        address erc20BridgeImplementation;
        address erc20BridgeProxy;
        address sharedBridgeImplementation;
        address sharedBridgeProxy;
    }

    // solhint-disable-next-line gas-struct-packing
    struct Config {
        uint256 l1ChainId;
        uint256 eraChainId;
        address deployerAddress;
        address ownerAddress;
        bool testnetVerifier;
        ContractsConfig contracts;
        TokensConfig tokens;
    }

    // solhint-disable-next-line gas-struct-packing
    struct ContractsConfig {
        bytes32 create2FactorySalt;
        address create2FactoryAddr;
        address multicall3Addr;
        uint256 validatorTimelockExecutionDelay;
        bytes32 genesisRoot;
        uint256 genesisRollupLeafIndex;
        bytes32 genesisBatchCommitment;
        uint256 latestProtocolVersion;
        bytes32 recursionNodeLevelVkHash;
        bytes32 recursionLeafLevelVkHash;
        bytes32 recursionCircuitsSetVksHash;
        uint256 priorityTxMaxGasLimit;
        PubdataPricingMode diamondInitPubdataPricingMode;
        uint256 diamondInitBatchOverheadL1Gas;
        uint256 diamondInitMaxPubdataPerBatch;
        uint256 diamondInitMaxL2GasPerBatch;
        uint256 diamondInitPriorityTxMaxPubdata;
        uint256 diamondInitMinimalL2GasPrice;
        address governanceSecurityCouncilAddress;
        uint256 governanceMinDelay;
        uint256 maxNumberOfChains;
        bytes diamondCutData;
        bytes32 bootloaderHash;
        bytes32 defaultAAHash;
        bytes32 evmEmulatorHash;
    }

    struct TokensConfig {
        address tokenWethAddress;
    }

    Config internal config;
    DeployedAddresses internal addresses;
>>>>>>> 964c78a2

    function run() public {
        console.log("Deploying L1 contracts");

        runInner("/script-config/config-deploy-l1.toml", "/script-out/output-deploy-l1.toml");
    }

    function runForTest() public {
        runInner(vm.envString("L1_CONFIG"), vm.envString("L1_OUTPUT"));
    }

    function getAddresses() public view returns (DeployedAddresses memory) {
        return addresses;
    }

    function getConfig() public view returns (Config memory) {
        return config;
    }

    function runInner(string memory inputPath, string memory outputPath) internal {
        string memory root = vm.projectRoot();
        inputPath = string.concat(root, inputPath);
        outputPath = string.concat(root, outputPath);

        saveDiamondSelectors();
        initializeConfig(inputPath);

        instantiateCreate2Factory();
        deployIfNeededMulticall3();

        deployBytecodesSupplier();

        deployVerifier();

        deployDefaultUpgrade();
        deployGenesisUpgrade();
        deployDAValidators();
        deployValidatorTimelock();

        deployGovernance();
        deployChainAdmin();
        deployTransparentProxyAdmin();
        deployBridgehubContract();
        deployMessageRootContract();

        deployL1NullifierContracts();
        deploySharedBridgeContracts();
        deployBridgedStandardERC20Implementation();
        deployBridgedTokenBeacon();
        deployL1NativeTokenVaultImplementation();
        deployL1NativeTokenVaultProxy();
        deployErc20BridgeImplementation();
        deployErc20BridgeProxy();
        updateSharedBridge();
        deployChainRegistrar();
        deployCTMDeploymentTracker();
        setBridgehubParams();

        initializeGeneratedData();

        deployBlobVersionedHashRetriever();
        deployChainTypeManagerContract();
        registerChainTypeManager();
        setChainTypeManagerInValidatorTimelock();

        updateOwners();

        saveOutput(outputPath);
    }

<<<<<<< HEAD
    function initializeGeneratedData() internal {
        generatedData.forceDeploymentsData = prepareForceDeploymentsData();
=======
    function initializeConfig() internal {
        string memory root = vm.projectRoot();
        string memory path = string.concat(root, "/script-config/config-deploy-l1.toml");
        string memory toml = vm.readFile(path);

        config.l1ChainId = block.chainid;
        config.deployerAddress = msg.sender;

        // Config file must be parsed key by key, otherwise values returned
        // are parsed alfabetically and not by key.
        // https://book.getfoundry.sh/cheatcodes/parse-toml
        config.eraChainId = toml.readUint("$.era_chain_id");
        config.ownerAddress = toml.readAddress("$.owner_address");
        config.testnetVerifier = toml.readBool("$.testnet_verifier");

        config.contracts.governanceSecurityCouncilAddress = toml.readAddress(
            "$.contracts.governance_security_council_address"
        );
        config.contracts.governanceMinDelay = toml.readUint("$.contracts.governance_min_delay");
        config.contracts.maxNumberOfChains = toml.readUint("$.contracts.max_number_of_chains");
        config.contracts.create2FactorySalt = toml.readBytes32("$.contracts.create2_factory_salt");
        if (vm.keyExistsToml(toml, "$.contracts.create2_factory_addr")) {
            config.contracts.create2FactoryAddr = toml.readAddress("$.contracts.create2_factory_addr");
        }
        config.contracts.validatorTimelockExecutionDelay = toml.readUint(
            "$.contracts.validator_timelock_execution_delay"
        );
        config.contracts.genesisRoot = toml.readBytes32("$.contracts.genesis_root");
        config.contracts.genesisRollupLeafIndex = toml.readUint("$.contracts.genesis_rollup_leaf_index");
        config.contracts.genesisBatchCommitment = toml.readBytes32("$.contracts.genesis_batch_commitment");
        config.contracts.latestProtocolVersion = toml.readUint("$.contracts.latest_protocol_version");
        config.contracts.recursionNodeLevelVkHash = toml.readBytes32("$.contracts.recursion_node_level_vk_hash");
        config.contracts.recursionLeafLevelVkHash = toml.readBytes32("$.contracts.recursion_leaf_level_vk_hash");
        config.contracts.recursionCircuitsSetVksHash = toml.readBytes32("$.contracts.recursion_circuits_set_vks_hash");
        config.contracts.priorityTxMaxGasLimit = toml.readUint("$.contracts.priority_tx_max_gas_limit");
        config.contracts.diamondInitPubdataPricingMode = PubdataPricingMode(
            toml.readUint("$.contracts.diamond_init_pubdata_pricing_mode")
        );
        config.contracts.diamondInitBatchOverheadL1Gas = toml.readUint(
            "$.contracts.diamond_init_batch_overhead_l1_gas"
        );
        config.contracts.diamondInitMaxPubdataPerBatch = toml.readUint(
            "$.contracts.diamond_init_max_pubdata_per_batch"
        );
        config.contracts.diamondInitMaxL2GasPerBatch = toml.readUint("$.contracts.diamond_init_max_l2_gas_per_batch");
        config.contracts.diamondInitPriorityTxMaxPubdata = toml.readUint(
            "$.contracts.diamond_init_priority_tx_max_pubdata"
        );
        config.contracts.diamondInitMinimalL2GasPrice = toml.readUint("$.contracts.diamond_init_minimal_l2_gas_price");
        config.contracts.defaultAAHash = toml.readBytes32("$.contracts.default_aa_hash");
        config.contracts.bootloaderHash = toml.readBytes32("$.contracts.bootloader_hash");
        config.contracts.evmEmulatorHash = toml.readBytes32("$.contracts.evm_emulator_hash");

        config.tokens.tokenWethAddress = toml.readAddress("$.tokens.token_weth_address");
    }

    function instantiateCreate2Factory() internal {
        address contractAddress;

        bool isDeterministicDeployed = DETERMINISTIC_CREATE2_ADDRESS.code.length > 0;
        bool isConfigured = config.contracts.create2FactoryAddr != address(0);

        if (isConfigured) {
            if (config.contracts.create2FactoryAddr.code.length == 0) {
                revert AddressHasNoCode(config.contracts.create2FactoryAddr);
            }
            contractAddress = config.contracts.create2FactoryAddr;
            console.log("Using configured Create2Factory address:", contractAddress);
        } else if (isDeterministicDeployed) {
            contractAddress = DETERMINISTIC_CREATE2_ADDRESS;
            console.log("Using deterministic Create2Factory address:", contractAddress);
        } else {
            contractAddress = Utils.deployCreate2Factory();
            console.log("Create2Factory deployed at:", contractAddress);
        }

        addresses.create2Factory = contractAddress;
>>>>>>> 964c78a2
    }

    function deployIfNeededMulticall3() internal {
        // Multicall3 is already deployed on public networks
        if (MULTICALL3_ADDRESS.code.length == 0) {
            address contractAddress = deployViaCreate2(type(Multicall3).creationCode, "");
            console.log("Multicall3 deployed at:", contractAddress);
            config.contracts.multicall3Addr = contractAddress;
        } else {
            config.contracts.multicall3Addr = MULTICALL3_ADDRESS;
        }
    }

    function getRollupL2ValidatorAddress() internal returns (address) {
        return
            Utils.getL2AddressViaCreate2Factory(
                bytes32(0),
                L2ContractHelper.hashL2Bytecode(L2ContractsBytecodesLib.readRollupL2DAValidatorBytecode()),
                hex""
            );
    }

    function getNoDAValidiumL2ValidatorAddress() internal returns (address) {
        return
            Utils.getL2AddressViaCreate2Factory(
                bytes32(0),
                L2ContractHelper.hashL2Bytecode(L2ContractsBytecodesLib.readNoDAL2DAValidatorBytecode()),
                hex""
            );
    }

    function getAvailL2ValidatorAddress() internal returns (address) {
        return
            Utils.getL2AddressViaCreate2Factory(
                bytes32(0),
                L2ContractHelper.hashL2Bytecode(L2ContractsBytecodesLib.readAvailL2DAValidatorBytecode()),
                hex""
            );
    }

    function deployDAValidators() internal {
        vm.broadcast(msg.sender);
        address rollupDAManager = address(new RollupDAManager());
        addresses.daAddresses.rollupDAManager = rollupDAManager;

        address rollupDAValidator = deployViaCreate2(Utils.readRollupDAValidatorBytecode(), "");
        console.log("L1RollupDAValidator deployed at:", rollupDAValidator);
        addresses.daAddresses.l1RollupDAValidator = rollupDAValidator;

<<<<<<< HEAD
        addresses.daAddresses.noDAValidiumL1DAValidator = deployViaCreate2(
            type(ValidiumL1DAValidator).creationCode,
            ""
        );
        console.log("L1NoDAValidiumDAValidator deployed at:", addresses.daAddresses.noDAValidiumL1DAValidator);

        if (config.contracts.availL1DAValidator == address(0)) {
            address availBridge = deployViaCreate2(Utils.readDummyAvailBridgeBytecode(), "");
            addresses.daAddresses.availL1DAValidator = deployViaCreate2(
                Utils.readAvailL1DAValidatorBytecode(),
                abi.encode(availBridge)
            );
            console.log("AvailL1DAValidator deployed at:", addresses.daAddresses.availL1DAValidator);
        } else {
            addresses.daAddresses.availL1DAValidator = config.contracts.availL1DAValidator;
        }

        vm.startBroadcast(msg.sender);
        RollupDAManager(rollupDAManager).updateDAPair(address(rollupDAValidator), getRollupL2ValidatorAddress(), true);
        vm.stopBroadcast();
=======
    function deployChainAdmin() internal {
        bytes memory bytecode = abi.encodePacked(
            type(ChainAdmin).creationCode,
            abi.encode(config.ownerAddress, address(0))
        );
        address contractAddress = deployViaCreate2(bytecode);
        console.log("ChainAdmin deployed at:", contractAddress);
        addresses.chainAdmin = contractAddress;
>>>>>>> 964c78a2
    }

    function deployChainRegistrar() internal {
        bytes memory bytecodeImplementation = abi.encodePacked(type(ChainRegistrar).creationCode);
        address chainRegistrarImplementation = deployViaCreate2(bytecodeImplementation, "");
        console.log("Chain Registrar implementation deployed at:", chainRegistrarImplementation);

        bytes memory bytecode = abi.encodePacked(
            type(TransparentUpgradeableProxy).creationCode,
            abi.encode(
                chainRegistrarImplementation,
                addresses.transparentProxyAdmin,
                abi.encodeCall(
                    ChainRegistrar.initialize,
                    (addresses.bridgehub.bridgehubProxy, config.deployerAddress, config.ownerAddress)
                )
            )
        );
        address chainRegistrar = deployViaCreate2(bytecode, "");
        console.log("Chain Registrar deployed at:", chainRegistrar);
        addresses.chainRegistrar = chainRegistrar;
    }

    function deployBridgehubContract() internal {
        address bridgehubImplementation = deployViaCreate2(
            type(Bridgehub).creationCode,
            abi.encode(config.l1ChainId, config.ownerAddress, (config.contracts.maxNumberOfChains))
        );
        console.log("Bridgehub Implementation deployed at:", bridgehubImplementation);
        addresses.bridgehub.bridgehubImplementation = bridgehubImplementation;

        address bridgehubProxy = deployViaCreate2(
            type(TransparentUpgradeableProxy).creationCode,
            abi.encode(
                bridgehubImplementation,
                addresses.transparentProxyAdmin,
                abi.encodeCall(Bridgehub.initialize, (config.deployerAddress))
            )
        );
        console.log("Bridgehub Proxy deployed at:", bridgehubProxy);
        addresses.bridgehub.bridgehubProxy = bridgehubProxy;
    }

    function deployMessageRootContract() internal {
        address messageRootImplementation = deployViaCreate2(
            type(MessageRoot).creationCode,
            abi.encode(addresses.bridgehub.bridgehubProxy)
        );
        console.log("MessageRoot Implementation deployed at:", messageRootImplementation);
        addresses.bridgehub.messageRootImplementation = messageRootImplementation;

        address messageRootProxy = deployViaCreate2(
            type(TransparentUpgradeableProxy).creationCode,
            abi.encode(
                messageRootImplementation,
                addresses.transparentProxyAdmin,
                abi.encodeCall(MessageRoot.initialize, ())
            )
        );
        console.log("Message Root Proxy deployed at:", messageRootProxy);
        addresses.bridgehub.messageRootProxy = messageRootProxy;
    }

<<<<<<< HEAD
    function deployCTMDeploymentTracker() internal {
        address ctmDTImplementation = deployViaCreate2(
            type(CTMDeploymentTracker).creationCode,
            abi.encode(addresses.bridgehub.bridgehubProxy, addresses.bridges.sharedBridgeProxy)
        );
        console.log("CTM Deployment Tracker Implementation deployed at:", ctmDTImplementation);
        addresses.bridgehub.ctmDeploymentTrackerImplementation = ctmDTImplementation;
=======
    function deployStateTransitionManagerProxy() internal {
        Diamond.FacetCut[] memory facetCuts = new Diamond.FacetCut[](4);
        facetCuts[0] = Diamond.FacetCut({
            facet: addresses.stateTransition.adminFacet,
            action: Diamond.Action.Add,
            isFreezable: false,
            selectors: Utils.getAllSelectors(addresses.stateTransition.adminFacet.code)
        });
        facetCuts[1] = Diamond.FacetCut({
            facet: addresses.stateTransition.gettersFacet,
            action: Diamond.Action.Add,
            isFreezable: false,
            selectors: Utils.getAllSelectors(addresses.stateTransition.gettersFacet.code)
        });
        facetCuts[2] = Diamond.FacetCut({
            facet: addresses.stateTransition.mailboxFacet,
            action: Diamond.Action.Add,
            isFreezable: true,
            selectors: Utils.getAllSelectors(addresses.stateTransition.mailboxFacet.code)
        });
        facetCuts[3] = Diamond.FacetCut({
            facet: addresses.stateTransition.executorFacet,
            action: Diamond.Action.Add,
            isFreezable: true,
            selectors: Utils.getAllSelectors(addresses.stateTransition.executorFacet.code)
        });

        VerifierParams memory verifierParams = VerifierParams({
            recursionNodeLevelVkHash: config.contracts.recursionNodeLevelVkHash,
            recursionLeafLevelVkHash: config.contracts.recursionLeafLevelVkHash,
            recursionCircuitsSetVksHash: config.contracts.recursionCircuitsSetVksHash
        });

        FeeParams memory feeParams = FeeParams({
            pubdataPricingMode: config.contracts.diamondInitPubdataPricingMode,
            batchOverheadL1Gas: uint32(config.contracts.diamondInitBatchOverheadL1Gas),
            maxPubdataPerBatch: uint32(config.contracts.diamondInitMaxPubdataPerBatch),
            maxL2GasPerBatch: uint32(config.contracts.diamondInitMaxL2GasPerBatch),
            priorityTxMaxPubdata: uint32(config.contracts.diamondInitPriorityTxMaxPubdata),
            minimalL2GasPrice: uint64(config.contracts.diamondInitMinimalL2GasPrice)
        });

        DiamondInitializeDataNewChain memory initializeData = DiamondInitializeDataNewChain({
            verifier: IVerifier(addresses.stateTransition.verifier),
            verifierParams: verifierParams,
            l2BootloaderBytecodeHash: config.contracts.bootloaderHash,
            l2DefaultAccountBytecodeHash: config.contracts.defaultAAHash,
            l2EvmEmulatorBytecodeHash: config.contracts.evmEmulatorHash,
            priorityTxMaxGasLimit: config.contracts.priorityTxMaxGasLimit,
            feeParams: feeParams,
            blobVersionedHashRetriever: addresses.blobVersionedHashRetriever
        });

        Diamond.DiamondCutData memory diamondCut = Diamond.DiamondCutData({
            facetCuts: facetCuts,
            initAddress: addresses.stateTransition.diamondInit,
            initCalldata: abi.encode(initializeData)
        });

        config.contracts.diamondCutData = abi.encode(diamondCut);

        ChainCreationParams memory chainCreationParams = ChainCreationParams({
            genesisUpgrade: addresses.stateTransition.genesisUpgrade,
            genesisBatchHash: config.contracts.genesisRoot,
            genesisIndexRepeatedStorageChanges: uint64(config.contracts.genesisRollupLeafIndex),
            genesisBatchCommitment: config.contracts.genesisBatchCommitment,
            diamondCut: diamondCut
        });

        StateTransitionManagerInitializeData memory diamondInitData = StateTransitionManagerInitializeData({
            owner: msg.sender,
            validatorTimelock: addresses.validatorTimelock,
            chainCreationParams: chainCreationParams,
            protocolVersion: config.contracts.latestProtocolVersion
        });
>>>>>>> 964c78a2

        address ctmDTProxy = deployViaCreate2(
            type(TransparentUpgradeableProxy).creationCode,
            abi.encode(
                ctmDTImplementation,
                addresses.transparentProxyAdmin,
                abi.encodeCall(CTMDeploymentTracker.initialize, (config.deployerAddress))
            )
        );
        console.log("CTM Deployment Tracker Proxy deployed at:", ctmDTProxy);
        addresses.bridgehub.ctmDeploymentTrackerProxy = ctmDTProxy;
    }

    function deployBlobVersionedHashRetriever() internal {
        // solc contracts/state-transition/utils/blobVersionedHashRetriever.yul --strict-assembly --bin
        bytes memory bytecode = hex"600b600b5f39600b5ff3fe5f358049805f5260205ff3";
        address contractAddress = deployViaCreate2(bytecode, "");
        console.log("BlobVersionedHashRetriever deployed at:", contractAddress);
        addresses.blobVersionedHashRetriever = contractAddress;
    }

    function registerChainTypeManager() internal {
        Bridgehub bridgehub = Bridgehub(addresses.bridgehub.bridgehubProxy);
        vm.startBroadcast(msg.sender);
        bridgehub.addChainTypeManager(addresses.stateTransition.chainTypeManagerProxy);
        console.log("ChainTypeManager registered");
        CTMDeploymentTracker ctmDT = CTMDeploymentTracker(addresses.bridgehub.ctmDeploymentTrackerProxy);
        L1AssetRouter sharedBridge = L1AssetRouter(addresses.bridges.sharedBridgeProxy);
        sharedBridge.setAssetDeploymentTracker(
            bytes32(uint256(uint160(addresses.stateTransition.chainTypeManagerProxy))),
            address(ctmDT)
        );
        console.log("CTM DT whitelisted");

        ctmDT.registerCTMAssetOnL1(addresses.stateTransition.chainTypeManagerProxy);
        vm.stopBroadcast();
        console.log("CTM registered in CTMDeploymentTracker");

        bytes32 assetId = bridgehub.ctmAssetIdFromAddress(addresses.stateTransition.chainTypeManagerProxy);
        console.log(
            "CTM in router 1",
            sharedBridge.assetHandlerAddress(assetId),
            bridgehub.ctmAssetIdToAddress(assetId)
        );
    }

    function setChainTypeManagerInValidatorTimelock() internal {
        ValidatorTimelock validatorTimelock = ValidatorTimelock(addresses.validatorTimelock);
        vm.broadcast(msg.sender);
        validatorTimelock.setChainTypeManager(IChainTypeManager(addresses.stateTransition.chainTypeManagerProxy));
        console.log("ChainTypeManager set in ValidatorTimelock");
    }

    function deployDiamondProxy() internal {
        Diamond.FacetCut[] memory facetCuts = new Diamond.FacetCut[](1);
        facetCuts[0] = Diamond.FacetCut({
            facet: addresses.stateTransition.adminFacet,
            action: Diamond.Action.Add,
            isFreezable: false,
            selectors: Utils.getAllSelectors(addresses.stateTransition.adminFacet.code)
        });
        Diamond.DiamondCutData memory diamondCut = Diamond.DiamondCutData({
            facetCuts: facetCuts,
            initAddress: address(0),
            initCalldata: ""
        });
        address contractAddress = deployViaCreate2(
            type(DiamondProxy).creationCode,
            abi.encode(config.l1ChainId, diamondCut)
        );
        console.log("DiamondProxy deployed at:", contractAddress);
        addresses.stateTransition.diamondProxy = contractAddress;
    }

    function deploySharedBridgeContracts() internal {
        deploySharedBridgeImplementation();
        deploySharedBridgeProxy();
    }

    function deployL1NullifierContracts() internal {
        deployL1NullifierImplementation();
        deployL1NullifierProxy();
    }

    function deployL1NullifierImplementation() internal {
        bytes memory bytecode;
        if (config.supportL2LegacySharedBridgeTest) {
            bytecode = type(L1NullifierDev).creationCode;
        } else {
            bytecode = type(L1Nullifier).creationCode;
        }

        address contractAddress = deployViaCreate2(
            bytecode,
            // solhint-disable-next-line func-named-parameters
            abi.encode(addresses.bridgehub.bridgehubProxy, config.eraChainId, addresses.stateTransition.diamondProxy)
        );
        console.log("L1NullifierImplementation deployed at:", contractAddress);
        addresses.bridges.l1NullifierImplementation = contractAddress;
    }

    function deployL1NullifierProxy() internal {
        bytes memory initCalldata = abi.encodeCall(L1Nullifier.initialize, (config.deployerAddress, 1, 1, 1, 0));
        address contractAddress = deployViaCreate2(
            type(TransparentUpgradeableProxy).creationCode,
            abi.encode(addresses.bridges.l1NullifierImplementation, addresses.transparentProxyAdmin, initCalldata)
        );
        console.log("L1NullifierProxy deployed at:", contractAddress);
        addresses.bridges.l1NullifierProxy = contractAddress;
    }

    function deploySharedBridgeImplementation() internal {
        address contractAddress = deployViaCreate2(
            type(L1AssetRouter).creationCode,
            // solhint-disable-next-line func-named-parameters
            abi.encode(
                config.tokens.tokenWethAddress,
                addresses.bridgehub.bridgehubProxy,
                addresses.bridges.l1NullifierProxy,
                config.eraChainId,
                addresses.stateTransition.diamondProxy
            )
        );
        console.log("SharedBridgeImplementation deployed at:", contractAddress);
        addresses.bridges.sharedBridgeImplementation = contractAddress;
    }

    function deploySharedBridgeProxy() internal {
        bytes memory initCalldata = abi.encodeCall(L1AssetRouter.initialize, (config.deployerAddress));
        address contractAddress = deployViaCreate2(
            type(TransparentUpgradeableProxy).creationCode,
            abi.encode(addresses.bridges.sharedBridgeImplementation, addresses.transparentProxyAdmin, initCalldata)
        );
        console.log("SharedBridgeProxy deployed at:", contractAddress);
        addresses.bridges.sharedBridgeProxy = contractAddress;
    }

    function setBridgehubParams() internal {
        Bridgehub bridgehub = Bridgehub(addresses.bridgehub.bridgehubProxy);
        vm.startBroadcast(msg.sender);
        bridgehub.addTokenAssetId(bridgehub.baseTokenAssetId(config.eraChainId));
        bridgehub.setAddresses(
            addresses.bridges.sharedBridgeProxy,
            ICTMDeploymentTracker(addresses.bridgehub.ctmDeploymentTrackerProxy),
            IMessageRoot(addresses.bridgehub.messageRootProxy)
        );
        vm.stopBroadcast();
        console.log("SharedBridge registered");
    }

    function deployErc20BridgeImplementation() internal {
        address contractAddress = deployViaCreate2(
            type(L1ERC20Bridge).creationCode,
            abi.encode(
                addresses.bridges.l1NullifierProxy,
                addresses.bridges.sharedBridgeProxy,
                addresses.vaults.l1NativeTokenVaultProxy,
                config.eraChainId
            )
        );
        console.log("Erc20BridgeImplementation deployed at:", contractAddress);
        addresses.bridges.erc20BridgeImplementation = contractAddress;
    }

    function deployErc20BridgeProxy() internal {
        bytes memory initCalldata = abi.encodeCall(L1ERC20Bridge.initialize, ());
        address contractAddress = deployViaCreate2(
            type(TransparentUpgradeableProxy).creationCode,
            abi.encode(addresses.bridges.erc20BridgeImplementation, addresses.transparentProxyAdmin, initCalldata)
        );
        console.log("Erc20BridgeProxy deployed at:", contractAddress);
        addresses.bridges.erc20BridgeProxy = contractAddress;
    }

    function updateSharedBridge() internal {
        L1AssetRouter sharedBridge = L1AssetRouter(addresses.bridges.sharedBridgeProxy);
        vm.broadcast(msg.sender);
        sharedBridge.setL1Erc20Bridge(L1ERC20Bridge(addresses.bridges.erc20BridgeProxy));
        console.log("SharedBridge updated with ERC20Bridge address");
    }

    function deployBridgedStandardERC20Implementation() internal {
        address contractAddress = deployViaCreate2(
            type(BridgedStandardERC20).creationCode,
            // solhint-disable-next-line func-named-parameters
            abi.encode()
        );
        console.log("BridgedStandardERC20Implementation deployed at:", contractAddress);
        addresses.bridges.bridgedStandardERC20Implementation = contractAddress;
    }

    function deployBridgedTokenBeacon() internal {
        /// Note we cannot use create2 as the deployer is the owner.
        vm.broadcast();
        UpgradeableBeacon beacon = new UpgradeableBeacon(addresses.bridges.bridgedStandardERC20Implementation);
        address contractAddress = address(beacon);
        vm.broadcast();
        beacon.transferOwnership(config.ownerAddress);
        console.log("BridgedTokenBeacon deployed at:", contractAddress);
        addresses.bridges.bridgedTokenBeacon = contractAddress;
    }

    function deployL1NativeTokenVaultImplementation() internal {
        address contractAddress = deployViaCreate2(
            type(L1NativeTokenVault).creationCode,
            // solhint-disable-next-line func-named-parameters
            abi.encode(
                config.tokens.tokenWethAddress,
                addresses.bridges.sharedBridgeProxy,
                addresses.bridges.l1NullifierProxy
            )
        );
        console.log("L1NativeTokenVaultImplementation deployed at:", contractAddress);
        addresses.vaults.l1NativeTokenVaultImplementation = contractAddress;
    }

    function deployL1NativeTokenVaultProxy() internal {
        bytes memory initCalldata = abi.encodeCall(
            L1NativeTokenVault.initialize,
            (config.ownerAddress, addresses.bridges.bridgedTokenBeacon)
        );
        address contractAddress = deployViaCreate2(
            type(TransparentUpgradeableProxy).creationCode,
            abi.encode(addresses.vaults.l1NativeTokenVaultImplementation, addresses.transparentProxyAdmin, initCalldata)
        );
        console.log("L1NativeTokenVaultProxy deployed at:", contractAddress);
        addresses.vaults.l1NativeTokenVaultProxy = contractAddress;

        IL1AssetRouter sharedBridge = IL1AssetRouter(addresses.bridges.sharedBridgeProxy);
        IL1Nullifier l1Nullifier = IL1Nullifier(addresses.bridges.l1NullifierProxy);
        // Ownable ownable = Ownable(addresses.bridges.sharedBridgeProxy);

        vm.broadcast(msg.sender);
        sharedBridge.setNativeTokenVault(INativeTokenVault(addresses.vaults.l1NativeTokenVaultProxy));
        vm.broadcast(msg.sender);
        l1Nullifier.setL1NativeTokenVault(IL1NativeTokenVault(addresses.vaults.l1NativeTokenVaultProxy));
        vm.broadcast(msg.sender);
        l1Nullifier.setL1AssetRouter(addresses.bridges.sharedBridgeProxy);

        vm.broadcast(msg.sender);
        IL1NativeTokenVault(addresses.vaults.l1NativeTokenVaultProxy).registerEthToken();
    }

    function updateOwners() internal {
        vm.startBroadcast(msg.sender);

        ValidatorTimelock validatorTimelock = ValidatorTimelock(addresses.validatorTimelock);
        validatorTimelock.transferOwnership(config.ownerAddress);

        Bridgehub bridgehub = Bridgehub(addresses.bridgehub.bridgehubProxy);
        bridgehub.transferOwnership(addresses.governance);
        bridgehub.setPendingAdmin(addresses.chainAdmin);

        L1AssetRouter sharedBridge = L1AssetRouter(addresses.bridges.sharedBridgeProxy);
        sharedBridge.transferOwnership(addresses.governance);

        ChainTypeManager ctm = ChainTypeManager(addresses.stateTransition.chainTypeManagerProxy);
        ctm.transferOwnership(addresses.governance);
        ctm.setPendingAdmin(addresses.chainAdmin);

        CTMDeploymentTracker ctmDeploymentTracker = CTMDeploymentTracker(addresses.bridgehub.ctmDeploymentTrackerProxy);
        ctmDeploymentTracker.transferOwnership(addresses.governance);

        RollupDAManager(addresses.daAddresses.rollupDAManager).transferOwnership(addresses.governance);

        vm.stopBroadcast();
        console.log("Owners updated");
    }

    function saveDiamondSelectors() public {
        AdminFacet adminFacet = new AdminFacet(1, RollupDAManager(address(0)));
        GettersFacet gettersFacet = new GettersFacet();
        MailboxFacet mailboxFacet = new MailboxFacet(1, 1);
        ExecutorFacet executorFacet = new ExecutorFacet(1);
        bytes4[] memory adminFacetSelectors = Utils.getAllSelectors(address(adminFacet).code);
        bytes4[] memory gettersFacetSelectors = Utils.getAllSelectors(address(gettersFacet).code);
        bytes4[] memory mailboxFacetSelectors = Utils.getAllSelectors(address(mailboxFacet).code);
        bytes4[] memory executorFacetSelectors = Utils.getAllSelectors(address(executorFacet).code);

        string memory root = vm.projectRoot();
        string memory outputPath = string.concat(root, "/script-out/diamond-selectors.toml");

        bytes memory adminFacetSelectorsBytes = abi.encode(adminFacetSelectors);
        bytes memory gettersFacetSelectorsBytes = abi.encode(gettersFacetSelectors);
        bytes memory mailboxFacetSelectorsBytes = abi.encode(mailboxFacetSelectors);
        bytes memory executorFacetSelectorsBytes = abi.encode(executorFacetSelectors);

        vm.serializeBytes("diamond_selectors", "admin_facet_selectors", adminFacetSelectorsBytes);
        vm.serializeBytes("diamond_selectors", "getters_facet_selectors", gettersFacetSelectorsBytes);
        vm.serializeBytes("diamond_selectors", "mailbox_facet_selectors", mailboxFacetSelectorsBytes);
        string memory toml = vm.serializeBytes(
            "diamond_selectors",
            "executor_facet_selectors",
            executorFacetSelectorsBytes
        );

        vm.writeToml(toml, outputPath);
    }

    function saveOutput(string memory outputPath) internal {
        vm.serializeAddress("bridgehub", "bridgehub_proxy_addr", addresses.bridgehub.bridgehubProxy);
        vm.serializeAddress("bridgehub", "bridgehub_implementation_addr", addresses.bridgehub.bridgehubImplementation);
        vm.serializeAddress(
            "bridgehub",
            "ctm_deployment_tracker_proxy_addr",
            addresses.bridgehub.ctmDeploymentTrackerProxy
        );
        vm.serializeAddress(
            "bridgehub",
            "ctm_deployment_tracker_implementation_addr",
            addresses.bridgehub.ctmDeploymentTrackerImplementation
        );
        vm.serializeAddress("bridgehub", "message_root_proxy_addr", addresses.bridgehub.messageRootProxy);
        string memory bridgehub = vm.serializeAddress(
            "bridgehub",
            "message_root_implementation_addr",
            addresses.bridgehub.messageRootImplementation
        );

        // TODO(EVM-744): this has to be renamed to chain type manager
        vm.serializeAddress(
            "state_transition",
            "state_transition_proxy_addr",
            addresses.stateTransition.chainTypeManagerProxy
        );
        vm.serializeAddress(
            "state_transition",
            "state_transition_implementation_addr",
            addresses.stateTransition.chainTypeManagerImplementation
        );
        vm.serializeAddress("state_transition", "verifier_addr", addresses.stateTransition.verifier);
        vm.serializeAddress("state_transition", "admin_facet_addr", addresses.stateTransition.adminFacet);
        vm.serializeAddress("state_transition", "mailbox_facet_addr", addresses.stateTransition.mailboxFacet);
        vm.serializeAddress("state_transition", "executor_facet_addr", addresses.stateTransition.executorFacet);
        vm.serializeAddress("state_transition", "getters_facet_addr", addresses.stateTransition.gettersFacet);
        vm.serializeAddress("state_transition", "diamond_init_addr", addresses.stateTransition.diamondInit);
        vm.serializeAddress("state_transition", "genesis_upgrade_addr", addresses.stateTransition.genesisUpgrade);
        vm.serializeAddress("state_transition", "default_upgrade_addr", addresses.stateTransition.defaultUpgrade);
        vm.serializeAddress("state_transition", "bytecodes_supplier_addr", addresses.stateTransition.bytecodesSupplier);
        string memory stateTransition = vm.serializeAddress(
            "state_transition",
            "diamond_proxy_addr",
            addresses.stateTransition.diamondProxy
        );

        vm.serializeAddress("bridges", "erc20_bridge_implementation_addr", addresses.bridges.erc20BridgeImplementation);
        vm.serializeAddress("bridges", "erc20_bridge_proxy_addr", addresses.bridges.erc20BridgeProxy);
        vm.serializeAddress("bridges", "l1_nullifier_implementation_addr", addresses.bridges.l1NullifierImplementation);
        vm.serializeAddress("bridges", "l1_nullifier_proxy_addr", addresses.bridges.l1NullifierProxy);
        vm.serializeAddress(
            "bridges",
            "shared_bridge_implementation_addr",
            addresses.bridges.sharedBridgeImplementation
        );
        string memory bridges = vm.serializeAddress(
            "bridges",
            "shared_bridge_proxy_addr",
            addresses.bridges.sharedBridgeProxy
        );

        vm.serializeUint(
            "contracts_config",
            "diamond_init_max_l2_gas_per_batch",
            config.contracts.diamondInitMaxL2GasPerBatch
        );
        vm.serializeUint(
            "contracts_config",
            "diamond_init_batch_overhead_l1_gas",
            config.contracts.diamondInitBatchOverheadL1Gas
        );
        vm.serializeUint(
            "contracts_config",
            "diamond_init_max_pubdata_per_batch",
            config.contracts.diamondInitMaxPubdataPerBatch
        );
        vm.serializeUint(
            "contracts_config",
            "diamond_init_minimal_l2_gas_price",
            config.contracts.diamondInitMinimalL2GasPrice
        );
        vm.serializeUint(
            "contracts_config",
            "diamond_init_priority_tx_max_pubdata",
            config.contracts.diamondInitPriorityTxMaxPubdata
        );
        vm.serializeUint(
            "contracts_config",
            "diamond_init_pubdata_pricing_mode",
            uint256(config.contracts.diamondInitPubdataPricingMode)
        );
        vm.serializeUint("contracts_config", "priority_tx_max_gas_limit", config.contracts.priorityTxMaxGasLimit);
        vm.serializeBytes32(
            "contracts_config",
            "recursion_circuits_set_vks_hash",
            config.contracts.recursionCircuitsSetVksHash
        );
        vm.serializeBytes32(
            "contracts_config",
            "recursion_leaf_level_vk_hash",
            config.contracts.recursionLeafLevelVkHash
        );
        vm.serializeBytes32(
            "contracts_config",
            "recursion_node_level_vk_hash",
            config.contracts.recursionNodeLevelVkHash
        );
        vm.serializeBytes("contracts_config", "diamond_cut_data", config.contracts.diamondCutData);

        string memory contractsConfig = vm.serializeBytes(
            "contracts_config",
            "force_deployments_data",
            generatedData.forceDeploymentsData
        );

        vm.serializeAddress(
            "deployed_addresses",
            "blob_versioned_hash_retriever_addr",
            addresses.blobVersionedHashRetriever
        );
        vm.serializeAddress("deployed_addresses", "governance_addr", addresses.governance);
        vm.serializeAddress("deployed_addresses", "transparent_proxy_admin_addr", addresses.transparentProxyAdmin);

        vm.serializeAddress("deployed_addresses", "validator_timelock_addr", addresses.validatorTimelock);
        vm.serializeAddress("deployed_addresses", "chain_admin", addresses.chainAdmin);
        vm.serializeAddress(
            "deployed_addresses",
            "access_control_restriction_addr",
            addresses.accessControlRestrictionAddress
        );
        vm.serializeString("deployed_addresses", "bridgehub", bridgehub);
        vm.serializeString("deployed_addresses", "bridges", bridges);
        vm.serializeString("deployed_addresses", "state_transition", stateTransition);

        vm.serializeAddress("deployed_addresses", "chain_registrar", addresses.chainRegistrar);
        vm.serializeAddress("deployed_addresses", "l1_rollup_da_manager", addresses.daAddresses.rollupDAManager);
        vm.serializeAddress(
            "deployed_addresses",
            "rollup_l1_da_validator_addr",
            addresses.daAddresses.l1RollupDAValidator
        );
        vm.serializeAddress(
            "deployed_addresses",
            "no_da_validium_l1_validator_addr",
            addresses.daAddresses.noDAValidiumL1DAValidator
        );
        vm.serializeAddress(
            "deployed_addresses",
            "avail_l1_da_validator_addr",
            addresses.daAddresses.availL1DAValidator
        );

        string memory deployedAddresses = vm.serializeAddress(
            "deployed_addresses",
            "native_token_vault_addr",
            addresses.vaults.l1NativeTokenVaultProxy
        );

        vm.serializeAddress("root", "create2_factory_addr", addresses.create2Factory);
        vm.serializeBytes32("root", "create2_factory_salt", config.contracts.create2FactorySalt);
        vm.serializeAddress("root", "multicall3_addr", config.contracts.multicall3Addr);
        vm.serializeUint("root", "l1_chain_id", config.l1ChainId);
        vm.serializeUint("root", "era_chain_id", config.eraChainId);
        vm.serializeAddress("root", "deployer_addr", config.deployerAddress);
        vm.serializeString("root", "deployed_addresses", deployedAddresses);
        vm.serializeString("root", "contracts_config", contractsConfig);
        vm.serializeAddress("root", "expected_rollup_l2_da_validator_addr", getRollupL2ValidatorAddress());
        vm.serializeAddress("root", "expected_no_da_validium_l2_validator_addr", getNoDAValidiumL2ValidatorAddress());
        vm.serializeAddress("root", "expected_avail_l2_da_validator_addr", getAvailL2ValidatorAddress());
        string memory toml = vm.serializeAddress("root", "owner_address", config.ownerAddress);

        vm.writeToml(toml, outputPath);
    }

    function prepareForceDeploymentsData() internal view returns (bytes memory) {
        require(addresses.governance != address(0), "Governance address is not set");

        address dangerousTestOnlyForcedBeacon;
        if (config.supportL2LegacySharedBridgeTest) {
            (dangerousTestOnlyForcedBeacon, ) = L2LegacySharedBridgeTestHelper.calculateTestL2TokenBeaconAddress(
                addresses.bridges.erc20BridgeProxy,
                addresses.bridges.l1NullifierProxy,
                addresses.governance
            );
        }

        FixedForceDeploymentsData memory data = FixedForceDeploymentsData({
            l1ChainId: config.l1ChainId,
            eraChainId: config.eraChainId,
            l1AssetRouter: addresses.bridges.sharedBridgeProxy,
            l2TokenProxyBytecodeHash: L2ContractHelper.hashL2Bytecode(
                L2ContractsBytecodesLib.readBeaconProxyBytecode()
            ),
            aliasedL1Governance: AddressAliasHelper.applyL1ToL2Alias(addresses.governance),
            maxNumberOfZKChains: config.contracts.maxNumberOfChains,
            bridgehubBytecodeHash: L2ContractHelper.hashL2Bytecode(L2ContractsBytecodesLib.readBridgehubBytecode()),
            l2AssetRouterBytecodeHash: L2ContractHelper.hashL2Bytecode(
                L2ContractsBytecodesLib.readL2AssetRouterBytecode()
            ),
            l2NtvBytecodeHash: L2ContractHelper.hashL2Bytecode(
                L2ContractsBytecodesLib.readL2NativeTokenVaultBytecode()
            ),
            messageRootBytecodeHash: L2ContractHelper.hashL2Bytecode(L2ContractsBytecodesLib.readMessageRootBytecode()),
            // For newly created chains it it is expected that the following bridges are not present at the moment
            // of creation of the chain
            l2SharedBridgeLegacyImpl: address(0),
            l2BridgedStandardERC20Impl: address(0),
            dangerousTestOnlyForcedBeacon: dangerousTestOnlyForcedBeacon
        });

        return abi.encode(data);
    }

    // add this to be excluded from coverage report
    function test() internal virtual override {}
}<|MERGE_RESOLUTION|>--- conflicted
+++ resolved
@@ -66,99 +66,6 @@
     using stdToml for string;
 
     address internal constant ADDRESS_ONE = 0x0000000000000000000000000000000000000001;
-<<<<<<< HEAD
-=======
-    address internal constant DETERMINISTIC_CREATE2_ADDRESS = 0x4e59b44847b379578588920cA78FbF26c0B4956C;
-
-    // solhint-disable-next-line gas-struct-packing
-    struct DeployedAddresses {
-        BridgehubDeployedAddresses bridgehub;
-        StateTransitionDeployedAddresses stateTransition;
-        BridgesDeployedAddresses bridges;
-        address transparentProxyAdmin;
-        address governance;
-        address chainAdmin;
-        address blobVersionedHashRetriever;
-        address validatorTimelock;
-        address create2Factory;
-    }
-
-    // solhint-disable-next-line gas-struct-packing
-    struct BridgehubDeployedAddresses {
-        address bridgehubImplementation;
-        address bridgehubProxy;
-    }
-
-    // solhint-disable-next-line gas-struct-packing
-    struct StateTransitionDeployedAddresses {
-        address stateTransitionProxy;
-        address stateTransitionImplementation;
-        address verifier;
-        address adminFacet;
-        address mailboxFacet;
-        address executorFacet;
-        address gettersFacet;
-        address diamondInit;
-        address genesisUpgrade;
-        address defaultUpgrade;
-        address diamondProxy;
-    }
-
-    // solhint-disable-next-line gas-struct-packing
-    struct BridgesDeployedAddresses {
-        address erc20BridgeImplementation;
-        address erc20BridgeProxy;
-        address sharedBridgeImplementation;
-        address sharedBridgeProxy;
-    }
-
-    // solhint-disable-next-line gas-struct-packing
-    struct Config {
-        uint256 l1ChainId;
-        uint256 eraChainId;
-        address deployerAddress;
-        address ownerAddress;
-        bool testnetVerifier;
-        ContractsConfig contracts;
-        TokensConfig tokens;
-    }
-
-    // solhint-disable-next-line gas-struct-packing
-    struct ContractsConfig {
-        bytes32 create2FactorySalt;
-        address create2FactoryAddr;
-        address multicall3Addr;
-        uint256 validatorTimelockExecutionDelay;
-        bytes32 genesisRoot;
-        uint256 genesisRollupLeafIndex;
-        bytes32 genesisBatchCommitment;
-        uint256 latestProtocolVersion;
-        bytes32 recursionNodeLevelVkHash;
-        bytes32 recursionLeafLevelVkHash;
-        bytes32 recursionCircuitsSetVksHash;
-        uint256 priorityTxMaxGasLimit;
-        PubdataPricingMode diamondInitPubdataPricingMode;
-        uint256 diamondInitBatchOverheadL1Gas;
-        uint256 diamondInitMaxPubdataPerBatch;
-        uint256 diamondInitMaxL2GasPerBatch;
-        uint256 diamondInitPriorityTxMaxPubdata;
-        uint256 diamondInitMinimalL2GasPrice;
-        address governanceSecurityCouncilAddress;
-        uint256 governanceMinDelay;
-        uint256 maxNumberOfChains;
-        bytes diamondCutData;
-        bytes32 bootloaderHash;
-        bytes32 defaultAAHash;
-        bytes32 evmEmulatorHash;
-    }
-
-    struct TokensConfig {
-        address tokenWethAddress;
-    }
-
-    Config internal config;
-    DeployedAddresses internal addresses;
->>>>>>> 964c78a2
 
     function run() public {
         console.log("Deploying L1 contracts");
@@ -229,88 +136,8 @@
         saveOutput(outputPath);
     }
 
-<<<<<<< HEAD
     function initializeGeneratedData() internal {
         generatedData.forceDeploymentsData = prepareForceDeploymentsData();
-=======
-    function initializeConfig() internal {
-        string memory root = vm.projectRoot();
-        string memory path = string.concat(root, "/script-config/config-deploy-l1.toml");
-        string memory toml = vm.readFile(path);
-
-        config.l1ChainId = block.chainid;
-        config.deployerAddress = msg.sender;
-
-        // Config file must be parsed key by key, otherwise values returned
-        // are parsed alfabetically and not by key.
-        // https://book.getfoundry.sh/cheatcodes/parse-toml
-        config.eraChainId = toml.readUint("$.era_chain_id");
-        config.ownerAddress = toml.readAddress("$.owner_address");
-        config.testnetVerifier = toml.readBool("$.testnet_verifier");
-
-        config.contracts.governanceSecurityCouncilAddress = toml.readAddress(
-            "$.contracts.governance_security_council_address"
-        );
-        config.contracts.governanceMinDelay = toml.readUint("$.contracts.governance_min_delay");
-        config.contracts.maxNumberOfChains = toml.readUint("$.contracts.max_number_of_chains");
-        config.contracts.create2FactorySalt = toml.readBytes32("$.contracts.create2_factory_salt");
-        if (vm.keyExistsToml(toml, "$.contracts.create2_factory_addr")) {
-            config.contracts.create2FactoryAddr = toml.readAddress("$.contracts.create2_factory_addr");
-        }
-        config.contracts.validatorTimelockExecutionDelay = toml.readUint(
-            "$.contracts.validator_timelock_execution_delay"
-        );
-        config.contracts.genesisRoot = toml.readBytes32("$.contracts.genesis_root");
-        config.contracts.genesisRollupLeafIndex = toml.readUint("$.contracts.genesis_rollup_leaf_index");
-        config.contracts.genesisBatchCommitment = toml.readBytes32("$.contracts.genesis_batch_commitment");
-        config.contracts.latestProtocolVersion = toml.readUint("$.contracts.latest_protocol_version");
-        config.contracts.recursionNodeLevelVkHash = toml.readBytes32("$.contracts.recursion_node_level_vk_hash");
-        config.contracts.recursionLeafLevelVkHash = toml.readBytes32("$.contracts.recursion_leaf_level_vk_hash");
-        config.contracts.recursionCircuitsSetVksHash = toml.readBytes32("$.contracts.recursion_circuits_set_vks_hash");
-        config.contracts.priorityTxMaxGasLimit = toml.readUint("$.contracts.priority_tx_max_gas_limit");
-        config.contracts.diamondInitPubdataPricingMode = PubdataPricingMode(
-            toml.readUint("$.contracts.diamond_init_pubdata_pricing_mode")
-        );
-        config.contracts.diamondInitBatchOverheadL1Gas = toml.readUint(
-            "$.contracts.diamond_init_batch_overhead_l1_gas"
-        );
-        config.contracts.diamondInitMaxPubdataPerBatch = toml.readUint(
-            "$.contracts.diamond_init_max_pubdata_per_batch"
-        );
-        config.contracts.diamondInitMaxL2GasPerBatch = toml.readUint("$.contracts.diamond_init_max_l2_gas_per_batch");
-        config.contracts.diamondInitPriorityTxMaxPubdata = toml.readUint(
-            "$.contracts.diamond_init_priority_tx_max_pubdata"
-        );
-        config.contracts.diamondInitMinimalL2GasPrice = toml.readUint("$.contracts.diamond_init_minimal_l2_gas_price");
-        config.contracts.defaultAAHash = toml.readBytes32("$.contracts.default_aa_hash");
-        config.contracts.bootloaderHash = toml.readBytes32("$.contracts.bootloader_hash");
-        config.contracts.evmEmulatorHash = toml.readBytes32("$.contracts.evm_emulator_hash");
-
-        config.tokens.tokenWethAddress = toml.readAddress("$.tokens.token_weth_address");
-    }
-
-    function instantiateCreate2Factory() internal {
-        address contractAddress;
-
-        bool isDeterministicDeployed = DETERMINISTIC_CREATE2_ADDRESS.code.length > 0;
-        bool isConfigured = config.contracts.create2FactoryAddr != address(0);
-
-        if (isConfigured) {
-            if (config.contracts.create2FactoryAddr.code.length == 0) {
-                revert AddressHasNoCode(config.contracts.create2FactoryAddr);
-            }
-            contractAddress = config.contracts.create2FactoryAddr;
-            console.log("Using configured Create2Factory address:", contractAddress);
-        } else if (isDeterministicDeployed) {
-            contractAddress = DETERMINISTIC_CREATE2_ADDRESS;
-            console.log("Using deterministic Create2Factory address:", contractAddress);
-        } else {
-            contractAddress = Utils.deployCreate2Factory();
-            console.log("Create2Factory deployed at:", contractAddress);
-        }
-
-        addresses.create2Factory = contractAddress;
->>>>>>> 964c78a2
     }
 
     function deployIfNeededMulticall3() internal {
@@ -360,7 +187,6 @@
         console.log("L1RollupDAValidator deployed at:", rollupDAValidator);
         addresses.daAddresses.l1RollupDAValidator = rollupDAValidator;
 
-<<<<<<< HEAD
         addresses.daAddresses.noDAValidiumL1DAValidator = deployViaCreate2(
             type(ValidiumL1DAValidator).creationCode,
             ""
@@ -381,16 +207,6 @@
         vm.startBroadcast(msg.sender);
         RollupDAManager(rollupDAManager).updateDAPair(address(rollupDAValidator), getRollupL2ValidatorAddress(), true);
         vm.stopBroadcast();
-=======
-    function deployChainAdmin() internal {
-        bytes memory bytecode = abi.encodePacked(
-            type(ChainAdmin).creationCode,
-            abi.encode(config.ownerAddress, address(0))
-        );
-        address contractAddress = deployViaCreate2(bytecode);
-        console.log("ChainAdmin deployed at:", contractAddress);
-        addresses.chainAdmin = contractAddress;
->>>>>>> 964c78a2
     }
 
     function deployChainRegistrar() internal {
@@ -409,6 +225,7 @@
                 )
             )
         );
+
         address chainRegistrar = deployViaCreate2(bytecode, "");
         console.log("Chain Registrar deployed at:", chainRegistrar);
         addresses.chainRegistrar = chainRegistrar;
@@ -454,7 +271,6 @@
         addresses.bridgehub.messageRootProxy = messageRootProxy;
     }
 
-<<<<<<< HEAD
     function deployCTMDeploymentTracker() internal {
         address ctmDTImplementation = deployViaCreate2(
             type(CTMDeploymentTracker).creationCode,
@@ -462,83 +278,6 @@
         );
         console.log("CTM Deployment Tracker Implementation deployed at:", ctmDTImplementation);
         addresses.bridgehub.ctmDeploymentTrackerImplementation = ctmDTImplementation;
-=======
-    function deployStateTransitionManagerProxy() internal {
-        Diamond.FacetCut[] memory facetCuts = new Diamond.FacetCut[](4);
-        facetCuts[0] = Diamond.FacetCut({
-            facet: addresses.stateTransition.adminFacet,
-            action: Diamond.Action.Add,
-            isFreezable: false,
-            selectors: Utils.getAllSelectors(addresses.stateTransition.adminFacet.code)
-        });
-        facetCuts[1] = Diamond.FacetCut({
-            facet: addresses.stateTransition.gettersFacet,
-            action: Diamond.Action.Add,
-            isFreezable: false,
-            selectors: Utils.getAllSelectors(addresses.stateTransition.gettersFacet.code)
-        });
-        facetCuts[2] = Diamond.FacetCut({
-            facet: addresses.stateTransition.mailboxFacet,
-            action: Diamond.Action.Add,
-            isFreezable: true,
-            selectors: Utils.getAllSelectors(addresses.stateTransition.mailboxFacet.code)
-        });
-        facetCuts[3] = Diamond.FacetCut({
-            facet: addresses.stateTransition.executorFacet,
-            action: Diamond.Action.Add,
-            isFreezable: true,
-            selectors: Utils.getAllSelectors(addresses.stateTransition.executorFacet.code)
-        });
-
-        VerifierParams memory verifierParams = VerifierParams({
-            recursionNodeLevelVkHash: config.contracts.recursionNodeLevelVkHash,
-            recursionLeafLevelVkHash: config.contracts.recursionLeafLevelVkHash,
-            recursionCircuitsSetVksHash: config.contracts.recursionCircuitsSetVksHash
-        });
-
-        FeeParams memory feeParams = FeeParams({
-            pubdataPricingMode: config.contracts.diamondInitPubdataPricingMode,
-            batchOverheadL1Gas: uint32(config.contracts.diamondInitBatchOverheadL1Gas),
-            maxPubdataPerBatch: uint32(config.contracts.diamondInitMaxPubdataPerBatch),
-            maxL2GasPerBatch: uint32(config.contracts.diamondInitMaxL2GasPerBatch),
-            priorityTxMaxPubdata: uint32(config.contracts.diamondInitPriorityTxMaxPubdata),
-            minimalL2GasPrice: uint64(config.contracts.diamondInitMinimalL2GasPrice)
-        });
-
-        DiamondInitializeDataNewChain memory initializeData = DiamondInitializeDataNewChain({
-            verifier: IVerifier(addresses.stateTransition.verifier),
-            verifierParams: verifierParams,
-            l2BootloaderBytecodeHash: config.contracts.bootloaderHash,
-            l2DefaultAccountBytecodeHash: config.contracts.defaultAAHash,
-            l2EvmEmulatorBytecodeHash: config.contracts.evmEmulatorHash,
-            priorityTxMaxGasLimit: config.contracts.priorityTxMaxGasLimit,
-            feeParams: feeParams,
-            blobVersionedHashRetriever: addresses.blobVersionedHashRetriever
-        });
-
-        Diamond.DiamondCutData memory diamondCut = Diamond.DiamondCutData({
-            facetCuts: facetCuts,
-            initAddress: addresses.stateTransition.diamondInit,
-            initCalldata: abi.encode(initializeData)
-        });
-
-        config.contracts.diamondCutData = abi.encode(diamondCut);
-
-        ChainCreationParams memory chainCreationParams = ChainCreationParams({
-            genesisUpgrade: addresses.stateTransition.genesisUpgrade,
-            genesisBatchHash: config.contracts.genesisRoot,
-            genesisIndexRepeatedStorageChanges: uint64(config.contracts.genesisRollupLeafIndex),
-            genesisBatchCommitment: config.contracts.genesisBatchCommitment,
-            diamondCut: diamondCut
-        });
-
-        StateTransitionManagerInitializeData memory diamondInitData = StateTransitionManagerInitializeData({
-            owner: msg.sender,
-            validatorTimelock: addresses.validatorTimelock,
-            chainCreationParams: chainCreationParams,
-            protocolVersion: config.contracts.latestProtocolVersion
-        });
->>>>>>> 964c78a2
 
         address ctmDTProxy = deployViaCreate2(
             type(TransparentUpgradeableProxy).creationCode,
