// SPDX-License-Identifier: MIT
pragma solidity ^0.8.24;

// solhint-disable no-console, gas-custom-errors

import {Script, console2 as console} from "forge-std/Script.sol";
import {stdToml} from "forge-std/StdToml.sol";
import {TransparentUpgradeableProxy} from "@openzeppelin/contracts-v4/proxy/transparent/TransparentUpgradeableProxy.sol";
import {UpgradeableBeacon} from "@openzeppelin/contracts-v4/proxy/beacon/UpgradeableBeacon.sol";
import {StateTransitionDeployedAddresses, Utils, L2_BRIDGEHUB_ADDRESS, L2_ASSET_ROUTER_ADDRESS, L2_NATIVE_TOKEN_VAULT_ADDRESS, L2_MESSAGE_ROOT_ADDRESS} from "./Utils.sol";
import {Multicall3} from "contracts/dev-contracts/Multicall3.sol";

import {IBridgehub} from "contracts/bridgehub/IBridgehub.sol";
import {IL1AssetRouter} from "contracts/bridge/asset-router/IL1AssetRouter.sol";
import {INativeTokenVault} from "contracts/bridge/ntv/INativeTokenVault.sol";
import {AddressHasNoCode} from "./ZkSyncScriptErrors.sol";
import {RollupDAManager} from "contracts/state-transition/data-availability/RollupDAManager.sol";

import {ICTMDeploymentTracker} from "contracts/bridgehub/ICTMDeploymentTracker.sol";
import {IMessageRoot} from "contracts/bridgehub/IMessageRoot.sol";
import {L2ContractHelper} from "contracts/common/libraries/L2ContractHelper.sol";
import {AddressAliasHelper} from "contracts/vendor/AddressAliasHelper.sol";
import {IL1Nullifier} from "contracts/bridge/L1Nullifier.sol";
import {IL1NativeTokenVault} from "contracts/bridge/ntv/IL1NativeTokenVault.sol";
import {L1NullifierDev} from "contracts/dev-contracts/L1NullifierDev.sol";
import {IL1ERC20Bridge} from "contracts/bridge/interfaces/IL1ERC20Bridge.sol";
import {AccessControlRestriction} from "contracts/governance/AccessControlRestriction.sol";
import {ICTMDeploymentTracker} from "contracts/bridgehub/ICTMDeploymentTracker.sol";
import {IMessageRoot} from "contracts/bridgehub/IMessageRoot.sol";
import {IAssetRouterBase} from "contracts/bridge/asset-router/IAssetRouterBase.sol";
import {IValidatorTimelock} from "./interfaces/IValidatorTimelock.sol";
import {IChainTypeManager} from "contracts/state-transition/IChainTypeManager.sol";
import {Diamond} from "contracts/state-transition/libraries/Diamond.sol";
import {DiamondProxy} from "contracts/state-transition/chain-deps/DiamondProxy.sol";
import {IRollupDAManager} from "./interfaces/IRollupDAManager.sol";
import {ChainRegistrar} from "contracts/chain-registrar/ChainRegistrar.sol";
import {L2LegacySharedBridgeTestHelper} from "./L2LegacySharedBridgeTestHelper.sol";
import {L2ContractsBytecodesLib} from "./L2ContractsBytecodesLib.sol";
import {IOwnable} from "./interfaces/IOwnable.sol";

import {TransparentUpgradeableProxy} from "@openzeppelin/contracts-v4/proxy/transparent/TransparentUpgradeableProxy.sol";

import {StateTransitionDeployedAddresses, Utils, FacetCut, Action} from "./Utils.sol";

import {ProxyAdmin} from "@openzeppelin/contracts-v4/proxy/transparent/ProxyAdmin.sol";
import {UpgradeableBeacon} from "@openzeppelin/contracts-v4/proxy/beacon/UpgradeableBeacon.sol";
import {DualVerifier} from "contracts/state-transition/verifiers/DualVerifier.sol";
import {L1VerifierPlonk} from "contracts/state-transition/verifiers/L1VerifierPlonk.sol";
import {L1VerifierFflonk} from "contracts/state-transition/verifiers/L1VerifierFflonk.sol";
import {TestnetVerifier} from "contracts/state-transition/verifiers/TestnetVerifier.sol";
import {VerifierParams, IVerifier} from "contracts/state-transition/chain-interfaces/IVerifier.sol";
import {DefaultUpgrade} from "contracts/upgrades/DefaultUpgrade.sol";
import {Governance} from "contracts/governance/Governance.sol";
import {L1GenesisUpgrade} from "contracts/upgrades/L1GenesisUpgrade.sol";
import {ChainAdmin} from "contracts/governance/ChainAdmin.sol";
import {AccessControlRestriction} from "contracts/governance/AccessControlRestriction.sol";
import {ValidatorTimelock} from "contracts/state-transition/ValidatorTimelock.sol";
import {Bridgehub} from "contracts/bridgehub/Bridgehub.sol";
import {MessageRoot} from "contracts/bridgehub/MessageRoot.sol";
import {CTMDeploymentTracker} from "contracts/bridgehub/CTMDeploymentTracker.sol";
import {L1NativeTokenVault} from "contracts/bridge/ntv/L1NativeTokenVault.sol";
import {ExecutorFacet} from "contracts/state-transition/chain-deps/facets/Executor.sol";
import {AdminFacet} from "contracts/state-transition/chain-deps/facets/Admin.sol";
import {MailboxFacet} from "contracts/state-transition/chain-deps/facets/Mailbox.sol";
import {GettersFacet} from "contracts/state-transition/chain-deps/facets/Getters.sol";
import {DiamondInit} from "contracts/state-transition/chain-deps/DiamondInit.sol";
import {ChainTypeManager} from "contracts/state-transition/ChainTypeManager.sol";
import {ChainTypeManagerInitializeData, ChainCreationParams} from "contracts/state-transition/IChainTypeManager.sol";
import {IChainTypeManager} from "contracts/state-transition/IChainTypeManager.sol";
import {Diamond} from "contracts/state-transition/libraries/Diamond.sol";
import {InitializeDataNewChain as DiamondInitializeDataNewChain} from "contracts/state-transition/chain-interfaces/IDiamondInit.sol";
import {FeeParams, PubdataPricingMode} from "contracts/state-transition/chain-deps/ZKChainStorage.sol";
import {L1AssetRouter} from "contracts/bridge/asset-router/L1AssetRouter.sol";
import {L1ERC20Bridge} from "contracts/bridge/L1ERC20Bridge.sol";
import {L1Nullifier} from "contracts/bridge/L1Nullifier.sol";
<<<<<<< HEAD
import {DiamondProxy} from "contracts/state-transition/chain-deps/DiamondProxy.sol";
import {IL1AssetRouter} from "contracts/bridge/asset-router/IL1AssetRouter.sol";
import {INativeTokenVault} from "contracts/bridge/ntv/INativeTokenVault.sol";
import {BridgedStandardERC20} from "contracts/bridge/BridgedStandardERC20.sol";
import {AddressHasNoCode} from "./ZkSyncScriptErrors.sol";
import {ICTMDeploymentTracker} from "contracts/bridgehub/ICTMDeploymentTracker.sol";
import {IMessageRoot} from "contracts/bridgehub/IMessageRoot.sol";
import {L2ContractHelper} from "contracts/common/libraries/L2ContractHelper.sol";
import {AddressAliasHelper} from "contracts/vendor/AddressAliasHelper.sol";
import {IL1Nullifier} from "contracts/bridge/L1Nullifier.sol";
import {IL1NativeTokenVault} from "contracts/bridge/ntv/IL1NativeTokenVault.sol";
import {L1NullifierDev} from "contracts/dev-contracts/L1NullifierDev.sol";
import {AccessControlRestriction} from "contracts/governance/AccessControlRestriction.sol";
import {ICTMDeploymentTracker} from "contracts/bridgehub/ICTMDeploymentTracker.sol";
import {IMessageRoot} from "contracts/bridgehub/IMessageRoot.sol";
import {IAssetRouterBase} from "contracts/bridge/asset-router/IAssetRouterBase.sol";
import {L2ContractsBytecodesLib} from "./L2ContractsBytecodesLib.sol";
=======
import {L1NullifierDev} from "contracts/dev-contracts/L1NullifierDev.sol";
import {DiamondProxy} from "contracts/state-transition/chain-deps/DiamondProxy.sol";
import {BridgedStandardERC20} from "contracts/bridge/BridgedStandardERC20.sol";
import {ChainRegistrar} from "contracts/chain-registrar/ChainRegistrar.sol";
>>>>>>> a297fa7b
import {ValidiumL1DAValidator} from "contracts/state-transition/data-availability/ValidiumL1DAValidator.sol";
import {RollupDAManager} from "contracts/state-transition/data-availability/RollupDAManager.sol";
import {BytecodesSupplier} from "contracts/upgrades/BytecodesSupplier.sol";
import {L2LegacySharedBridgeTestHelper} from "./L2LegacySharedBridgeTestHelper.sol";
<<<<<<< HEAD
=======
import {ChainAdminOwnable} from "contracts/governance/ChainAdminOwnable.sol";
import {ServerNotifier} from "contracts/governance/ServerNotifier.sol";
>>>>>>> a297fa7b

import {DeployUtils, GeneratedData, Config, DeployedAddresses, FixedForceDeploymentsData} from "./DeployUtils.s.sol";

contract DeployL1Script is Script, DeployUtils {
    using stdToml for string;

<<<<<<< HEAD
    address internal constant ADDRESS_ONE = 0x0000000000000000000000000000000000000001;

    function run() public {
        console.log("Deploying L1 contracts");

        runInner("/script-config/config-deploy-l1.toml", "/script-out/output-deploy-l1.toml");
    }

    function runForTest() public {
        runInner(vm.envString("L1_CONFIG"), vm.envString("L1_OUTPUT"));

        // In the production environment, there will be a separate script dedicated to accepting the adminship
        // but for testing purposes we'll have to do it here.
        Bridgehub bridgehub = Bridgehub(addresses.bridgehub.bridgehubProxy);
        vm.broadcast(addresses.chainAdmin);
        bridgehub.acceptAdmin();
    }

    function getAddresses() public view returns (DeployedAddresses memory) {
        return addresses;
    }

    function getConfig() public view returns (Config memory) {
        return config;
    }

    function runInner(string memory inputPath, string memory outputPath) internal {
        string memory root = vm.projectRoot();
        inputPath = string.concat(root, inputPath);
        outputPath = string.concat(root, outputPath);

        saveDiamondSelectors();
=======
    function run() public virtual {
        console.log("Deploying L1 contracts");

        runInner("/script-config/config-deploy-l1.toml", "/script-out/output-deploy-l1.toml");
    }

    function runForTest() public {
        runInner(vm.envString("L1_CONFIG"), vm.envString("L1_OUTPUT"));

        // In the production environment, there will be a separate script dedicated to accepting the adminship
        // but for testing purposes we'll have to do it here.
        Bridgehub bridgehub = Bridgehub(addresses.bridgehub.bridgehubProxy);
        vm.broadcast(addresses.chainAdmin);
        bridgehub.acceptAdmin();
    }

    function getAddresses() public view returns (DeployedAddresses memory) {
        return addresses;
    }

    function getConfig() public view returns (Config memory) {
        return config;
    }

    function runInner(string memory inputPath, string memory outputPath) internal {
        string memory root = vm.projectRoot();
        inputPath = string.concat(root, inputPath);
        outputPath = string.concat(root, outputPath);

>>>>>>> a297fa7b
        initializeConfig(inputPath);

        instantiateCreate2Factory();
        deployIfNeededMulticall3();

<<<<<<< HEAD
        deployBytecodesSupplier();

        deployVerifier();

        deployDefaultUpgrade();
        deployGenesisUpgrade();
        deployDAValidators();
        deployValidatorTimelock();

        deployGovernance();
        deployChainAdmin();
        deployTransparentProxyAdmin();
        deployBridgehubContract();
        deployMessageRootContract();

        deployL1NullifierContracts();
        deploySharedBridgeContracts();
        deployBridgedStandardERC20Implementation();
        deployBridgedTokenBeacon();
        deployL1NativeTokenVaultImplementation();
        deployL1NativeTokenVaultProxy();
        deployErc20BridgeImplementation();
        deployErc20BridgeProxy();
        updateSharedBridge();
        deployCTMDeploymentTracker();
        setBridgehubParams();

        initializeGeneratedData();

        deployBlobVersionedHashRetriever();
        deployChainTypeManagerContract();
        registerChainTypeManager();
        setChainTypeManagerInValidatorTimelock();
=======
        addresses.stateTransition.bytecodesSupplier = deploySimpleContract("BytecodesSupplier");

        deployVerifiers();

        (addresses.stateTransition.defaultUpgrade) = deploySimpleContract("DefaultUpgrade");
        (addresses.stateTransition.genesisUpgrade) = deploySimpleContract("L1GenesisUpgrade");
        deployDAValidators();
        (addresses.stateTransition.validatorTimelock) = deploySimpleContract("ValidatorTimelock");

        (addresses.governance) = deploySimpleContract("Governance");
        (addresses.chainAdmin) = deploySimpleContract("ChainAdminOwnable");
        // The single owner chainAdmin does not have a separate control restriction contract.
        // We set to it to zero explicitly so that it is clear to the reader.
        addresses.accessControlRestrictionAddress = address(0);

        addresses.transparentProxyAdmin = deployWithCreate2AndOwner("ProxyAdmin", addresses.governance);
        (addresses.bridgehub.bridgehubImplementation, addresses.bridgehub.bridgehubProxy) = deployTuppWithContract(
            "Bridgehub"
        );
        (addresses.bridgehub.messageRootImplementation, addresses.bridgehub.messageRootProxy) = deployTuppWithContract(
            "MessageRoot"
        );
>>>>>>> a297fa7b

        (
            addresses.stateTransition.serverNotifierImplementation,
            addresses.stateTransition.serverNotifierProxy
        ) = deployTuppWithContract("ServerNotifier");

<<<<<<< HEAD
        saveOutput(outputPath);
    }

=======
        (addresses.bridges.l1NullifierImplementation, addresses.bridges.l1NullifierProxy) = deployTuppWithContract(
            "L1Nullifier"
        );
        (addresses.bridges.l1AssetRouterImplementation, addresses.bridges.l1AssetRouterProxy) = deployTuppWithContract(
            "L1AssetRouter"
        );
        (addresses.bridges.bridgedStandardERC20Implementation) = deploySimpleContract("BridgedStandardERC20");
        addresses.bridges.bridgedTokenBeacon = deployWithCreate2AndOwner("BridgedTokenBeacon", config.ownerAddress);
        (
            addresses.vaults.l1NativeTokenVaultImplementation,
            addresses.vaults.l1NativeTokenVaultProxy
        ) = deployTuppWithContract("L1NativeTokenVault");
        setL1NativeTokenVaultParams();

        (addresses.bridges.erc20BridgeImplementation, addresses.bridges.erc20BridgeProxy) = deployTuppWithContract(
            "L1ERC20Bridge"
        );
        updateSharedBridge();
        // deployChainRegistrar(); // TODO: enable after ChainRegistrar is reviewed
        (
            addresses.bridgehub.ctmDeploymentTrackerImplementation,
            addresses.bridgehub.ctmDeploymentTrackerProxy
        ) = deployTuppWithContract("CTMDeploymentTracker");
        setBridgehubParams();

        initializeGeneratedData();

        addresses.blobVersionedHashRetriever = deploySimpleContract("BlobVersionedHashRetriever");
        deployStateTransitionDiamondFacets();
        (
            addresses.stateTransition.chainTypeManagerImplementation,
            addresses.stateTransition.chainTypeManagerProxy
        ) = deployTuppWithContract("ChainTypeManager");
        registerChainTypeManager();
        setChainTypeManagerInValidatorTimelock();
        setChainTypeManagerInServerNotifier();

        updateOwners();

        saveOutput(outputPath);
    }

>>>>>>> a297fa7b
    function initializeGeneratedData() internal {
        generatedData.forceDeploymentsData = prepareForceDeploymentsData();
    }

    function deployIfNeededMulticall3() internal {
        // Multicall3 is already deployed on public networks
        if (MULTICALL3_ADDRESS.code.length == 0) {
            address contractAddress = deployViaCreate2(type(Multicall3).creationCode, "");
            console.log("Multicall3 deployed at:", contractAddress);
            config.contracts.multicall3Addr = contractAddress;
        } else {
            config.contracts.multicall3Addr = MULTICALL3_ADDRESS;
        }
    }

    function getRollupL2ValidatorAddress() internal returns (address) {
        return
            Utils.getL2AddressViaCreate2Factory(
                bytes32(0),
                L2ContractHelper.hashL2Bytecode(L2ContractsBytecodesLib.readRollupL2DAValidatorBytecode()),
                hex""
            );
<<<<<<< HEAD
    }

    function getNoDAValidiumL2ValidatorAddress() internal returns (address) {
        return
            Utils.getL2AddressViaCreate2Factory(
                bytes32(0),
                L2ContractHelper.hashL2Bytecode(L2ContractsBytecodesLib.readNoDAL2DAValidatorBytecode()),
                hex""
            );
    }

    function getAvailL2ValidatorAddress() internal returns (address) {
        return
            Utils.getL2AddressViaCreate2Factory(
                bytes32(0),
                L2ContractHelper.hashL2Bytecode(L2ContractsBytecodesLib.readAvailL2DAValidatorBytecode()),
=======
    }

    function getNoDAValidiumL2ValidatorAddress() internal returns (address) {
        return
            Utils.getL2AddressViaCreate2Factory(
                bytes32(0),
                L2ContractHelper.hashL2Bytecode(L2ContractsBytecodesLib.readNoDAL2DAValidatorBytecode()),
>>>>>>> a297fa7b
                hex""
            );
    }

<<<<<<< HEAD
    function deployDAValidators() internal {
        vm.broadcast(msg.sender);
        address rollupDAManager = address(new RollupDAManager());
        addresses.daAddresses.rollupDAManager = rollupDAManager;

        address rollupDAValidator = deployViaCreate2(Utils.readRollupDAValidatorBytecode(), "");
        console.log("L1RollupDAValidator deployed at:", rollupDAValidator);
        addresses.daAddresses.l1RollupDAValidator = rollupDAValidator;

        addresses.daAddresses.noDAValidiumL1DAValidator = deployViaCreate2(
            type(ValidiumL1DAValidator).creationCode,
            ""
        );
        console.log("L1NoDAValidiumDAValidator deployed at:", addresses.daAddresses.noDAValidiumL1DAValidator);

        if (config.contracts.availL1DAValidator == address(0)) {
            address availBridge = deployViaCreate2(Utils.readDummyAvailBridgeBytecode(), "");
            addresses.daAddresses.availL1DAValidator = deployViaCreate2(
                Utils.readAvailL1DAValidatorBytecode(),
                abi.encode(availBridge)
            );
            console.log("AvailL1DAValidator deployed at:", addresses.daAddresses.availL1DAValidator);
        } else {
            addresses.daAddresses.availL1DAValidator = config.contracts.availL1DAValidator;
        }

        vm.startBroadcast(msg.sender);
        RollupDAManager(rollupDAManager).updateDAPair(address(rollupDAValidator), getRollupL2ValidatorAddress(), true);
        vm.stopBroadcast();
    }

    function deployBridgehubContract() internal {
        address bridgehubImplementation = deployViaCreate2(
            type(Bridgehub).creationCode,
            abi.encode(config.l1ChainId, config.ownerAddress, (config.contracts.maxNumberOfChains))
        );
        console.log("Bridgehub Implementation deployed at:", bridgehubImplementation);
        addresses.bridgehub.bridgehubImplementation = bridgehubImplementation;

        address bridgehubProxy = deployViaCreate2(
            type(TransparentUpgradeableProxy).creationCode,
            abi.encode(
                bridgehubImplementation,
                addresses.transparentProxyAdmin,
                abi.encodeCall(Bridgehub.initialize, (config.deployerAddress))
            )
        );
        console.log("Bridgehub Proxy deployed at:", bridgehubProxy);
        addresses.bridgehub.bridgehubProxy = bridgehubProxy;
    }

    function deployMessageRootContract() internal {
        address messageRootImplementation = deployViaCreate2(
            type(MessageRoot).creationCode,
            abi.encode(addresses.bridgehub.bridgehubProxy)
        );
        console.log("MessageRoot Implementation deployed at:", messageRootImplementation);
        addresses.bridgehub.messageRootImplementation = messageRootImplementation;

        address messageRootProxy = deployViaCreate2(
            type(TransparentUpgradeableProxy).creationCode,
            abi.encode(
                messageRootImplementation,
                addresses.transparentProxyAdmin,
                abi.encodeCall(MessageRoot.initialize, ())
            )
        );
        console.log("Message Root Proxy deployed at:", messageRootProxy);
        addresses.bridgehub.messageRootProxy = messageRootProxy;
    }

    function deployCTMDeploymentTracker() internal {
        address ctmDTImplementation = deployViaCreate2(
            type(CTMDeploymentTracker).creationCode,
            abi.encode(addresses.bridgehub.bridgehubProxy, addresses.bridges.sharedBridgeProxy)
        );
        console.log("CTM Deployment Tracker Implementation deployed at:", ctmDTImplementation);
        addresses.bridgehub.ctmDeploymentTrackerImplementation = ctmDTImplementation;

        address ctmDTProxy = deployViaCreate2(
            type(TransparentUpgradeableProxy).creationCode,
            abi.encode(
                ctmDTImplementation,
                addresses.transparentProxyAdmin,
                abi.encodeCall(CTMDeploymentTracker.initialize, (config.deployerAddress))
            )
        );
        console.log("CTM Deployment Tracker Proxy deployed at:", ctmDTProxy);
        addresses.bridgehub.ctmDeploymentTrackerProxy = ctmDTProxy;
    }

    function deployBlobVersionedHashRetriever() internal {
        // solc contracts/state-transition/utils/blobVersionedHashRetriever.yul --strict-assembly --bin
        bytes memory bytecode = hex"600b600b5f39600b5ff3fe5f358049805f5260205ff3";
        address contractAddress = deployViaCreate2(bytecode, "");
        console.log("BlobVersionedHashRetriever deployed at:", contractAddress);
        addresses.blobVersionedHashRetriever = contractAddress;
    }

    function registerChainTypeManager() internal {
        Bridgehub bridgehub = Bridgehub(addresses.bridgehub.bridgehubProxy);
        vm.startBroadcast(msg.sender);
        bridgehub.addChainTypeManager(addresses.stateTransition.chainTypeManagerProxy);
        console.log("ChainTypeManager registered");
        CTMDeploymentTracker ctmDT = CTMDeploymentTracker(addresses.bridgehub.ctmDeploymentTrackerProxy);
        L1AssetRouter sharedBridge = L1AssetRouter(addresses.bridges.sharedBridgeProxy);
        sharedBridge.setAssetDeploymentTracker(
            bytes32(uint256(uint160(addresses.stateTransition.chainTypeManagerProxy))),
            address(ctmDT)
        );
        console.log("CTM DT whitelisted");

        ctmDT.registerCTMAssetOnL1(addresses.stateTransition.chainTypeManagerProxy);
        vm.stopBroadcast();
        console.log("CTM registered in CTMDeploymentTracker");

        bytes32 assetId = bridgehub.ctmAssetIdFromAddress(addresses.stateTransition.chainTypeManagerProxy);
        console.log(
            "CTM in router 1",
            sharedBridge.assetHandlerAddress(assetId),
            bridgehub.ctmAssetIdToAddress(assetId)
        );
    }

    function setChainTypeManagerInValidatorTimelock() internal {
        ValidatorTimelock validatorTimelock = ValidatorTimelock(addresses.validatorTimelock);
        vm.broadcast(msg.sender);
        validatorTimelock.setChainTypeManager(IChainTypeManager(addresses.stateTransition.chainTypeManagerProxy));
=======
    function getAvailL2ValidatorAddress() internal returns (address) {
        return
            Utils.getL2AddressViaCreate2Factory(
                bytes32(0),
                L2ContractHelper.hashL2Bytecode(L2ContractsBytecodesLib.readAvailL2DAValidatorBytecode()),
                hex""
            );
    }

    function deployVerifiers() internal {
        (addresses.stateTransition.verifierFflonk) = deploySimpleContract("VerifierFflonk");
        (addresses.stateTransition.verifierPlonk) = deploySimpleContract("VerifierPlonk");
        (addresses.stateTransition.verifier) = deploySimpleContract("Verifier");
    }

    function setChainTypeManagerInServerNotifier() internal {
        ServerNotifier serverNotifier = ServerNotifier(addresses.stateTransition.serverNotifierProxy);
        vm.broadcast(msg.sender);
        serverNotifier.setChainTypeManager(IChainTypeManager(addresses.stateTransition.chainTypeManagerProxy));
        console.log("ChainTypeManager set in ServerNotifier");
    }

    function deployDAValidators() internal {
        addresses.daAddresses.rollupDAManager = deployWithCreate2AndOwner("RollupDAManager", msg.sender);
        updateRollupDAManager();

        // This contract is located in the `da-contracts` folder, we output it the same way for consistency/ease of use.
        addresses.daAddresses.l1RollupDAValidator = deploySimpleContract("RollupL1DAValidator");

        addresses.daAddresses.noDAValidiumL1DAValidator = deploySimpleContract("ValidiumL1DAValidator");

        if (config.contracts.availL1DAValidator == address(0)) {
            addresses.daAddresses.availBridge = deploySimpleContract("DummyAvailBridge");
            addresses.daAddresses.availL1DAValidator = deploySimpleContract("AvailL1DAValidator");
        } else {
            addresses.daAddresses.availL1DAValidator = config.contracts.availL1DAValidator;
        }
        vm.startBroadcast(msg.sender);
        IRollupDAManager rollupDAManager = IRollupDAManager(addresses.daAddresses.rollupDAManager);
        rollupDAManager.updateDAPair(addresses.daAddresses.l1RollupDAValidator, getRollupL2ValidatorAddress(), true);
        vm.stopBroadcast();
    }

    function updateRollupDAManager() internal virtual {
        IOwnable rollupDAManager = IOwnable(addresses.daAddresses.rollupDAManager);
        if (rollupDAManager.owner() != address(msg.sender)) {
            if (rollupDAManager.pendingOwner() == address(msg.sender)) {
                vm.broadcast(msg.sender);
                rollupDAManager.acceptOwnership();
            } else {
                require(rollupDAManager.owner() == config.ownerAddress, "Ownership was not set correctly");
            }
        }
    }

    function registerChainTypeManager() internal {
        IBridgehub bridgehub = IBridgehub(addresses.bridgehub.bridgehubProxy);
        vm.startBroadcast(msg.sender);
        bridgehub.addChainTypeManager(addresses.stateTransition.chainTypeManagerProxy);
        console.log("ChainTypeManager registered");
        ICTMDeploymentTracker ctmDT = ICTMDeploymentTracker(addresses.bridgehub.ctmDeploymentTrackerProxy);
        IL1AssetRouter sharedBridge = IL1AssetRouter(addresses.bridges.l1AssetRouterProxy);
        sharedBridge.setAssetDeploymentTracker(
            bytes32(uint256(uint160(addresses.stateTransition.chainTypeManagerProxy))),
            address(ctmDT)
        );
        console.log("CTM DT whitelisted");

        ctmDT.registerCTMAssetOnL1(addresses.stateTransition.chainTypeManagerProxy);
        vm.stopBroadcast();
        console.log("CTM registered in CTMDeploymentTracker");

        bytes32 assetId = bridgehub.ctmAssetIdFromAddress(addresses.stateTransition.chainTypeManagerProxy);
        console.log(
            "CTM in router 1",
            sharedBridge.assetHandlerAddress(assetId),
            bridgehub.ctmAssetIdToAddress(assetId)
        );
    }

    function setChainTypeManagerInValidatorTimelock() public virtual {
        IValidatorTimelock validatorTimelock = IValidatorTimelock(addresses.stateTransition.validatorTimelock);
        if (address(validatorTimelock.chainTypeManager()) != addresses.stateTransition.chainTypeManagerProxy) {
            vm.broadcast(msg.sender);
            validatorTimelock.setChainTypeManager(IChainTypeManager(addresses.stateTransition.chainTypeManagerProxy));
        }
>>>>>>> a297fa7b
        console.log("ChainTypeManager set in ValidatorTimelock");
    }

    function deployDiamondProxy() internal {
        Diamond.FacetCut[] memory facetCuts = new Diamond.FacetCut[](1);
        facetCuts[0] = Diamond.FacetCut({
            facet: addresses.stateTransition.adminFacet,
            action: Diamond.Action.Add,
            isFreezable: false,
            selectors: Utils.getAllSelectors(addresses.stateTransition.adminFacet.code)
        });
        Diamond.DiamondCutData memory diamondCut = Diamond.DiamondCutData({
            facetCuts: facetCuts,
            initAddress: address(0),
            initCalldata: ""
        });
        address contractAddress = deployViaCreate2(
            type(DiamondProxy).creationCode,
            abi.encode(config.l1ChainId, diamondCut)
        );
        console.log("DiamondProxy deployed at:", contractAddress);
        addresses.stateTransition.diamondProxy = contractAddress;
    }

<<<<<<< HEAD
    function deploySharedBridgeContracts() internal {
        deploySharedBridgeImplementation();
        deploySharedBridgeProxy();
    }

    function deployL1NullifierContracts() internal {
        deployL1NullifierImplementation();
        deployL1NullifierProxy();
    }

    function deployL1NullifierImplementation() internal {
        bytes memory bytecode;
        if (config.supportL2LegacySharedBridgeTest) {
            bytecode = type(L1NullifierDev).creationCode;
        } else {
            bytecode = type(L1Nullifier).creationCode;
        }

        address contractAddress = deployViaCreate2(
            bytecode,
            // solhint-disable-next-line func-named-parameters
            abi.encode(addresses.bridgehub.bridgehubProxy, config.eraChainId, addresses.stateTransition.diamondProxy)
        );
        console.log("L1NullifierImplementation deployed at:", contractAddress);
        addresses.bridges.l1NullifierImplementation = contractAddress;
    }

    function deployL1NullifierProxy() internal {
        bytes memory initCalldata = abi.encodeCall(L1Nullifier.initialize, (config.deployerAddress, 1, 1, 1, 0));
        address contractAddress = deployViaCreate2(
            type(TransparentUpgradeableProxy).creationCode,
            abi.encode(addresses.bridges.l1NullifierImplementation, addresses.transparentProxyAdmin, initCalldata)
        );
        console.log("L1NullifierProxy deployed at:", contractAddress);
        addresses.bridges.l1NullifierProxy = contractAddress;
    }

    function deploySharedBridgeImplementation() internal {
        address contractAddress = deployViaCreate2(
            type(L1AssetRouter).creationCode,
            // solhint-disable-next-line func-named-parameters
            abi.encode(
                config.tokens.tokenWethAddress,
                addresses.bridgehub.bridgehubProxy,
                addresses.bridges.l1NullifierProxy,
                config.eraChainId,
                addresses.stateTransition.diamondProxy
            )
        );
        console.log("SharedBridgeImplementation deployed at:", contractAddress);
        addresses.bridges.sharedBridgeImplementation = contractAddress;
    }

    function deploySharedBridgeProxy() internal {
        bytes memory initCalldata = abi.encodeCall(L1AssetRouter.initialize, (config.deployerAddress));
        address contractAddress = deployViaCreate2(
            type(TransparentUpgradeableProxy).creationCode,
            abi.encode(addresses.bridges.sharedBridgeImplementation, addresses.transparentProxyAdmin, initCalldata)
        );
        console.log("SharedBridgeProxy deployed at:", contractAddress);
        addresses.bridges.sharedBridgeProxy = contractAddress;
    }

    function setBridgehubParams() internal {
        Bridgehub bridgehub = Bridgehub(addresses.bridgehub.bridgehubProxy);
        vm.startBroadcast(msg.sender);
        bridgehub.addTokenAssetId(bridgehub.baseTokenAssetId(config.eraChainId));
        bridgehub.setAddresses(
            addresses.bridges.sharedBridgeProxy,
            ICTMDeploymentTracker(addresses.bridgehub.ctmDeploymentTrackerProxy),
            IMessageRoot(addresses.bridgehub.messageRootProxy)
        );
=======
    function setBridgehubParams() internal {
        IBridgehub bridgehub = IBridgehub(addresses.bridgehub.bridgehubProxy);
        vm.startBroadcast(msg.sender);
        bridgehub.addTokenAssetId(bridgehub.baseTokenAssetId(config.eraChainId));
        bridgehub.setAddresses(
            addresses.bridges.l1AssetRouterProxy,
            ICTMDeploymentTracker(addresses.bridgehub.ctmDeploymentTrackerProxy),
            IMessageRoot(addresses.bridgehub.messageRootProxy)
        );
>>>>>>> a297fa7b
        vm.stopBroadcast();
        console.log("SharedBridge registered");
    }

<<<<<<< HEAD
    function deployErc20BridgeImplementation() internal {
        address contractAddress = deployViaCreate2(
            type(L1ERC20Bridge).creationCode,
            abi.encode(
                addresses.bridges.l1NullifierProxy,
                addresses.bridges.sharedBridgeProxy,
                addresses.vaults.l1NativeTokenVaultProxy,
                config.eraChainId
            )
        );
        console.log("Erc20BridgeImplementation deployed at:", contractAddress);
        addresses.bridges.erc20BridgeImplementation = contractAddress;
    }

    function deployErc20BridgeProxy() internal {
        bytes memory initCalldata = abi.encodeCall(L1ERC20Bridge.initialize, ());
        address contractAddress = deployViaCreate2(
            type(TransparentUpgradeableProxy).creationCode,
            abi.encode(addresses.bridges.erc20BridgeImplementation, addresses.transparentProxyAdmin, initCalldata)
        );
        console.log("Erc20BridgeProxy deployed at:", contractAddress);
        addresses.bridges.erc20BridgeProxy = contractAddress;
    }

    function updateSharedBridge() internal {
        L1AssetRouter sharedBridge = L1AssetRouter(addresses.bridges.sharedBridgeProxy);
        vm.broadcast(msg.sender);
        sharedBridge.setL1Erc20Bridge(L1ERC20Bridge(addresses.bridges.erc20BridgeProxy));
        console.log("SharedBridge updated with ERC20Bridge address");
=======
    function updateSharedBridge() internal {
        IL1AssetRouter sharedBridge = IL1AssetRouter(addresses.bridges.l1AssetRouterProxy);
        vm.broadcast(msg.sender);
        sharedBridge.setL1Erc20Bridge(IL1ERC20Bridge(addresses.bridges.erc20BridgeProxy));
        console.log("SharedBridge updated with ERC20Bridge address");
    }

    function setL1NativeTokenVaultParams() internal {
        IL1AssetRouter sharedBridge = IL1AssetRouter(addresses.bridges.l1AssetRouterProxy);
        IL1Nullifier l1Nullifier = IL1Nullifier(addresses.bridges.l1NullifierProxy);
        // Ownable ownable = Ownable(addresses.bridges.l1AssetRouterProxy);
        vm.broadcast(msg.sender);
        sharedBridge.setNativeTokenVault(INativeTokenVault(addresses.vaults.l1NativeTokenVaultProxy));
        vm.broadcast(msg.sender);
        l1Nullifier.setL1NativeTokenVault(IL1NativeTokenVault(addresses.vaults.l1NativeTokenVaultProxy));
        vm.broadcast(msg.sender);
        l1Nullifier.setL1AssetRouter(addresses.bridges.l1AssetRouterProxy);

        vm.broadcast(msg.sender);
        IL1NativeTokenVault(addresses.vaults.l1NativeTokenVaultProxy).registerEthToken();
>>>>>>> a297fa7b
    }

    function deployBridgedStandardERC20Implementation() internal {
        address contractAddress = deployViaCreate2(
            type(BridgedStandardERC20).creationCode,
            // solhint-disable-next-line func-named-parameters
            abi.encode()
        );
        console.log("BridgedStandardERC20Implementation deployed at:", contractAddress);
        addresses.bridges.bridgedStandardERC20Implementation = contractAddress;
    }

    function deployBridgedTokenBeacon() internal {
        /// Note we cannot use create2 as the deployer is the owner.
        vm.broadcast();
        UpgradeableBeacon beacon = new UpgradeableBeacon(addresses.bridges.bridgedStandardERC20Implementation);
        address contractAddress = address(beacon);
        vm.broadcast();
        beacon.transferOwnership(config.ownerAddress);
        console.log("BridgedTokenBeacon deployed at:", contractAddress);
        addresses.bridges.bridgedTokenBeacon = contractAddress;
    }

    function deployL1NativeTokenVaultImplementation() internal {
        address contractAddress = deployViaCreate2(
            type(L1NativeTokenVault).creationCode,
            // solhint-disable-next-line func-named-parameters
            abi.encode(
                config.tokens.tokenWethAddress,
                addresses.bridges.sharedBridgeProxy,
                addresses.bridges.l1NullifierProxy
            )
        );
        console.log("L1NativeTokenVaultImplementation deployed at:", contractAddress);
        addresses.vaults.l1NativeTokenVaultImplementation = contractAddress;
    }

    function deployL1NativeTokenVaultProxy() internal {
        bytes memory initCalldata = abi.encodeCall(
            L1NativeTokenVault.initialize,
            (config.ownerAddress, addresses.bridges.bridgedTokenBeacon)
        );
        address contractAddress = deployViaCreate2(
            type(TransparentUpgradeableProxy).creationCode,
            abi.encode(addresses.vaults.l1NativeTokenVaultImplementation, addresses.transparentProxyAdmin, initCalldata)
        );
        console.log("L1NativeTokenVaultProxy deployed at:", contractAddress);
        addresses.vaults.l1NativeTokenVaultProxy = contractAddress;

        IL1AssetRouter sharedBridge = IL1AssetRouter(addresses.bridges.sharedBridgeProxy);
        IL1Nullifier l1Nullifier = IL1Nullifier(addresses.bridges.l1NullifierProxy);
        // Ownable ownable = Ownable(addresses.bridges.sharedBridgeProxy);

        vm.broadcast(msg.sender);
        sharedBridge.setNativeTokenVault(INativeTokenVault(addresses.vaults.l1NativeTokenVaultProxy));
        vm.broadcast(msg.sender);
        l1Nullifier.setL1NativeTokenVault(IL1NativeTokenVault(addresses.vaults.l1NativeTokenVaultProxy));
        vm.broadcast(msg.sender);
        l1Nullifier.setL1AssetRouter(addresses.bridges.sharedBridgeProxy);

        vm.broadcast(msg.sender);
        IL1NativeTokenVault(addresses.vaults.l1NativeTokenVaultProxy).registerEthToken();
    }

    function updateOwners() internal {
        vm.startBroadcast(msg.sender);

        IValidatorTimelock validatorTimelock = IValidatorTimelock(addresses.stateTransition.validatorTimelock);
        validatorTimelock.transferOwnership(config.ownerAddress);

        IBridgehub bridgehub = IBridgehub(addresses.bridgehub.bridgehubProxy);
        IOwnable(address(bridgehub)).transferOwnership(addresses.governance);
        bridgehub.setPendingAdmin(addresses.chainAdmin);

<<<<<<< HEAD
        L1AssetRouter sharedBridge = L1AssetRouter(addresses.bridges.sharedBridgeProxy);
        sharedBridge.transferOwnership(addresses.governance);

        ChainTypeManager ctm = ChainTypeManager(addresses.stateTransition.chainTypeManagerProxy);
        ctm.transferOwnership(addresses.governance);
        ctm.setPendingAdmin(addresses.chainAdmin);

        CTMDeploymentTracker ctmDeploymentTracker = CTMDeploymentTracker(addresses.bridgehub.ctmDeploymentTrackerProxy);
        ctmDeploymentTracker.transferOwnership(addresses.governance);

        RollupDAManager(addresses.daAddresses.rollupDAManager).transferOwnership(addresses.governance);
=======
        IL1AssetRouter sharedBridge = IL1AssetRouter(addresses.bridges.l1AssetRouterProxy);
        IOwnable(address(sharedBridge)).transferOwnership(addresses.governance);

        IChainTypeManager ctm = IChainTypeManager(addresses.stateTransition.chainTypeManagerProxy);
        IOwnable(address(ctm)).transferOwnership(addresses.governance);
        ctm.setPendingAdmin(addresses.chainAdmin);

        ICTMDeploymentTracker ctmDeploymentTracker = ICTMDeploymentTracker(
            addresses.bridgehub.ctmDeploymentTrackerProxy
        );
        IOwnable(address(ctmDeploymentTracker)).transferOwnership(addresses.governance);

        IOwnable(addresses.daAddresses.rollupDAManager).transferOwnership(addresses.governance);
>>>>>>> a297fa7b

        vm.stopBroadcast();
        console.log("Owners updated");
    }

<<<<<<< HEAD
    function saveDiamondSelectors() public {
        AdminFacet adminFacet = new AdminFacet(1, RollupDAManager(address(0)));
        GettersFacet gettersFacet = new GettersFacet();
        MailboxFacet mailboxFacet = new MailboxFacet(1, 1);
        ExecutorFacet executorFacet = new ExecutorFacet(1);
        bytes4[] memory adminFacetSelectors = Utils.getAllSelectors(address(adminFacet).code);
        bytes4[] memory gettersFacetSelectors = Utils.getAllSelectors(address(gettersFacet).code);
        bytes4[] memory mailboxFacetSelectors = Utils.getAllSelectors(address(mailboxFacet).code);
        bytes4[] memory executorFacetSelectors = Utils.getAllSelectors(address(executorFacet).code);

        string memory root = vm.projectRoot();
        string memory outputPath = string.concat(root, "/script-out/diamond-selectors.toml");

        bytes memory adminFacetSelectorsBytes = abi.encode(adminFacetSelectors);
        bytes memory gettersFacetSelectorsBytes = abi.encode(gettersFacetSelectors);
        bytes memory mailboxFacetSelectorsBytes = abi.encode(mailboxFacetSelectors);
        bytes memory executorFacetSelectorsBytes = abi.encode(executorFacetSelectors);

        vm.serializeBytes("diamond_selectors", "admin_facet_selectors", adminFacetSelectorsBytes);
        vm.serializeBytes("diamond_selectors", "getters_facet_selectors", gettersFacetSelectorsBytes);
        vm.serializeBytes("diamond_selectors", "mailbox_facet_selectors", mailboxFacetSelectorsBytes);
        string memory toml = vm.serializeBytes(
            "diamond_selectors",
            "executor_facet_selectors",
            executorFacetSelectorsBytes
        );

        vm.writeToml(toml, outputPath);
    }

    function saveOutput(string memory outputPath) internal {
=======
    function saveOutput(string memory outputPath) internal virtual {
>>>>>>> a297fa7b
        vm.serializeAddress("bridgehub", "bridgehub_proxy_addr", addresses.bridgehub.bridgehubProxy);
        vm.serializeAddress("bridgehub", "bridgehub_implementation_addr", addresses.bridgehub.bridgehubImplementation);
        vm.serializeAddress(
            "bridgehub",
            "ctm_deployment_tracker_proxy_addr",
            addresses.bridgehub.ctmDeploymentTrackerProxy
        );
        vm.serializeAddress(
            "bridgehub",
            "ctm_deployment_tracker_implementation_addr",
            addresses.bridgehub.ctmDeploymentTrackerImplementation
        );
        vm.serializeAddress("bridgehub", "message_root_proxy_addr", addresses.bridgehub.messageRootProxy);
        string memory bridgehub = vm.serializeAddress(
            "bridgehub",
            "message_root_implementation_addr",
            addresses.bridgehub.messageRootImplementation
        );

        // TODO(EVM-744): this has to be renamed to chain type manager
        vm.serializeAddress(
            "state_transition",
            "state_transition_proxy_addr",
            addresses.stateTransition.chainTypeManagerProxy
        );
        vm.serializeAddress(
            "state_transition",
            "state_transition_implementation_addr",
            addresses.stateTransition.chainTypeManagerImplementation
        );
        vm.serializeAddress("state_transition", "verifier_addr", addresses.stateTransition.verifier);
        vm.serializeAddress("state_transition", "admin_facet_addr", addresses.stateTransition.adminFacet);
        vm.serializeAddress("state_transition", "mailbox_facet_addr", addresses.stateTransition.mailboxFacet);
        vm.serializeAddress("state_transition", "executor_facet_addr", addresses.stateTransition.executorFacet);
        vm.serializeAddress("state_transition", "getters_facet_addr", addresses.stateTransition.gettersFacet);
        vm.serializeAddress("state_transition", "diamond_init_addr", addresses.stateTransition.diamondInit);
        vm.serializeAddress("state_transition", "genesis_upgrade_addr", addresses.stateTransition.genesisUpgrade);
        vm.serializeAddress("state_transition", "default_upgrade_addr", addresses.stateTransition.defaultUpgrade);
        vm.serializeAddress("state_transition", "bytecodes_supplier_addr", addresses.stateTransition.bytecodesSupplier);
        string memory stateTransition = vm.serializeAddress(
            "state_transition",
            "diamond_proxy_addr",
            addresses.stateTransition.diamondProxy
        );

        vm.serializeAddress("bridges", "erc20_bridge_implementation_addr", addresses.bridges.erc20BridgeImplementation);
        vm.serializeAddress("bridges", "erc20_bridge_proxy_addr", addresses.bridges.erc20BridgeProxy);
        vm.serializeAddress("bridges", "l1_nullifier_implementation_addr", addresses.bridges.l1NullifierImplementation);
        vm.serializeAddress("bridges", "l1_nullifier_proxy_addr", addresses.bridges.l1NullifierProxy);
        vm.serializeAddress(
            "bridges",
            "shared_bridge_implementation_addr",
            addresses.bridges.l1AssetRouterImplementation
        );
        string memory bridges = vm.serializeAddress(
            "bridges",
            "shared_bridge_proxy_addr",
            addresses.bridges.l1AssetRouterProxy
        );

        vm.serializeUint(
            "contracts_config",
            "diamond_init_max_l2_gas_per_batch",
            config.contracts.diamondInitMaxL2GasPerBatch
        );
        vm.serializeUint(
            "contracts_config",
            "diamond_init_batch_overhead_l1_gas",
            config.contracts.diamondInitBatchOverheadL1Gas
        );
        vm.serializeUint(
            "contracts_config",
            "diamond_init_max_pubdata_per_batch",
            config.contracts.diamondInitMaxPubdataPerBatch
        );
        vm.serializeUint(
            "contracts_config",
            "diamond_init_minimal_l2_gas_price",
            config.contracts.diamondInitMinimalL2GasPrice
        );
        vm.serializeUint(
            "contracts_config",
            "diamond_init_priority_tx_max_pubdata",
            config.contracts.diamondInitPriorityTxMaxPubdata
        );
        vm.serializeUint(
            "contracts_config",
            "diamond_init_pubdata_pricing_mode",
            uint256(config.contracts.diamondInitPubdataPricingMode)
        );
        vm.serializeUint("contracts_config", "priority_tx_max_gas_limit", config.contracts.priorityTxMaxGasLimit);
        vm.serializeBytes32(
            "contracts_config",
            "recursion_circuits_set_vks_hash",
            config.contracts.recursionCircuitsSetVksHash
        );
        vm.serializeBytes32(
            "contracts_config",
            "recursion_leaf_level_vk_hash",
            config.contracts.recursionLeafLevelVkHash
        );
        vm.serializeBytes32(
            "contracts_config",
            "recursion_node_level_vk_hash",
            config.contracts.recursionNodeLevelVkHash
        );
        vm.serializeBytes("contracts_config", "diamond_cut_data", config.contracts.diamondCutData);

        string memory contractsConfig = vm.serializeBytes(
            "contracts_config",
            "force_deployments_data",
            generatedData.forceDeploymentsData
        );

        vm.serializeAddress(
            "deployed_addresses",
            "blob_versioned_hash_retriever_addr",
            addresses.blobVersionedHashRetriever
        );
<<<<<<< HEAD
        vm.serializeAddress("deployed_addresses", "governance_addr", addresses.governance);
        vm.serializeAddress("deployed_addresses", "transparent_proxy_admin_addr", addresses.transparentProxyAdmin);

        vm.serializeAddress("deployed_addresses", "validator_timelock_addr", addresses.validatorTimelock);
=======
        vm.serializeAddress(
            "deployed_addresses",
            "server_notifier_proxy_addr",
            addresses.stateTransition.serverNotifierProxy
        );
        vm.serializeAddress(
            "deployed_addresses",
            "server_notifier_implementation_address",
            addresses.stateTransition.serverNotifierImplementation
        );
        vm.serializeAddress("deployed_addresses", "governance_addr", addresses.governance);
        vm.serializeAddress("deployed_addresses", "transparent_proxy_admin_addr", addresses.transparentProxyAdmin);

        vm.serializeAddress(
            "deployed_addresses",
            "validator_timelock_addr",
            addresses.stateTransition.validatorTimelock
        );
>>>>>>> a297fa7b
        vm.serializeAddress("deployed_addresses", "chain_admin", addresses.chainAdmin);
        vm.serializeAddress(
            "deployed_addresses",
            "access_control_restriction_addr",
            addresses.accessControlRestrictionAddress
        );
        vm.serializeString("deployed_addresses", "bridgehub", bridgehub);
        vm.serializeString("deployed_addresses", "bridges", bridges);
        vm.serializeString("deployed_addresses", "state_transition", stateTransition);

<<<<<<< HEAD
=======
        //vm.serializeAddress("deployed_addresses", "chain_registrar", addresses.chainRegistrar); // TODO: enable after ChainRegistrar is reviewed
>>>>>>> a297fa7b
        vm.serializeAddress("deployed_addresses", "l1_rollup_da_manager", addresses.daAddresses.rollupDAManager);
        vm.serializeAddress(
            "deployed_addresses",
            "rollup_l1_da_validator_addr",
            addresses.daAddresses.l1RollupDAValidator
        );
        vm.serializeAddress(
            "deployed_addresses",
            "no_da_validium_l1_validator_addr",
            addresses.daAddresses.noDAValidiumL1DAValidator
        );
        vm.serializeAddress(
            "deployed_addresses",
            "avail_l1_da_validator_addr",
            addresses.daAddresses.availL1DAValidator
        );

        string memory deployedAddresses = vm.serializeAddress(
            "deployed_addresses",
            "native_token_vault_addr",
            addresses.vaults.l1NativeTokenVaultProxy
        );

        vm.serializeAddress("root", "create2_factory_addr", addresses.create2Factory);
        vm.serializeBytes32("root", "create2_factory_salt", config.contracts.create2FactorySalt);
        vm.serializeAddress("root", "multicall3_addr", config.contracts.multicall3Addr);
        vm.serializeUint("root", "l1_chain_id", config.l1ChainId);
        vm.serializeUint("root", "era_chain_id", config.eraChainId);
        vm.serializeAddress("root", "deployer_addr", config.deployerAddress);
        vm.serializeString("root", "deployed_addresses", deployedAddresses);
        vm.serializeString("root", "contracts_config", contractsConfig);
        vm.serializeAddress("root", "expected_rollup_l2_da_validator_addr", getRollupL2ValidatorAddress());
        vm.serializeAddress("root", "expected_no_da_validium_l2_validator_addr", getNoDAValidiumL2ValidatorAddress());
        vm.serializeAddress("root", "expected_avail_l2_da_validator_addr", getAvailL2ValidatorAddress());
        string memory toml = vm.serializeAddress("root", "owner_address", config.ownerAddress);
<<<<<<< HEAD

        vm.writeToml(toml, outputPath);
    }

    function prepareForceDeploymentsData() internal view returns (bytes memory) {
        require(addresses.governance != address(0), "Governance address is not set");

        address dangerousTestOnlyForcedBeacon;
        if (config.supportL2LegacySharedBridgeTest) {
            (dangerousTestOnlyForcedBeacon, ) = L2LegacySharedBridgeTestHelper.calculateTestL2TokenBeaconAddress(
                addresses.bridges.erc20BridgeProxy,
                addresses.bridges.l1NullifierProxy,
                addresses.governance
            );
        }

        FixedForceDeploymentsData memory data = FixedForceDeploymentsData({
            l1ChainId: config.l1ChainId,
            eraChainId: config.eraChainId,
            l1AssetRouter: addresses.bridges.sharedBridgeProxy,
            l2TokenProxyBytecodeHash: L2ContractHelper.hashL2Bytecode(
                L2ContractsBytecodesLib.readBeaconProxyBytecode()
            ),
            aliasedL1Governance: AddressAliasHelper.applyL1ToL2Alias(addresses.governance),
            maxNumberOfZKChains: config.contracts.maxNumberOfChains,
            bridgehubBytecodeHash: L2ContractHelper.hashL2Bytecode(L2ContractsBytecodesLib.readBridgehubBytecode()),
            l2AssetRouterBytecodeHash: L2ContractHelper.hashL2Bytecode(
                L2ContractsBytecodesLib.readL2AssetRouterBytecode()
            ),
            l2NtvBytecodeHash: L2ContractHelper.hashL2Bytecode(
                L2ContractsBytecodesLib.readL2NativeTokenVaultBytecode()
            ),
            messageRootBytecodeHash: L2ContractHelper.hashL2Bytecode(L2ContractsBytecodesLib.readMessageRootBytecode()),
            // For newly created chains it it is expected that the following bridges are not present at the moment
            // of creation of the chain
            l2SharedBridgeLegacyImpl: address(0),
            l2BridgedStandardERC20Impl: address(0),
            dangerousTestOnlyForcedBeacon: dangerousTestOnlyForcedBeacon
        });

        return abi.encode(data);
    }

=======

        vm.writeToml(toml, outputPath);
    }

    function prepareForceDeploymentsData() internal view returns (bytes memory) {
        require(addresses.governance != address(0), "Governance address is not set");

        address dangerousTestOnlyForcedBeacon;
        if (config.supportL2LegacySharedBridgeTest) {
            (dangerousTestOnlyForcedBeacon, ) = L2LegacySharedBridgeTestHelper.calculateTestL2TokenBeaconAddress(
                addresses.bridges.erc20BridgeProxy,
                addresses.bridges.l1NullifierProxy,
                addresses.governance
            );
        }

        FixedForceDeploymentsData memory data = FixedForceDeploymentsData({
            l1ChainId: config.l1ChainId,
            eraChainId: config.eraChainId,
            l1AssetRouter: addresses.bridges.l1AssetRouterProxy,
            l2TokenProxyBytecodeHash: L2ContractHelper.hashL2Bytecode(
                L2ContractsBytecodesLib.readBeaconProxyBytecode()
            ),
            aliasedL1Governance: AddressAliasHelper.applyL1ToL2Alias(addresses.governance),
            maxNumberOfZKChains: config.contracts.maxNumberOfChains,
            bridgehubBytecodeHash: L2ContractHelper.hashL2Bytecode(L2ContractsBytecodesLib.readBridgehubBytecode()),
            l2AssetRouterBytecodeHash: L2ContractHelper.hashL2Bytecode(
                L2ContractsBytecodesLib.readL2AssetRouterBytecode()
            ),
            l2NtvBytecodeHash: L2ContractHelper.hashL2Bytecode(
                L2ContractsBytecodesLib.readL2NativeTokenVaultBytecode()
            ),
            messageRootBytecodeHash: L2ContractHelper.hashL2Bytecode(L2ContractsBytecodesLib.readMessageRootBytecode()),
            // For newly created chains it it is expected that the following bridges are not present at the moment
            // of creation of the chain
            l2SharedBridgeLegacyImpl: address(0),
            l2BridgedStandardERC20Impl: address(0),
            dangerousTestOnlyForcedBeacon: dangerousTestOnlyForcedBeacon
        });

        return abi.encode(data);
    }

    function deployTuppWithContract(
        string memory contractName
    ) internal virtual override returns (address implementation, address proxy) {
        implementation = deployViaCreate2AndNotify(
            getCreationCode(contractName),
            getCreationCalldata(contractName),
            contractName,
            string.concat(contractName, " Implementation")
        );

        proxy = deployViaCreate2AndNotify(
            type(TransparentUpgradeableProxy).creationCode,
            abi.encode(implementation, addresses.transparentProxyAdmin, getInitializeCalldata(contractName)),
            contractName,
            string.concat(contractName, " Proxy")
        );
        return (implementation, proxy);
    }

    function saveDiamondSelectors() public {
        AdminFacet adminFacet = new AdminFacet(1, RollupDAManager(address(0)));
        GettersFacet gettersFacet = new GettersFacet();
        MailboxFacet mailboxFacet = new MailboxFacet(1, 1);
        ExecutorFacet executorFacet = new ExecutorFacet(1);
        bytes4[] memory adminFacetSelectors = Utils.getAllSelectors(address(adminFacet).code);
        bytes4[] memory gettersFacetSelectors = Utils.getAllSelectors(address(gettersFacet).code);
        bytes4[] memory mailboxFacetSelectors = Utils.getAllSelectors(address(mailboxFacet).code);
        bytes4[] memory executorFacetSelectors = Utils.getAllSelectors(address(executorFacet).code);

        string memory root = vm.projectRoot();
        string memory outputPath = string.concat(root, "/script-out/diamond-selectors.toml");

        bytes memory adminFacetSelectorsBytes = abi.encode(adminFacetSelectors);
        bytes memory gettersFacetSelectorsBytes = abi.encode(gettersFacetSelectors);
        bytes memory mailboxFacetSelectorsBytes = abi.encode(mailboxFacetSelectors);
        bytes memory executorFacetSelectorsBytes = abi.encode(executorFacetSelectors);

        vm.serializeBytes("diamond_selectors", "admin_facet_selectors", adminFacetSelectorsBytes);
        vm.serializeBytes("diamond_selectors", "getters_facet_selectors", gettersFacetSelectorsBytes);
        vm.serializeBytes("diamond_selectors", "mailbox_facet_selectors", mailboxFacetSelectorsBytes);
        string memory toml = vm.serializeBytes(
            "diamond_selectors",
            "executor_facet_selectors",
            executorFacetSelectorsBytes
        );

        vm.writeToml(toml, outputPath);
    }

    /// @notice Get new facet cuts
    function getFacetCuts(
        StateTransitionDeployedAddresses memory stateTransition
    ) internal virtual override returns (FacetCut[] memory facetCuts) {
        // Note: we use the provided stateTransition for the facet address, but not to get the selectors, as we use this feature for Gateway, which we cannot query.
        // If we start to use different selectors for Gateway, we should change this.
        facetCuts = new FacetCut[](4);
        facetCuts[0] = FacetCut({
            facet: stateTransition.adminFacet,
            action: Action.Add,
            isFreezable: false,
            selectors: Utils.getAllSelectors(addresses.stateTransition.adminFacet.code)
        });
        facetCuts[1] = FacetCut({
            facet: stateTransition.gettersFacet,
            action: Action.Add,
            isFreezable: false,
            selectors: Utils.getAllSelectors(addresses.stateTransition.gettersFacet.code)
        });
        facetCuts[2] = FacetCut({
            facet: stateTransition.mailboxFacet,
            action: Action.Add,
            isFreezable: true,
            selectors: Utils.getAllSelectors(addresses.stateTransition.mailboxFacet.code)
        });
        facetCuts[3] = FacetCut({
            facet: stateTransition.executorFacet,
            action: Action.Add,
            isFreezable: true,
            selectors: Utils.getAllSelectors(addresses.stateTransition.executorFacet.code)
        });
    }

    ////////////////////////////// GetContract data  /////////////////////////////////

    function getCreationCode(string memory contractName) internal view virtual override returns (bytes memory) {
        if (compareStrings(contractName, "ChainRegistrar")) {
            return type(ChainRegistrar).creationCode;
        } else if (compareStrings(contractName, "Bridgehub")) {
            return type(Bridgehub).creationCode;
        } else if (compareStrings(contractName, "MessageRoot")) {
            return type(MessageRoot).creationCode;
        } else if (compareStrings(contractName, "CTMDeploymentTracker")) {
            return type(CTMDeploymentTracker).creationCode;
        } else if (compareStrings(contractName, "L1Nullifier")) {
            if (config.supportL2LegacySharedBridgeTest) {
                return type(L1NullifierDev).creationCode;
            } else {
                return type(L1Nullifier).creationCode;
            }
        } else if (compareStrings(contractName, "L1AssetRouter")) {
            return type(L1AssetRouter).creationCode;
        } else if (compareStrings(contractName, "L1ERC20Bridge")) {
            return type(L1ERC20Bridge).creationCode;
        } else if (compareStrings(contractName, "L1NativeTokenVault")) {
            return type(L1NativeTokenVault).creationCode;
        } else if (compareStrings(contractName, "BridgedStandardERC20")) {
            return type(BridgedStandardERC20).creationCode;
        } else if (compareStrings(contractName, "BridgedTokenBeacon")) {
            return type(UpgradeableBeacon).creationCode;
        } else if (compareStrings(contractName, "BlobVersionedHashRetriever")) {
            return hex"600b600b5f39600b5ff3fe5f358049805f5260205ff3";
        } else if (compareStrings(contractName, "RollupDAManager")) {
            return type(RollupDAManager).creationCode;
        } else if (compareStrings(contractName, "RollupL1DAValidator")) {
            return Utils.readRollupDAValidatorBytecode();
        } else if (compareStrings(contractName, "ValidiumL1DAValidator")) {
            return type(ValidiumL1DAValidator).creationCode;
        } else if (compareStrings(contractName, "AvailL1DAValidator")) {
            return Utils.readAvailL1DAValidatorBytecode();
        } else if (compareStrings(contractName, "DummyAvailBridge")) {
            return Utils.readDummyAvailBridgeBytecode();
        } else if (compareStrings(contractName, "Verifier")) {
            if (config.testnetVerifier) {
                return type(TestnetVerifier).creationCode;
            } else {
                return type(DualVerifier).creationCode;
            }
        } else if (compareStrings(contractName, "VerifierFflonk")) {
            return type(L1VerifierFflonk).creationCode;
        } else if (compareStrings(contractName, "VerifierPlonk")) {
            return type(L1VerifierPlonk).creationCode;
        } else if (compareStrings(contractName, "DefaultUpgrade")) {
            return type(DefaultUpgrade).creationCode;
        } else if (compareStrings(contractName, "L1GenesisUpgrade")) {
            return type(L1GenesisUpgrade).creationCode;
        } else if (compareStrings(contractName, "ValidatorTimelock")) {
            return type(ValidatorTimelock).creationCode;
        } else if (compareStrings(contractName, "Governance")) {
            return type(Governance).creationCode;
        } else if (compareStrings(contractName, "ChainAdminOwnable")) {
            return type(ChainAdminOwnable).creationCode;
        } else if (compareStrings(contractName, "AccessControlRestriction")) {
            // TODO(EVM-924): this function is unused
            return type(AccessControlRestriction).creationCode;
        } else if (compareStrings(contractName, "ChainAdmin")) {
            return type(ChainAdmin).creationCode;
        } else if (compareStrings(contractName, "ChainTypeManager")) {
            return type(ChainTypeManager).creationCode;
        } else if (compareStrings(contractName, "BytecodesSupplier")) {
            return type(BytecodesSupplier).creationCode;
        } else if (compareStrings(contractName, "ProxyAdmin")) {
            return type(ProxyAdmin).creationCode;
        } else if (compareStrings(contractName, "ExecutorFacet")) {
            return type(ExecutorFacet).creationCode;
        } else if (compareStrings(contractName, "AdminFacet")) {
            return type(AdminFacet).creationCode;
        } else if (compareStrings(contractName, "MailboxFacet")) {
            return type(MailboxFacet).creationCode;
        } else if (compareStrings(contractName, "GettersFacet")) {
            return type(GettersFacet).creationCode;
        } else if (compareStrings(contractName, "DiamondInit")) {
            return type(DiamondInit).creationCode;
        } else if (compareStrings(contractName, "ServerNotifier")) {
            return type(ServerNotifier).creationCode;
        } else {
            revert(string.concat("Contract ", contractName, " creation code not set"));
        }
    }

    function getInitializeCalldata(string memory contractName) internal virtual override returns (bytes memory) {
        if (compareStrings(contractName, "Bridgehub")) {
            return abi.encodeCall(Bridgehub.initialize, (config.deployerAddress));
        } else if (compareStrings(contractName, "MessageRoot")) {
            return abi.encodeCall(MessageRoot.initialize, ());
        } else if (compareStrings(contractName, "CTMDeploymentTracker")) {
            return abi.encodeCall(CTMDeploymentTracker.initialize, (config.deployerAddress));
        } else if (compareStrings(contractName, "L1Nullifier")) {
            return abi.encodeCall(L1Nullifier.initialize, (config.deployerAddress, 1, 1, 1, 0));
        } else if (compareStrings(contractName, "L1AssetRouter")) {
            return abi.encodeCall(L1AssetRouter.initialize, (config.deployerAddress));
        } else if (compareStrings(contractName, "L1ERC20Bridge")) {
            return abi.encodeCall(L1ERC20Bridge.initialize, ());
        } else if (compareStrings(contractName, "L1NativeTokenVault")) {
            return
                abi.encodeCall(
                    L1NativeTokenVault.initialize,
                    (config.ownerAddress, addresses.bridges.bridgedTokenBeacon)
                );
        } else if (compareStrings(contractName, "ChainTypeManager")) {
            return
                abi.encodeCall(
                    ChainTypeManager.initialize,
                    getChainTypeManagerInitializeData(addresses.stateTransition)
                );
        } else if (compareStrings(contractName, "ChainRegistrar")) {
            return
                abi.encodeCall(
                    ChainRegistrar.initialize,
                    (addresses.bridgehub.bridgehubProxy, config.deployerAddress, config.ownerAddress)
                );
        } else if (compareStrings(contractName, "ServerNotifier")) {
            return abi.encodeCall(ServerNotifier.initialize, (msg.sender));
        } else {
            revert(string.concat("Contract ", contractName, " initialize calldata not set"));
        }
    }

>>>>>>> a297fa7b
    // add this to be excluded from coverage report
    function test() internal virtual override {}
}<|MERGE_RESOLUTION|>--- conflicted
+++ resolved
@@ -73,49 +73,23 @@
 import {L1AssetRouter} from "contracts/bridge/asset-router/L1AssetRouter.sol";
 import {L1ERC20Bridge} from "contracts/bridge/L1ERC20Bridge.sol";
 import {L1Nullifier} from "contracts/bridge/L1Nullifier.sol";
-<<<<<<< HEAD
-import {DiamondProxy} from "contracts/state-transition/chain-deps/DiamondProxy.sol";
-import {IL1AssetRouter} from "contracts/bridge/asset-router/IL1AssetRouter.sol";
-import {INativeTokenVault} from "contracts/bridge/ntv/INativeTokenVault.sol";
-import {BridgedStandardERC20} from "contracts/bridge/BridgedStandardERC20.sol";
-import {AddressHasNoCode} from "./ZkSyncScriptErrors.sol";
-import {ICTMDeploymentTracker} from "contracts/bridgehub/ICTMDeploymentTracker.sol";
-import {IMessageRoot} from "contracts/bridgehub/IMessageRoot.sol";
-import {L2ContractHelper} from "contracts/common/libraries/L2ContractHelper.sol";
-import {AddressAliasHelper} from "contracts/vendor/AddressAliasHelper.sol";
-import {IL1Nullifier} from "contracts/bridge/L1Nullifier.sol";
-import {IL1NativeTokenVault} from "contracts/bridge/ntv/IL1NativeTokenVault.sol";
-import {L1NullifierDev} from "contracts/dev-contracts/L1NullifierDev.sol";
-import {AccessControlRestriction} from "contracts/governance/AccessControlRestriction.sol";
-import {ICTMDeploymentTracker} from "contracts/bridgehub/ICTMDeploymentTracker.sol";
-import {IMessageRoot} from "contracts/bridgehub/IMessageRoot.sol";
-import {IAssetRouterBase} from "contracts/bridge/asset-router/IAssetRouterBase.sol";
-import {L2ContractsBytecodesLib} from "./L2ContractsBytecodesLib.sol";
-=======
 import {L1NullifierDev} from "contracts/dev-contracts/L1NullifierDev.sol";
 import {DiamondProxy} from "contracts/state-transition/chain-deps/DiamondProxy.sol";
 import {BridgedStandardERC20} from "contracts/bridge/BridgedStandardERC20.sol";
 import {ChainRegistrar} from "contracts/chain-registrar/ChainRegistrar.sol";
->>>>>>> a297fa7b
 import {ValidiumL1DAValidator} from "contracts/state-transition/data-availability/ValidiumL1DAValidator.sol";
 import {RollupDAManager} from "contracts/state-transition/data-availability/RollupDAManager.sol";
 import {BytecodesSupplier} from "contracts/upgrades/BytecodesSupplier.sol";
 import {L2LegacySharedBridgeTestHelper} from "./L2LegacySharedBridgeTestHelper.sol";
-<<<<<<< HEAD
-=======
 import {ChainAdminOwnable} from "contracts/governance/ChainAdminOwnable.sol";
 import {ServerNotifier} from "contracts/governance/ServerNotifier.sol";
->>>>>>> a297fa7b
 
 import {DeployUtils, GeneratedData, Config, DeployedAddresses, FixedForceDeploymentsData} from "./DeployUtils.s.sol";
 
 contract DeployL1Script is Script, DeployUtils {
     using stdToml for string;
 
-<<<<<<< HEAD
-    address internal constant ADDRESS_ONE = 0x0000000000000000000000000000000000000001;
-
-    function run() public {
+    function run() public virtual {
         console.log("Deploying L1 contracts");
 
         runInner("/script-config/config-deploy-l1.toml", "/script-out/output-deploy-l1.toml");
@@ -144,78 +118,11 @@
         inputPath = string.concat(root, inputPath);
         outputPath = string.concat(root, outputPath);
 
-        saveDiamondSelectors();
-=======
-    function run() public virtual {
-        console.log("Deploying L1 contracts");
-
-        runInner("/script-config/config-deploy-l1.toml", "/script-out/output-deploy-l1.toml");
-    }
-
-    function runForTest() public {
-        runInner(vm.envString("L1_CONFIG"), vm.envString("L1_OUTPUT"));
-
-        // In the production environment, there will be a separate script dedicated to accepting the adminship
-        // but for testing purposes we'll have to do it here.
-        Bridgehub bridgehub = Bridgehub(addresses.bridgehub.bridgehubProxy);
-        vm.broadcast(addresses.chainAdmin);
-        bridgehub.acceptAdmin();
-    }
-
-    function getAddresses() public view returns (DeployedAddresses memory) {
-        return addresses;
-    }
-
-    function getConfig() public view returns (Config memory) {
-        return config;
-    }
-
-    function runInner(string memory inputPath, string memory outputPath) internal {
-        string memory root = vm.projectRoot();
-        inputPath = string.concat(root, inputPath);
-        outputPath = string.concat(root, outputPath);
-
->>>>>>> a297fa7b
         initializeConfig(inputPath);
 
         instantiateCreate2Factory();
         deployIfNeededMulticall3();
 
-<<<<<<< HEAD
-        deployBytecodesSupplier();
-
-        deployVerifier();
-
-        deployDefaultUpgrade();
-        deployGenesisUpgrade();
-        deployDAValidators();
-        deployValidatorTimelock();
-
-        deployGovernance();
-        deployChainAdmin();
-        deployTransparentProxyAdmin();
-        deployBridgehubContract();
-        deployMessageRootContract();
-
-        deployL1NullifierContracts();
-        deploySharedBridgeContracts();
-        deployBridgedStandardERC20Implementation();
-        deployBridgedTokenBeacon();
-        deployL1NativeTokenVaultImplementation();
-        deployL1NativeTokenVaultProxy();
-        deployErc20BridgeImplementation();
-        deployErc20BridgeProxy();
-        updateSharedBridge();
-        deployCTMDeploymentTracker();
-        setBridgehubParams();
-
-        initializeGeneratedData();
-
-        deployBlobVersionedHashRetriever();
-        deployChainTypeManagerContract();
-        registerChainTypeManager();
-        setChainTypeManagerInValidatorTimelock();
-=======
         addresses.stateTransition.bytecodesSupplier = deploySimpleContract("BytecodesSupplier");
 
         deployVerifiers();
@@ -238,18 +145,12 @@
         (addresses.bridgehub.messageRootImplementation, addresses.bridgehub.messageRootProxy) = deployTuppWithContract(
             "MessageRoot"
         );
->>>>>>> a297fa7b
 
         (
             addresses.stateTransition.serverNotifierImplementation,
             addresses.stateTransition.serverNotifierProxy
         ) = deployTuppWithContract("ServerNotifier");
 
-<<<<<<< HEAD
-        saveOutput(outputPath);
-    }
-
-=======
         (addresses.bridges.l1NullifierImplementation, addresses.bridges.l1NullifierProxy) = deployTuppWithContract(
             "L1Nullifier"
         );
@@ -292,7 +193,6 @@
         saveOutput(outputPath);
     }
 
->>>>>>> a297fa7b
     function initializeGeneratedData() internal {
         generatedData.forceDeploymentsData = prepareForceDeploymentsData();
     }
@@ -315,7 +215,6 @@
                 L2ContractHelper.hashL2Bytecode(L2ContractsBytecodesLib.readRollupL2DAValidatorBytecode()),
                 hex""
             );
-<<<<<<< HEAD
     }
 
     function getNoDAValidiumL2ValidatorAddress() internal returns (address) {
@@ -327,154 +226,6 @@
             );
     }
 
-    function getAvailL2ValidatorAddress() internal returns (address) {
-        return
-            Utils.getL2AddressViaCreate2Factory(
-                bytes32(0),
-                L2ContractHelper.hashL2Bytecode(L2ContractsBytecodesLib.readAvailL2DAValidatorBytecode()),
-=======
-    }
-
-    function getNoDAValidiumL2ValidatorAddress() internal returns (address) {
-        return
-            Utils.getL2AddressViaCreate2Factory(
-                bytes32(0),
-                L2ContractHelper.hashL2Bytecode(L2ContractsBytecodesLib.readNoDAL2DAValidatorBytecode()),
->>>>>>> a297fa7b
-                hex""
-            );
-    }
-
-<<<<<<< HEAD
-    function deployDAValidators() internal {
-        vm.broadcast(msg.sender);
-        address rollupDAManager = address(new RollupDAManager());
-        addresses.daAddresses.rollupDAManager = rollupDAManager;
-
-        address rollupDAValidator = deployViaCreate2(Utils.readRollupDAValidatorBytecode(), "");
-        console.log("L1RollupDAValidator deployed at:", rollupDAValidator);
-        addresses.daAddresses.l1RollupDAValidator = rollupDAValidator;
-
-        addresses.daAddresses.noDAValidiumL1DAValidator = deployViaCreate2(
-            type(ValidiumL1DAValidator).creationCode,
-            ""
-        );
-        console.log("L1NoDAValidiumDAValidator deployed at:", addresses.daAddresses.noDAValidiumL1DAValidator);
-
-        if (config.contracts.availL1DAValidator == address(0)) {
-            address availBridge = deployViaCreate2(Utils.readDummyAvailBridgeBytecode(), "");
-            addresses.daAddresses.availL1DAValidator = deployViaCreate2(
-                Utils.readAvailL1DAValidatorBytecode(),
-                abi.encode(availBridge)
-            );
-            console.log("AvailL1DAValidator deployed at:", addresses.daAddresses.availL1DAValidator);
-        } else {
-            addresses.daAddresses.availL1DAValidator = config.contracts.availL1DAValidator;
-        }
-
-        vm.startBroadcast(msg.sender);
-        RollupDAManager(rollupDAManager).updateDAPair(address(rollupDAValidator), getRollupL2ValidatorAddress(), true);
-        vm.stopBroadcast();
-    }
-
-    function deployBridgehubContract() internal {
-        address bridgehubImplementation = deployViaCreate2(
-            type(Bridgehub).creationCode,
-            abi.encode(config.l1ChainId, config.ownerAddress, (config.contracts.maxNumberOfChains))
-        );
-        console.log("Bridgehub Implementation deployed at:", bridgehubImplementation);
-        addresses.bridgehub.bridgehubImplementation = bridgehubImplementation;
-
-        address bridgehubProxy = deployViaCreate2(
-            type(TransparentUpgradeableProxy).creationCode,
-            abi.encode(
-                bridgehubImplementation,
-                addresses.transparentProxyAdmin,
-                abi.encodeCall(Bridgehub.initialize, (config.deployerAddress))
-            )
-        );
-        console.log("Bridgehub Proxy deployed at:", bridgehubProxy);
-        addresses.bridgehub.bridgehubProxy = bridgehubProxy;
-    }
-
-    function deployMessageRootContract() internal {
-        address messageRootImplementation = deployViaCreate2(
-            type(MessageRoot).creationCode,
-            abi.encode(addresses.bridgehub.bridgehubProxy)
-        );
-        console.log("MessageRoot Implementation deployed at:", messageRootImplementation);
-        addresses.bridgehub.messageRootImplementation = messageRootImplementation;
-
-        address messageRootProxy = deployViaCreate2(
-            type(TransparentUpgradeableProxy).creationCode,
-            abi.encode(
-                messageRootImplementation,
-                addresses.transparentProxyAdmin,
-                abi.encodeCall(MessageRoot.initialize, ())
-            )
-        );
-        console.log("Message Root Proxy deployed at:", messageRootProxy);
-        addresses.bridgehub.messageRootProxy = messageRootProxy;
-    }
-
-    function deployCTMDeploymentTracker() internal {
-        address ctmDTImplementation = deployViaCreate2(
-            type(CTMDeploymentTracker).creationCode,
-            abi.encode(addresses.bridgehub.bridgehubProxy, addresses.bridges.sharedBridgeProxy)
-        );
-        console.log("CTM Deployment Tracker Implementation deployed at:", ctmDTImplementation);
-        addresses.bridgehub.ctmDeploymentTrackerImplementation = ctmDTImplementation;
-
-        address ctmDTProxy = deployViaCreate2(
-            type(TransparentUpgradeableProxy).creationCode,
-            abi.encode(
-                ctmDTImplementation,
-                addresses.transparentProxyAdmin,
-                abi.encodeCall(CTMDeploymentTracker.initialize, (config.deployerAddress))
-            )
-        );
-        console.log("CTM Deployment Tracker Proxy deployed at:", ctmDTProxy);
-        addresses.bridgehub.ctmDeploymentTrackerProxy = ctmDTProxy;
-    }
-
-    function deployBlobVersionedHashRetriever() internal {
-        // solc contracts/state-transition/utils/blobVersionedHashRetriever.yul --strict-assembly --bin
-        bytes memory bytecode = hex"600b600b5f39600b5ff3fe5f358049805f5260205ff3";
-        address contractAddress = deployViaCreate2(bytecode, "");
-        console.log("BlobVersionedHashRetriever deployed at:", contractAddress);
-        addresses.blobVersionedHashRetriever = contractAddress;
-    }
-
-    function registerChainTypeManager() internal {
-        Bridgehub bridgehub = Bridgehub(addresses.bridgehub.bridgehubProxy);
-        vm.startBroadcast(msg.sender);
-        bridgehub.addChainTypeManager(addresses.stateTransition.chainTypeManagerProxy);
-        console.log("ChainTypeManager registered");
-        CTMDeploymentTracker ctmDT = CTMDeploymentTracker(addresses.bridgehub.ctmDeploymentTrackerProxy);
-        L1AssetRouter sharedBridge = L1AssetRouter(addresses.bridges.sharedBridgeProxy);
-        sharedBridge.setAssetDeploymentTracker(
-            bytes32(uint256(uint160(addresses.stateTransition.chainTypeManagerProxy))),
-            address(ctmDT)
-        );
-        console.log("CTM DT whitelisted");
-
-        ctmDT.registerCTMAssetOnL1(addresses.stateTransition.chainTypeManagerProxy);
-        vm.stopBroadcast();
-        console.log("CTM registered in CTMDeploymentTracker");
-
-        bytes32 assetId = bridgehub.ctmAssetIdFromAddress(addresses.stateTransition.chainTypeManagerProxy);
-        console.log(
-            "CTM in router 1",
-            sharedBridge.assetHandlerAddress(assetId),
-            bridgehub.ctmAssetIdToAddress(assetId)
-        );
-    }
-
-    function setChainTypeManagerInValidatorTimelock() internal {
-        ValidatorTimelock validatorTimelock = ValidatorTimelock(addresses.validatorTimelock);
-        vm.broadcast(msg.sender);
-        validatorTimelock.setChainTypeManager(IChainTypeManager(addresses.stateTransition.chainTypeManagerProxy));
-=======
     function getAvailL2ValidatorAddress() internal returns (address) {
         return
             Utils.getL2AddressViaCreate2Factory(
@@ -561,7 +312,6 @@
             vm.broadcast(msg.sender);
             validatorTimelock.setChainTypeManager(IChainTypeManager(addresses.stateTransition.chainTypeManagerProxy));
         }
->>>>>>> a297fa7b
         console.log("ChainTypeManager set in ValidatorTimelock");
     }
 
@@ -586,80 +336,6 @@
         addresses.stateTransition.diamondProxy = contractAddress;
     }
 
-<<<<<<< HEAD
-    function deploySharedBridgeContracts() internal {
-        deploySharedBridgeImplementation();
-        deploySharedBridgeProxy();
-    }
-
-    function deployL1NullifierContracts() internal {
-        deployL1NullifierImplementation();
-        deployL1NullifierProxy();
-    }
-
-    function deployL1NullifierImplementation() internal {
-        bytes memory bytecode;
-        if (config.supportL2LegacySharedBridgeTest) {
-            bytecode = type(L1NullifierDev).creationCode;
-        } else {
-            bytecode = type(L1Nullifier).creationCode;
-        }
-
-        address contractAddress = deployViaCreate2(
-            bytecode,
-            // solhint-disable-next-line func-named-parameters
-            abi.encode(addresses.bridgehub.bridgehubProxy, config.eraChainId, addresses.stateTransition.diamondProxy)
-        );
-        console.log("L1NullifierImplementation deployed at:", contractAddress);
-        addresses.bridges.l1NullifierImplementation = contractAddress;
-    }
-
-    function deployL1NullifierProxy() internal {
-        bytes memory initCalldata = abi.encodeCall(L1Nullifier.initialize, (config.deployerAddress, 1, 1, 1, 0));
-        address contractAddress = deployViaCreate2(
-            type(TransparentUpgradeableProxy).creationCode,
-            abi.encode(addresses.bridges.l1NullifierImplementation, addresses.transparentProxyAdmin, initCalldata)
-        );
-        console.log("L1NullifierProxy deployed at:", contractAddress);
-        addresses.bridges.l1NullifierProxy = contractAddress;
-    }
-
-    function deploySharedBridgeImplementation() internal {
-        address contractAddress = deployViaCreate2(
-            type(L1AssetRouter).creationCode,
-            // solhint-disable-next-line func-named-parameters
-            abi.encode(
-                config.tokens.tokenWethAddress,
-                addresses.bridgehub.bridgehubProxy,
-                addresses.bridges.l1NullifierProxy,
-                config.eraChainId,
-                addresses.stateTransition.diamondProxy
-            )
-        );
-        console.log("SharedBridgeImplementation deployed at:", contractAddress);
-        addresses.bridges.sharedBridgeImplementation = contractAddress;
-    }
-
-    function deploySharedBridgeProxy() internal {
-        bytes memory initCalldata = abi.encodeCall(L1AssetRouter.initialize, (config.deployerAddress));
-        address contractAddress = deployViaCreate2(
-            type(TransparentUpgradeableProxy).creationCode,
-            abi.encode(addresses.bridges.sharedBridgeImplementation, addresses.transparentProxyAdmin, initCalldata)
-        );
-        console.log("SharedBridgeProxy deployed at:", contractAddress);
-        addresses.bridges.sharedBridgeProxy = contractAddress;
-    }
-
-    function setBridgehubParams() internal {
-        Bridgehub bridgehub = Bridgehub(addresses.bridgehub.bridgehubProxy);
-        vm.startBroadcast(msg.sender);
-        bridgehub.addTokenAssetId(bridgehub.baseTokenAssetId(config.eraChainId));
-        bridgehub.setAddresses(
-            addresses.bridges.sharedBridgeProxy,
-            ICTMDeploymentTracker(addresses.bridgehub.ctmDeploymentTrackerProxy),
-            IMessageRoot(addresses.bridgehub.messageRootProxy)
-        );
-=======
     function setBridgehubParams() internal {
         IBridgehub bridgehub = IBridgehub(addresses.bridgehub.bridgehubProxy);
         vm.startBroadcast(msg.sender);
@@ -669,42 +345,10 @@
             ICTMDeploymentTracker(addresses.bridgehub.ctmDeploymentTrackerProxy),
             IMessageRoot(addresses.bridgehub.messageRootProxy)
         );
->>>>>>> a297fa7b
         vm.stopBroadcast();
         console.log("SharedBridge registered");
     }
 
-<<<<<<< HEAD
-    function deployErc20BridgeImplementation() internal {
-        address contractAddress = deployViaCreate2(
-            type(L1ERC20Bridge).creationCode,
-            abi.encode(
-                addresses.bridges.l1NullifierProxy,
-                addresses.bridges.sharedBridgeProxy,
-                addresses.vaults.l1NativeTokenVaultProxy,
-                config.eraChainId
-            )
-        );
-        console.log("Erc20BridgeImplementation deployed at:", contractAddress);
-        addresses.bridges.erc20BridgeImplementation = contractAddress;
-    }
-
-    function deployErc20BridgeProxy() internal {
-        bytes memory initCalldata = abi.encodeCall(L1ERC20Bridge.initialize, ());
-        address contractAddress = deployViaCreate2(
-            type(TransparentUpgradeableProxy).creationCode,
-            abi.encode(addresses.bridges.erc20BridgeImplementation, addresses.transparentProxyAdmin, initCalldata)
-        );
-        console.log("Erc20BridgeProxy deployed at:", contractAddress);
-        addresses.bridges.erc20BridgeProxy = contractAddress;
-    }
-
-    function updateSharedBridge() internal {
-        L1AssetRouter sharedBridge = L1AssetRouter(addresses.bridges.sharedBridgeProxy);
-        vm.broadcast(msg.sender);
-        sharedBridge.setL1Erc20Bridge(L1ERC20Bridge(addresses.bridges.erc20BridgeProxy));
-        console.log("SharedBridge updated with ERC20Bridge address");
-=======
     function updateSharedBridge() internal {
         IL1AssetRouter sharedBridge = IL1AssetRouter(addresses.bridges.l1AssetRouterProxy);
         vm.broadcast(msg.sender);
@@ -725,69 +369,6 @@
 
         vm.broadcast(msg.sender);
         IL1NativeTokenVault(addresses.vaults.l1NativeTokenVaultProxy).registerEthToken();
->>>>>>> a297fa7b
-    }
-
-    function deployBridgedStandardERC20Implementation() internal {
-        address contractAddress = deployViaCreate2(
-            type(BridgedStandardERC20).creationCode,
-            // solhint-disable-next-line func-named-parameters
-            abi.encode()
-        );
-        console.log("BridgedStandardERC20Implementation deployed at:", contractAddress);
-        addresses.bridges.bridgedStandardERC20Implementation = contractAddress;
-    }
-
-    function deployBridgedTokenBeacon() internal {
-        /// Note we cannot use create2 as the deployer is the owner.
-        vm.broadcast();
-        UpgradeableBeacon beacon = new UpgradeableBeacon(addresses.bridges.bridgedStandardERC20Implementation);
-        address contractAddress = address(beacon);
-        vm.broadcast();
-        beacon.transferOwnership(config.ownerAddress);
-        console.log("BridgedTokenBeacon deployed at:", contractAddress);
-        addresses.bridges.bridgedTokenBeacon = contractAddress;
-    }
-
-    function deployL1NativeTokenVaultImplementation() internal {
-        address contractAddress = deployViaCreate2(
-            type(L1NativeTokenVault).creationCode,
-            // solhint-disable-next-line func-named-parameters
-            abi.encode(
-                config.tokens.tokenWethAddress,
-                addresses.bridges.sharedBridgeProxy,
-                addresses.bridges.l1NullifierProxy
-            )
-        );
-        console.log("L1NativeTokenVaultImplementation deployed at:", contractAddress);
-        addresses.vaults.l1NativeTokenVaultImplementation = contractAddress;
-    }
-
-    function deployL1NativeTokenVaultProxy() internal {
-        bytes memory initCalldata = abi.encodeCall(
-            L1NativeTokenVault.initialize,
-            (config.ownerAddress, addresses.bridges.bridgedTokenBeacon)
-        );
-        address contractAddress = deployViaCreate2(
-            type(TransparentUpgradeableProxy).creationCode,
-            abi.encode(addresses.vaults.l1NativeTokenVaultImplementation, addresses.transparentProxyAdmin, initCalldata)
-        );
-        console.log("L1NativeTokenVaultProxy deployed at:", contractAddress);
-        addresses.vaults.l1NativeTokenVaultProxy = contractAddress;
-
-        IL1AssetRouter sharedBridge = IL1AssetRouter(addresses.bridges.sharedBridgeProxy);
-        IL1Nullifier l1Nullifier = IL1Nullifier(addresses.bridges.l1NullifierProxy);
-        // Ownable ownable = Ownable(addresses.bridges.sharedBridgeProxy);
-
-        vm.broadcast(msg.sender);
-        sharedBridge.setNativeTokenVault(INativeTokenVault(addresses.vaults.l1NativeTokenVaultProxy));
-        vm.broadcast(msg.sender);
-        l1Nullifier.setL1NativeTokenVault(IL1NativeTokenVault(addresses.vaults.l1NativeTokenVaultProxy));
-        vm.broadcast(msg.sender);
-        l1Nullifier.setL1AssetRouter(addresses.bridges.sharedBridgeProxy);
-
-        vm.broadcast(msg.sender);
-        IL1NativeTokenVault(addresses.vaults.l1NativeTokenVaultProxy).registerEthToken();
     }
 
     function updateOwners() internal {
@@ -800,19 +381,6 @@
         IOwnable(address(bridgehub)).transferOwnership(addresses.governance);
         bridgehub.setPendingAdmin(addresses.chainAdmin);
 
-<<<<<<< HEAD
-        L1AssetRouter sharedBridge = L1AssetRouter(addresses.bridges.sharedBridgeProxy);
-        sharedBridge.transferOwnership(addresses.governance);
-
-        ChainTypeManager ctm = ChainTypeManager(addresses.stateTransition.chainTypeManagerProxy);
-        ctm.transferOwnership(addresses.governance);
-        ctm.setPendingAdmin(addresses.chainAdmin);
-
-        CTMDeploymentTracker ctmDeploymentTracker = CTMDeploymentTracker(addresses.bridgehub.ctmDeploymentTrackerProxy);
-        ctmDeploymentTracker.transferOwnership(addresses.governance);
-
-        RollupDAManager(addresses.daAddresses.rollupDAManager).transferOwnership(addresses.governance);
-=======
         IL1AssetRouter sharedBridge = IL1AssetRouter(addresses.bridges.l1AssetRouterProxy);
         IOwnable(address(sharedBridge)).transferOwnership(addresses.governance);
 
@@ -826,47 +394,12 @@
         IOwnable(address(ctmDeploymentTracker)).transferOwnership(addresses.governance);
 
         IOwnable(addresses.daAddresses.rollupDAManager).transferOwnership(addresses.governance);
->>>>>>> a297fa7b
 
         vm.stopBroadcast();
         console.log("Owners updated");
     }
 
-<<<<<<< HEAD
-    function saveDiamondSelectors() public {
-        AdminFacet adminFacet = new AdminFacet(1, RollupDAManager(address(0)));
-        GettersFacet gettersFacet = new GettersFacet();
-        MailboxFacet mailboxFacet = new MailboxFacet(1, 1);
-        ExecutorFacet executorFacet = new ExecutorFacet(1);
-        bytes4[] memory adminFacetSelectors = Utils.getAllSelectors(address(adminFacet).code);
-        bytes4[] memory gettersFacetSelectors = Utils.getAllSelectors(address(gettersFacet).code);
-        bytes4[] memory mailboxFacetSelectors = Utils.getAllSelectors(address(mailboxFacet).code);
-        bytes4[] memory executorFacetSelectors = Utils.getAllSelectors(address(executorFacet).code);
-
-        string memory root = vm.projectRoot();
-        string memory outputPath = string.concat(root, "/script-out/diamond-selectors.toml");
-
-        bytes memory adminFacetSelectorsBytes = abi.encode(adminFacetSelectors);
-        bytes memory gettersFacetSelectorsBytes = abi.encode(gettersFacetSelectors);
-        bytes memory mailboxFacetSelectorsBytes = abi.encode(mailboxFacetSelectors);
-        bytes memory executorFacetSelectorsBytes = abi.encode(executorFacetSelectors);
-
-        vm.serializeBytes("diamond_selectors", "admin_facet_selectors", adminFacetSelectorsBytes);
-        vm.serializeBytes("diamond_selectors", "getters_facet_selectors", gettersFacetSelectorsBytes);
-        vm.serializeBytes("diamond_selectors", "mailbox_facet_selectors", mailboxFacetSelectorsBytes);
-        string memory toml = vm.serializeBytes(
-            "diamond_selectors",
-            "executor_facet_selectors",
-            executorFacetSelectorsBytes
-        );
-
-        vm.writeToml(toml, outputPath);
-    }
-
-    function saveOutput(string memory outputPath) internal {
-=======
     function saveOutput(string memory outputPath) internal virtual {
->>>>>>> a297fa7b
         vm.serializeAddress("bridgehub", "bridgehub_proxy_addr", addresses.bridgehub.bridgehubProxy);
         vm.serializeAddress("bridgehub", "bridgehub_implementation_addr", addresses.bridgehub.bridgehubImplementation);
         vm.serializeAddress(
@@ -986,12 +519,6 @@
             "blob_versioned_hash_retriever_addr",
             addresses.blobVersionedHashRetriever
         );
-<<<<<<< HEAD
-        vm.serializeAddress("deployed_addresses", "governance_addr", addresses.governance);
-        vm.serializeAddress("deployed_addresses", "transparent_proxy_admin_addr", addresses.transparentProxyAdmin);
-
-        vm.serializeAddress("deployed_addresses", "validator_timelock_addr", addresses.validatorTimelock);
-=======
         vm.serializeAddress(
             "deployed_addresses",
             "server_notifier_proxy_addr",
@@ -1010,7 +537,6 @@
             "validator_timelock_addr",
             addresses.stateTransition.validatorTimelock
         );
->>>>>>> a297fa7b
         vm.serializeAddress("deployed_addresses", "chain_admin", addresses.chainAdmin);
         vm.serializeAddress(
             "deployed_addresses",
@@ -1021,10 +547,7 @@
         vm.serializeString("deployed_addresses", "bridges", bridges);
         vm.serializeString("deployed_addresses", "state_transition", stateTransition);
 
-<<<<<<< HEAD
-=======
         //vm.serializeAddress("deployed_addresses", "chain_registrar", addresses.chainRegistrar); // TODO: enable after ChainRegistrar is reviewed
->>>>>>> a297fa7b
         vm.serializeAddress("deployed_addresses", "l1_rollup_da_manager", addresses.daAddresses.rollupDAManager);
         vm.serializeAddress(
             "deployed_addresses",
@@ -1060,51 +583,6 @@
         vm.serializeAddress("root", "expected_no_da_validium_l2_validator_addr", getNoDAValidiumL2ValidatorAddress());
         vm.serializeAddress("root", "expected_avail_l2_da_validator_addr", getAvailL2ValidatorAddress());
         string memory toml = vm.serializeAddress("root", "owner_address", config.ownerAddress);
-<<<<<<< HEAD
-
-        vm.writeToml(toml, outputPath);
-    }
-
-    function prepareForceDeploymentsData() internal view returns (bytes memory) {
-        require(addresses.governance != address(0), "Governance address is not set");
-
-        address dangerousTestOnlyForcedBeacon;
-        if (config.supportL2LegacySharedBridgeTest) {
-            (dangerousTestOnlyForcedBeacon, ) = L2LegacySharedBridgeTestHelper.calculateTestL2TokenBeaconAddress(
-                addresses.bridges.erc20BridgeProxy,
-                addresses.bridges.l1NullifierProxy,
-                addresses.governance
-            );
-        }
-
-        FixedForceDeploymentsData memory data = FixedForceDeploymentsData({
-            l1ChainId: config.l1ChainId,
-            eraChainId: config.eraChainId,
-            l1AssetRouter: addresses.bridges.sharedBridgeProxy,
-            l2TokenProxyBytecodeHash: L2ContractHelper.hashL2Bytecode(
-                L2ContractsBytecodesLib.readBeaconProxyBytecode()
-            ),
-            aliasedL1Governance: AddressAliasHelper.applyL1ToL2Alias(addresses.governance),
-            maxNumberOfZKChains: config.contracts.maxNumberOfChains,
-            bridgehubBytecodeHash: L2ContractHelper.hashL2Bytecode(L2ContractsBytecodesLib.readBridgehubBytecode()),
-            l2AssetRouterBytecodeHash: L2ContractHelper.hashL2Bytecode(
-                L2ContractsBytecodesLib.readL2AssetRouterBytecode()
-            ),
-            l2NtvBytecodeHash: L2ContractHelper.hashL2Bytecode(
-                L2ContractsBytecodesLib.readL2NativeTokenVaultBytecode()
-            ),
-            messageRootBytecodeHash: L2ContractHelper.hashL2Bytecode(L2ContractsBytecodesLib.readMessageRootBytecode()),
-            // For newly created chains it it is expected that the following bridges are not present at the moment
-            // of creation of the chain
-            l2SharedBridgeLegacyImpl: address(0),
-            l2BridgedStandardERC20Impl: address(0),
-            dangerousTestOnlyForcedBeacon: dangerousTestOnlyForcedBeacon
-        });
-
-        return abi.encode(data);
-    }
-
-=======
 
         vm.writeToml(toml, outputPath);
     }
@@ -1355,7 +833,6 @@
         }
     }
 
->>>>>>> a297fa7b
     // add this to be excluded from coverage report
     function test() internal virtual override {}
 }