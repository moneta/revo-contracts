// SPDX-License-Identifier: MIT
pragma solidity ^0.8.21;

import {Script, console2 as console} from "forge-std/Script.sol";

import {Ownable2Step} from "@openzeppelin/contracts-v4/access/Ownable2Step.sol";
import {IZKChain} from "contracts/state-transition/chain-interfaces/IZKChain.sol";
import {IAdmin} from "contracts/state-transition/chain-interfaces/IAdmin.sol";
import {ChainAdmin} from "contracts/governance/ChainAdmin.sol";
import {AccessControlRestriction} from "contracts/governance/AccessControlRestriction.sol";
import {IChainAdmin} from "contracts/governance/IChainAdmin.sol";
import {IChainAdminOwnable} from "contracts/governance/IChainAdminOwnable.sol";
import {ChainTypeManager} from "contracts/state-transition/ChainTypeManager.sol";
import {IGetters} from "contracts/state-transition/chain-interfaces/IGetters.sol";
import {Call} from "contracts/governance/Common.sol";
import {Utils} from "./Utils.sol";
import {IGovernance} from "contracts/governance/IGovernance.sol";
import {stdToml} from "forge-std/StdToml.sol";
import {Diamond} from "contracts/state-transition/libraries/Diamond.sol";
import {ValidatorTimelock} from "contracts/state-transition/ValidatorTimelock.sol";
import {L2WrappedBaseTokenStore} from "contracts/bridge/L2WrappedBaseTokenStore.sol";
import {PubdataPricingMode} from "contracts/state-transition/chain-deps/ZKChainStorage.sol";

import {GatewayTransactionFilterer} from "contracts/transactionFilterer/GatewayTransactionFilterer.sol";
import {ServerNotifier} from "contracts/governance/ServerNotifier.sol";
import {Bridgehub} from "contracts/bridgehub/Bridgehub.sol";
import {IBridgehub, BridgehubBurnCTMAssetData} from "contracts/bridgehub/IBridgehub.sol";
import {AddressAliasHelper} from "contracts/vendor/AddressAliasHelper.sol";

bytes32 constant SET_TOKEN_MULTIPLIER_SETTER_ROLE = keccak256("SET_TOKEN_MULTIPLIER_SETTER_ROLE");

contract AcceptAdmin is Script {
    using stdToml for string;

    struct Config {
        address admin;
        address governor;
    }

    Config internal config;

    function initConfig() public {
        string memory root = vm.projectRoot();
        string memory path = string.concat(root, "/script-config/config-accept-admin.toml");
        string memory toml = vm.readFile(path);
        config.admin = toml.readAddress("$.target_addr");
        config.governor = toml.readAddress("$.governor");
    }

    // This function should be called by the owner to accept the admin role
    function governanceAcceptOwner(address governor, address target) public {
        Ownable2Step adminContract = Ownable2Step(target);
        Utils.executeUpgrade({
            _governor: governor,
            _salt: bytes32(0),
            _target: target,
            _data: abi.encodeCall(adminContract.acceptOwnership, ()),
            _value: 0,
            _delay: 0
        });
    }

    // This function should be called by the owner to accept the admin role
    function governanceAcceptAdmin(address governor, address target) public {
        IZKChain adminContract = IZKChain(target);
        Utils.executeUpgrade({
            _governor: governor,
            _salt: bytes32(0),
            _target: target,
            _data: abi.encodeCall(adminContract.acceptAdmin, ()),
            _value: 0,
            _delay: 0
        });
    }

    // This function should be called by the owner to accept the admin role
    function chainAdminAcceptAdmin(ChainAdmin chainAdmin, address target) public {
        IZKChain adminContract = IZKChain(target);

        Call[] memory calls = new Call[](1);
        calls[0] = Call({target: target, value: 0, data: abi.encodeCall(adminContract.acceptAdmin, ())});

        vm.startBroadcast();
        chainAdmin.multicall(calls, true);
        vm.stopBroadcast();
    }

    // This function should be called by the owner to update token multiplier setter role
    function chainSetTokenMultiplierSetter(
        address chainAdmin,
        address accessControlRestriction,
        address diamondProxyAddress,
        address setter
    ) public {
        if (accessControlRestriction == address(0)) {
            _chainSetTokenMultiplierSetterOwnable(chainAdmin, setter);
        } else {
            _chainSetTokenMultiplierSetterLatestChainAdmin(accessControlRestriction, diamondProxyAddress, setter);
        }
    }

    function _chainSetTokenMultiplierSetterOwnable(address chainAdmin, address setter) internal {
        IChainAdminOwnable admin = IChainAdminOwnable(chainAdmin);

        vm.startBroadcast();
        admin.setTokenMultiplierSetter(setter);
        vm.stopBroadcast();
    }

    function _chainSetTokenMultiplierSetterLatestChainAdmin(
        address accessControlRestriction,
        address diamondProxyAddress,
        address setter
    ) internal {
        AccessControlRestriction restriction = AccessControlRestriction(accessControlRestriction);

        if (
            restriction.requiredRoles(diamondProxyAddress, IAdmin.setTokenMultiplier.selector) !=
            SET_TOKEN_MULTIPLIER_SETTER_ROLE
        ) {
            vm.startBroadcast();
            restriction.setRequiredRoleForCall(
                diamondProxyAddress,
                IAdmin.setTokenMultiplier.selector,
                SET_TOKEN_MULTIPLIER_SETTER_ROLE
            );
            vm.stopBroadcast();
        }

        if (!restriction.hasRole(SET_TOKEN_MULTIPLIER_SETTER_ROLE, setter)) {
            vm.startBroadcast();
            restriction.grantRole(SET_TOKEN_MULTIPLIER_SETTER_ROLE, setter);
            vm.stopBroadcast();
        }
    }

    function governanceExecuteCalls(bytes memory callsToExecute, address governanceAddr) public {
        Call[] memory calls = abi.decode(callsToExecute, (Call[]));
        Utils.executeCalls(governanceAddr, bytes32(0), 0, calls);
    }

    function adminExecuteUpgrade(
        bytes memory diamondCut,
        address adminAddr,
        address accessControlRestriction,
        address chainDiamondProxy
    ) public {
        uint256 oldProtocolVersion = IZKChain(chainDiamondProxy).getProtocolVersion();
        Diamond.DiamondCutData memory upgradeCutData = abi.decode(diamondCut, (Diamond.DiamondCutData));

        Utils.adminExecute(
            adminAddr,
            accessControlRestriction,
            chainDiamondProxy,
            abi.encodeCall(IAdmin.upgradeChainFromVersion, (oldProtocolVersion, upgradeCutData)),
            0
        );
    }

    function adminScheduleUpgrade(
        address adminAddr,
        address accessControlRestriction,
        uint256 newProtocolVersion,
        uint256 timestamp
    ) public {
        Utils.adminExecute(
            adminAddr,
            accessControlRestriction,
            adminAddr,
            // We do instant upgrades, but obviously it should be different in prod
            abi.encodeCall(ChainAdmin.setUpgradeTimestamp, (newProtocolVersion, timestamp)),
            0
        );
    }

    function setDAValidatorPair(
        ChainAdmin chainAdmin,
        address target,
        address l1DaValidator,
        address l2DaValidator
    ) public {
        IZKChain adminContract = IZKChain(target);

        Call[] memory calls = new Call[](1);
        calls[0] = Call({
            target: target,
            value: 0,
            data: abi.encodeCall(adminContract.setDAValidatorPair, (l1DaValidator, l2DaValidator))
        });

        vm.startBroadcast();
        chainAdmin.multicall(calls, true);
        vm.stopBroadcast();
    }

    function makePermanentRollup(ChainAdmin chainAdmin, address target) public {
        IZKChain adminContract = IZKChain(target);

        Call[] memory calls = new Call[](1);
        calls[0] = Call({target: target, value: 0, data: abi.encodeCall(adminContract.makePermanentRollup, ())});

        vm.startBroadcast();
        chainAdmin.multicall(calls, true);
        vm.stopBroadcast();
    }

    function updateValidator(
        address adminAddr,
        address accessControlRestriction,
        address validatorTimelock,
        uint256 chainId,
        address validatorAddress,
        bool addValidator
    ) public {
        bytes memory data;
        // The interface should be compatible with both the new and the old ValidatorTimelock
        if (addValidator) {
            data = abi.encodeCall(ValidatorTimelock.addValidator, (chainId, validatorAddress));
        } else {
            data = abi.encodeCall(ValidatorTimelock.removeValidator, (chainId, validatorAddress));
        }

        Utils.adminExecute(adminAddr, accessControlRestriction, validatorTimelock, data, 0);
    }

    /// @notice Adds L2WrappedBaseToken of a chain to the store.
    /// @param storeAddress THe address of the `L2WrappedBaseTokenStore`.
    /// @param ecosystemAdmin The address of the ecosystem admin contract.
    /// @param chainId The chain id of the chain.
    /// @param l2WBaseToken The address of the L2WrappedBaseToken.
    function addL2WethToStore(
        address storeAddress,
        ChainAdmin ecosystemAdmin,
        uint256 chainId,
        address l2WBaseToken
    ) public {
        L2WrappedBaseTokenStore l2WrappedBaseTokenStore = L2WrappedBaseTokenStore(storeAddress);

        Call[] memory calls = new Call[](1);
        calls[0] = Call({
            target: storeAddress,
            value: 0,
            data: abi.encodeCall(l2WrappedBaseTokenStore.initializeChain, (chainId, l2WBaseToken))
        });

        vm.startBroadcast();
        ecosystemAdmin.multicall(calls, true);
        vm.stopBroadcast();
    }

<<<<<<< HEAD
    // TODO: maybe use this output for the rest of the functions.
    struct Output {
        address admin;
        bytes encodedData;
        uint256 value;
    }

    function notifyServerMigrationToGateway(address _bridgehub, uint256 _chainId, bool _shouldSend) public {
        ChainInfo memory chainInfo = chainInfoFromBridgehubAndChainId(_bridgehub, _chainId);
        Call[] memory calls = new Call[](1);
        calls[0] = Call({
            target: chainInfo.serverNotifier,
            value: 0,
            data: abi.encodeCall(ServerNotifier.migrateToGateway, (_chainId))
        });

        saveAndSendAdminTx(chainInfo.admin, calls, _shouldSend);
    }

    function notifyServerMigrationFromGateway(address _bridgehub, uint256 _chainId, bool _shouldSend) public {
        ChainInfo memory chainInfo = chainInfoFromBridgehubAndChainId(_bridgehub, _chainId);
        Call[] memory calls = new Call[](1);
        calls[0] = Call({
            target: chainInfo.serverNotifier,
            value: 0,
            data: abi.encodeCall(ServerNotifier.migrateFromGateway, (_chainId))
        });

        saveAndSendAdminTx(chainInfo.admin, calls, _shouldSend);
    }

    function grantGatewayWhitelist(address _bridgehub, uint256 _chainId, address _grantee, bool _shouldSend) public {
        ChainInfo memory chainInfo = chainInfoFromBridgehubAndChainId(_bridgehub, _chainId);

        address transactionFilterer = IGetters(chainInfo.diamondProxy).getTransactionFilterer();
        require(transactionFilterer != address(0), "Chain does not have a transaction filterer");

        Call[] memory calls = new Call[](1);
        calls[0] = Call({
            target: transactionFilterer,
            value: 0,
            data: abi.encodeCall(GatewayTransactionFilterer.grantWhitelist, (_grantee))
        });

        saveAndSendAdminTx(chainInfo.admin, calls, _shouldSend);
    }

    function revokeGatewayWhitelist(address _bridgehub, uint256 _chainId, address _address, bool _shouldSend) public {
        ChainInfo memory chainInfo = chainInfoFromBridgehubAndChainId(_bridgehub, _chainId);

        address transactionFilterer = IGetters(chainInfo.diamondProxy).getTransactionFilterer();
        require(transactionFilterer != address(0), "Chain does not have a transaction filterer");

        Call[] memory calls = new Call[](1);
        calls[0] = Call({
            target: transactionFilterer,
            value: 0,
            data: abi.encodeCall(GatewayTransactionFilterer.revokeWhitelist, (_address))
        });

        saveAndSendAdminTx(chainInfo.admin, calls, _shouldSend);
    }

    /// We use explicit `_shouldSend` instead of the standard `--broadcast` to ensure stable output
    /// for the calldata
    function setTransactionFilterer(
        address _bridgehub,
        uint256 _chainId,
        address _transactionFiltererAddress,
        bool _shouldSend
    ) external {
        ChainInfo memory chainInfo = chainInfoFromBridgehubAndChainId(_bridgehub, _chainId);

        Call[] memory calls = new Call[](1);
        calls[0] = Call({
            target: chainInfo.diamondProxy,
            value: 0,
            data: abi.encodeCall(IAdmin.setTransactionFilterer, (_transactionFiltererAddress))
        });

        saveAndSendAdminTx(chainInfo.admin, calls, _shouldSend);
    }
    struct MigrateChainToGatewayParams {
        address bridgehub;
        uint256 l1GasPrice;
        uint256 l2ChainId;
        uint256 gatewayChainId;
        bytes _gatewayDiamondCutData;
        address refundRecipient;
        bool _shouldSend;
    }

    // Using struct for input to avoid stack too deep errors
    // The outer function does not expect it as input rightaway for easier encoding in zkstack Rust.
    function _migrateChainToGatewayInner(MigrateChainToGatewayParams memory data) private {
        Call[] memory calls;

        ChainInfo memory gatewayChainInfo = chainInfoFromBridgehubAndChainId(data.bridgehub, data.gatewayChainId);
        ChainInfo memory l2ChainInfo = chainInfoFromBridgehubAndChainId(data.bridgehub, data.l2ChainId);

        bytes memory secondBridgeData;
        {
            bytes32 chainAssetId = Bridgehub(data.bridgehub).ctmAssetIdFromChainId(data.l2ChainId);

            uint256 currentSettlementLayer = Bridgehub(data.bridgehub).settlementLayer(data.l2ChainId);
            if (currentSettlementLayer == data.gatewayChainId) {
                console.log("Chain already using gateway as its settlement layer");
                saveOutput(Output({admin: l2ChainInfo.admin, encodedData: hex"", value: 0}));
                return;
            }

            bytes memory bridgehubData = abi.encode(
                BridgehubBurnCTMAssetData({
                    chainId: data.l2ChainId,
                    ctmData: abi.encode(
                        AddressAliasHelper.applyL1ToL2Alias(l2ChainInfo.admin),
                        data._gatewayDiamondCutData
                    ),
                    chainData: abi.encode(
                        IZKChain(Bridgehub(data.bridgehub).getZKChain(data.l2ChainId)).getProtocolVersion()
                    )
                })
            );

            // TODO: use constant for the 0x01
            secondBridgeData = abi.encodePacked(bytes1(0x01), abi.encode(chainAssetId, bridgehubData));
        }

        calls = Utils.prepareAdminL1L2TwoBridgesTransaction(
            data.l1GasPrice,
            Utils.MAX_PRIORITY_TX_GAS,
            data.gatewayChainId,
            data.bridgehub,
            gatewayChainInfo.l1AssetRouterProxy,
            gatewayChainInfo.l1AssetRouterProxy,
            0,
            secondBridgeData,
            data.refundRecipient
        );

        saveAndSendAdminTx(l2ChainInfo.admin, calls, data._shouldSend);
    }

    function migrateChainToGateway(
        address bridgehub,
        uint256 l1GasPrice,
        uint256 l2ChainId,
        uint256 gatewayChainId,
        bytes calldata _gatewayDiamondCutData,
        address refundRecipient,
        bool _shouldSend
    ) public {
        _migrateChainToGatewayInner(
            MigrateChainToGatewayParams({
                bridgehub: bridgehub,
                l1GasPrice: l1GasPrice,
                l2ChainId: l2ChainId,
                gatewayChainId: gatewayChainId,
                _gatewayDiamondCutData: _gatewayDiamondCutData,
                refundRecipient: refundRecipient,
                _shouldSend: _shouldSend
            })
        );
    }


    struct SetDAValidatorPairWithGatewayParams {
        address bridgehub;
        uint256 l1GasPrice;
        uint256 l2ChainId;
        uint256 gatewayChainId;
        address l1DAValidator;
        address l2DAValidator;
        address chainDiamondProxyOnGateway;
        address refundRecipient;
        bool _shouldSend;
    }

    // Using struct for input to avoid stack too deep errors
    // The outer function does not expect it as input rightaway for easier encoding in zkstack Rust.
    function _setDAValidatorPairWithGatewayInner(SetDAValidatorPairWithGatewayParams memory data) private {
        ChainInfo memory l2ChainInfo = chainInfoFromBridgehubAndChainId(data.bridgehub, data.l2ChainId);
        bytes memory callData = abi.encodeCall(IAdmin.setDAValidatorPair, (data.l1DAValidator, data.l2DAValidator));
        Call[] memory calls = Utils.prepareAdminL1L2DirectTransaction(
            data.l1GasPrice,
            callData,
            Utils.MAX_PRIORITY_TX_GAS,
            new bytes[](0),
            data.chainDiamondProxyOnGateway,
            0,
            data.gatewayChainId,
            data.bridgehub,
            l2ChainInfo.l1AssetRouterProxy,
            data.refundRecipient
        );

        saveAndSendAdminTx(l2ChainInfo.admin, calls, data._shouldSend);
    }

    function setDAValidatorPairWithGateway(
        address bridgehub,
        uint256 l1GasPrice,
        uint256 l2ChainId,
        uint256 gatewayChainId,
        address l1DAValidator,
        address l2DAValidator,
        address chainDiamondProxyOnGateway,
        address refundRecipient,
        bool _shouldSend
    ) public {
        _setDAValidatorPairWithGatewayInner(
            SetDAValidatorPairWithGatewayParams({
                bridgehub: bridgehub,
                l1GasPrice: l1GasPrice,
                l2ChainId: l2ChainId,
                gatewayChainId: gatewayChainId,
                l1DAValidator: l1DAValidator,
                l2DAValidator: l2DAValidator,
                chainDiamondProxyOnGateway: chainDiamondProxyOnGateway,
                refundRecipient: refundRecipient,
                _shouldSend: _shouldSend
            })
        );
    }

    // --- New code for enableValidatorViaGateway ---

    struct EnableValidatorViaGatewayParams {
        address bridgehub;
        uint256 l1GasPrice;
        uint256 l2ChainId;
        uint256 gatewayChainId;
        address validatorAddress;
        address gatewayValidatorTimelock;
        address refundRecipient;
        bool _shouldSend;
    }

    // Using struct for input to avoid stack too deep errors
    // The outer function does not expect it as input rightaway for easier encoding in zkstack Rust.
    function _enableValidatorViaGatewayInner(EnableValidatorViaGatewayParams memory data) private {
        ChainInfo memory l2ChainInfo = chainInfoFromBridgehubAndChainId(data.bridgehub, data.l2ChainId);
        bytes memory callData = abi.encodeCall(ValidatorTimelock.addValidator, (data.l2ChainId, data.validatorAddress));
        Call[] memory calls = Utils.prepareAdminL1L2DirectTransaction(
            data.l1GasPrice,
            callData,
            Utils.MAX_PRIORITY_TX_GAS,
            new bytes[](0),
            data.gatewayValidatorTimelock,
            0,
            data.gatewayChainId,
            data.bridgehub,
            l2ChainInfo.l1AssetRouterProxy,
            data.refundRecipient
        );

        saveAndSendAdminTx(l2ChainInfo.admin, calls, data._shouldSend);
    }

    function enableValidatorViaGateway(
        address bridgehub,
        uint256 l1GasPrice,
        uint256 l2ChainId,
        uint256 gatewayChainId,
        address validatorAddress,
        address gatewayValidatorTimelock,
        address refundRecipient,
        bool _shouldSend
    ) public {
        _enableValidatorViaGatewayInner(
            EnableValidatorViaGatewayParams({
                bridgehub: bridgehub,
                l1GasPrice: l1GasPrice,
                l2ChainId: l2ChainId,
                gatewayChainId: gatewayChainId,
                validatorAddress: validatorAddress,
                gatewayValidatorTimelock: gatewayValidatorTimelock,
                refundRecipient: refundRecipient,
                _shouldSend: _shouldSend
            })
        );
    }

    struct AdminL1L2TxParams {
        address bridgehub;
        uint256 l1GasPrice;
        uint256 chainId;
        address to;
        uint256 value;
        bytes data;
        address refundRecipient;
        bool _shouldSend;
    }

    // Using struct for input to avoid stack too deep errors.
    // The outer function does not expect it as input rightaway for easier encoding in zkstack Rust.
    function _adminL1L2TxInner(AdminL1L2TxParams memory params) private {
        ChainInfo memory l2ChainInfo = chainInfoFromBridgehubAndChainId(params.bridgehub, params.chainId);
        Call[] memory calls = Utils.prepareAdminL1L2DirectTransaction(
            params.l1GasPrice,
            params.data,
            Utils.MAX_PRIORITY_TX_GAS,
            new bytes[](0),
            params.to,
            params.value,
            params.chainId,
            params.bridgehub,
            l2ChainInfo.l1AssetRouterProxy,
            params.refundRecipient
        );

        saveAndSendAdminTx(l2ChainInfo.admin, calls, params._shouldSend);
    }

    function adminL1L2Tx(
        address bridgehub,
        uint256 l1GasPrice,
        uint256 chainId,
        address to,
        uint256 value,
        bytes memory data,
        address refundRecipient,
        bool _shouldSend
    ) public {
        _adminL1L2TxInner(AdminL1L2TxParams({
            bridgehub: bridgehub,
            l1GasPrice: l1GasPrice,
            chainId: chainId,
            to: to,
            value: value,
            data: data,
            refundRecipient: refundRecipient,
            _shouldSend: _shouldSend
        }));
    }

    function saveAndSendAdminTx(address _admin, Call[] memory _calls, bool _shouldSend) internal {
        bytes memory data = abi.encode(_calls);
        

        if (_shouldSend) {
            Utils.adminExecuteCalls(_admin, address(0), _calls);
        }

        // FIXME: delete totalValue
        saveOutput(Output({admin: _admin, encodedData: data, value: 0}));
    }

    function saveOutput(Output memory output) internal {
        vm.serializeAddress("root", "admin_address", output.admin);
        vm.serializeUint("root", "value", output.value);
        string memory toml = vm.serializeBytes("root", "encoded_data", output.encodedData);
        string memory path = string.concat(vm.projectRoot(), "/script-out/output-accept-admin.toml");
        vm.writeToml(toml, path);
    }

    struct ChainInfo {
        address diamondProxy;
        address admin;
        address ctm;
        address serverNotifier;
        address l1AssetRouterProxy;
    }

    function chainInfoFromBridgehubAndChainId(
        address _bridgehub,
        uint256 _chainId
    ) internal view returns (ChainInfo memory info) {
        info.diamondProxy = Bridgehub(_bridgehub).getZKChain(_chainId);
        info.admin = IGetters(info.diamondProxy).getAdmin();
        info.ctm = Bridgehub(_bridgehub).chainTypeManager(_chainId);
        info.serverNotifier = ChainTypeManager(info.ctm).serverNotifierAddress();
        info.l1AssetRouterProxy = Bridgehub(_bridgehub).assetRouter();
=======
    /// @notice Change pubdata pricing mode. Need to be called by chain admin.
    /// @param chainAdmin The chain admin
    /// @param target The zk chain contract.
    /// @param pricingMode The new pricing mode.
    function setPubdataPricingMode(ChainAdmin chainAdmin, address target, PubdataPricingMode pricingMode) public {
        IZKChain zkChainContract = IZKChain(target);

        Call[] memory calls = new Call[](1);
        calls[0] = Call({
            target: target,
            value: 0,
            data: abi.encodeCall(zkChainContract.setPubdataPricingMode, (pricingMode))
        });

        vm.startBroadcast();
        chainAdmin.multicall(calls, true);
        vm.stopBroadcast();
>>>>>>> d4dff286
    }
}<|MERGE_RESOLUTION|>--- conflicted
+++ resolved
@@ -248,7 +248,25 @@
         vm.stopBroadcast();
     }
 
-<<<<<<< HEAD
+    /// @notice Change pubdata pricing mode. Need to be called by chain admin.
+    /// @param chainAdmin The chain admin
+    /// @param target The zk chain contract.
+    /// @param pricingMode The new pricing mode.
+    function setPubdataPricingMode(ChainAdmin chainAdmin, address target, PubdataPricingMode pricingMode) public {
+        IZKChain zkChainContract = IZKChain(target);
+
+        Call[] memory calls = new Call[](1);
+        calls[0] = Call({
+            target: target,
+            value: 0,
+            data: abi.encodeCall(zkChainContract.setPubdataPricingMode, (pricingMode))
+        });
+
+        vm.startBroadcast();
+        chainAdmin.multicall(calls, true);
+        vm.stopBroadcast();
+    }
+
     // TODO: maybe use this output for the rest of the functions.
     struct Output {
         address admin;
@@ -621,25 +639,5 @@
         info.admin = IGetters(info.diamondProxy).getAdmin();
         info.ctm = Bridgehub(_bridgehub).chainTypeManager(_chainId);
         info.serverNotifier = ChainTypeManager(info.ctm).serverNotifierAddress();
-        info.l1AssetRouterProxy = Bridgehub(_bridgehub).assetRouter();
-=======
-    /// @notice Change pubdata pricing mode. Need to be called by chain admin.
-    /// @param chainAdmin The chain admin
-    /// @param target The zk chain contract.
-    /// @param pricingMode The new pricing mode.
-    function setPubdataPricingMode(ChainAdmin chainAdmin, address target, PubdataPricingMode pricingMode) public {
-        IZKChain zkChainContract = IZKChain(target);
-
-        Call[] memory calls = new Call[](1);
-        calls[0] = Call({
-            target: target,
-            value: 0,
-            data: abi.encodeCall(zkChainContract.setPubdataPricingMode, (pricingMode))
-        });
-
-        vm.startBroadcast();
-        chainAdmin.multicall(calls, true);
-        vm.stopBroadcast();
->>>>>>> d4dff286
     }
 }