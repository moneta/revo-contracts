--- conflicted
+++ resolved
@@ -97,11 +97,6 @@
         saveOutput();
     }
 
-<<<<<<< HEAD
-    function loadContracts() internal {
-        contracts.l2StandardErc20FactoryBytecode = Utils.readFoundryBytecode(
-            "/../l2-contracts/zkout/UpgradeableBeacon.sol/UpgradeableBeacon.json"
-=======
     function runDeployConsensusRegistry() public {
         initializeConfig();
         loadContracts(false);
@@ -113,10 +108,8 @@
     }
 
     function loadContracts(bool legacyBridge) internal {
-        //HACK: Meanwhile we are not integrated foundry zksync we use contracts that has been built using hardhat
-        contracts.l2StandardErc20FactoryBytecode = Utils.readHardhatBytecode(
-            "/../l2-contracts/artifacts-zk/@openzeppelin/contracts-v4/proxy/beacon/UpgradeableBeacon.sol/UpgradeableBeacon.json"
->>>>>>> cc3b2ac5
+        contracts.l2StandardErc20FactoryBytecode = Utils.readFoundryBytecode(
+            "/../l2-contracts/zkout/UpgradeableBeacon.sol/UpgradeableBeacon.json"
         );
         contracts.beaconProxy = Utils.readFoundryBytecode("/../l2-contracts/zkout/BeaconProxy.sol/BeaconProxy.json");
         contracts.l2StandardErc20Bytecode = Utils.readFoundryBytecode(
