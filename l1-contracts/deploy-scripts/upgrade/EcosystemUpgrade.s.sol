--- conflicted
+++ resolved
@@ -618,22 +618,10 @@
         newConfig.gateway.chainTypeManagerOnGatewayAddress = toml.readAddress(
             "$.gateway.gateway_state_transition.chain_type_manager_proxy_addr"
         );
-<<<<<<< HEAD
-            
-        /////
-        /////
-        /////
-        /////
-        /////
-          }
-    ///////
-/////////
-=======
-
-        config.gateway.chainId = toml.readUint("$.gateway.chain_id");
-    }
-
->>>>>>> 8b996ab1
+
+        newConfig.gateway.chainId = toml.readUint("$.gateway.chain_id");
+    }
+
     function initializeOldData() internal virtual {
         newConfig.contracts.newProtocolVersion = getNewProtocolVersion();
         newConfig.contracts.oldProtocolVersion = getOldProtocolVersion();
