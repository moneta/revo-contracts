--- conflicted
+++ resolved
@@ -6,20 +6,12 @@
 import {Vm} from "forge-std/Vm.sol";
 import {console2 as console} from "forge-std/Script.sol";
 
-<<<<<<< HEAD
-import {Bridgehub} from "contracts/bridgehub/Bridgehub.sol";
-import {L2TransactionRequestDirect, L2TransactionRequestTwoBridgesOuter} from "contracts/bridgehub/IBridgehub.sol";
-import {IGovernance} from "contracts/governance/IGovernance.sol";
-import {IERC20} from "@openzeppelin/contracts-v4/token/ERC20/IERC20.sol";
-import {Ownable} from "@openzeppelin/contracts-v4/access/Ownable.sol";
-=======
 import {IAccessControlDefaultAdminRules} from "@openzeppelin/contracts-v4/access/IAccessControlDefaultAdminRules.sol";
 
 import {L2TransactionRequestDirect, L2TransactionRequestTwoBridgesOuter, IBridgehub} from "contracts/bridgehub/IBridgehub.sol";
 import {IGovernance} from "contracts/governance/IGovernance.sol";
 import {IERC20} from "@openzeppelin/contracts-v4/token/ERC20/IERC20.sol";
 import {IOwnable} from "./interfaces/IOwnable.sol";
->>>>>>> a297fa7b
 import {Call} from "contracts/governance/Common.sol";
 import {REQUIRED_L2_GAS_PRICE_PER_PUBDATA} from "contracts/common/Config.sol";
 import {L2_DEPLOYER_SYSTEM_CONTRACT_ADDR} from "contracts/common/L2ContractAddresses.sol";
@@ -31,7 +23,6 @@
 import {ISecurityCouncil} from "./interfaces/ISecurityCouncil.sol";
 import {IMultisig} from "./interfaces/IMultisig.sol";
 import {ISafe} from "./interfaces/ISafe.sol";
-import {AccessControlRestriction} from "contracts/governance/AccessControlRestriction.sol";
 
 /// @dev EIP-712 TypeHash for the emergency protocol upgrade execution approved by the guardians.
 bytes32 constant EXECUTE_EMERGENCY_UPGRADE_GUARDIANS_TYPEHASH = keccak256(
@@ -61,12 +52,9 @@
 address constant L2_MESSAGE_ROOT_ADDRESS = address(USER_CONTRACTS_OFFSET + 0x05);
 address constant L2_WETH_IMPL_ADDRESS = address(USER_CONTRACTS_OFFSET + 0x07);
 
-<<<<<<< HEAD
-=======
 /// @dev the address of the Gateway-specific upgrader contract
 address constant L2_GATEWAY_SPECIFIC_UPGRADER = address(USER_CONTRACTS_OFFSET + 0x08);
 
->>>>>>> a297fa7b
 address constant L2_CREATE2_FACTORY_ADDRESS = address(USER_CONTRACTS_OFFSET);
 
 uint256 constant SECURITY_COUNCIL_SIZE = 12;
@@ -76,11 +64,8 @@
     address chainTypeManagerProxy;
     address chainTypeManagerImplementation;
     address verifier;
-<<<<<<< HEAD
-=======
     address verifierFflonk;
     address verifierPlonk;
->>>>>>> a297fa7b
     address adminFacet;
     address mailboxFacet;
     address executorFacet;
@@ -91,12 +76,9 @@
     address validatorTimelock;
     address diamondProxy;
     address bytecodesSupplier;
-<<<<<<< HEAD
-=======
     address serverNotifierProxy;
     address serverNotifierImplementation;
     bool isOnGateway;
->>>>>>> a297fa7b
 }
 
 /// @dev We need to use a struct instead of list of params to prevent stack too deep error
@@ -112,8 +94,6 @@
     address l1SharedBridgeProxy;
 }
 
-<<<<<<< HEAD
-=======
 struct SelectorToFacet {
     address facetAddress;
     uint16 selectorPosition;
@@ -140,7 +120,6 @@
 
 address constant ADDRESS_ONE = 0x0000000000000000000000000000000000000001;
 
->>>>>>> a297fa7b
 library Utils {
     // Cheatcodes address, 0x7109709ECfa91a80626fF3989D68f67F5b1DD12D.
     address internal constant VM_ADDRESS = address(uint160(uint256(keccak256("hevm cheat code"))));
@@ -250,8 +229,6 @@
     }
 
     /**
-<<<<<<< HEAD
-=======
      * @dev Returns the bytecode hash of the EVM emulator.
      */
     function getEvmEmulatorBytecodeHash() internal view returns (bytes memory) {
@@ -259,7 +236,6 @@
     }
 
     /**
->>>>>>> a297fa7b
      * @dev Read hardhat bytecodes
      */
     function readHardhatBytecode(string memory artifactPath) internal view returns (bytes memory) {
@@ -278,9 +254,6 @@
     }
 
     /**
-<<<<<<< HEAD
-     * @dev Returns the bytecode of a given system contract.
-=======
      * @dev Returns the bytecode of a given system contract in yul.
      */
     function readSystemContractsYulBytecode(string memory filename) internal view returns (bytes memory) {
@@ -297,7 +270,6 @@
 
     /**
      * @dev Returns the bytecode of a given precompile system contract.
->>>>>>> a297fa7b
      */
     function readPrecompileBytecode(string memory filename) internal view returns (bytes memory) {
         string memory path = string.concat(
@@ -308,20 +280,6 @@
             ".yul.json"
         );
 
-<<<<<<< HEAD
-        // It is the only exceptional case
-        if (keccak256(abi.encodePacked(filename)) == keccak256(abi.encodePacked("EventWriter"))) {
-            path = string.concat(
-                "/../system-contracts/zkout/",
-                filename,
-                ".yul/contracts-preprocessed/",
-                filename,
-                ".yul.json"
-            );
-        }
-
-=======
->>>>>>> a297fa7b
         return readFoundryBytecode(path);
     }
 
@@ -449,72 +407,6 @@
         address l1SharedBridgeProxy
     ) internal returns (address) {
         (bytes32 bytecodeHash, bytes memory deployData) = getDeploymentCalldata(create2salt, bytecode, constructorargs);
-<<<<<<< HEAD
-
-        address contractAddress = getL2AddressViaCreate2Factory(create2salt, bytecodeHash, constructorargs);
-
-        bytes[] memory _factoryDeps = appendArray(factoryDeps, bytecode);
-
-        runL1L2Transaction({
-            l2Calldata: deployData,
-            l2GasLimit: l2GasLimit,
-            l2Value: 0,
-            factoryDeps: _factoryDeps,
-            dstAddress: L2_CREATE2_FACTORY_ADDRESS,
-            chainId: chainId,
-            bridgehubAddress: bridgehubAddress,
-            l1SharedBridgeProxy: l1SharedBridgeProxy
-        });
-        return contractAddress;
-    }
-
-    function prepareL1L2Transaction(
-        PrepareL1L2TransactionParams memory params
-    ) internal returns (L2TransactionRequestDirect memory l2TransactionRequestDirect, uint256 requiredValueToDeploy) {
-        Bridgehub bridgehub = Bridgehub(params.bridgehubAddress);
-
-        requiredValueToDeploy =
-            bridgehub.l2TransactionBaseCost(
-                params.chainId,
-                params.l1GasPrice,
-                params.l2GasLimit,
-                REQUIRED_L2_GAS_PRICE_PER_PUBDATA
-            ) *
-            2 +
-            params.l2Value;
-
-        l2TransactionRequestDirect = L2TransactionRequestDirect({
-            chainId: params.chainId,
-            mintValue: requiredValueToDeploy,
-            l2Contract: params.dstAddress,
-            l2Value: params.l2Value,
-            l2Calldata: params.l2Calldata,
-            l2GasLimit: params.l2GasLimit,
-            l2GasPerPubdataByteLimit: REQUIRED_L2_GAS_PRICE_PER_PUBDATA,
-            factoryDeps: params.factoryDeps,
-            refundRecipient: msg.sender
-        });
-    }
-
-    function prepareL1L2TransactionTwoBridges(
-        uint256 l1GasPrice,
-        uint256 l2GasLimit,
-        uint256 chainId,
-        address bridgehubAddress,
-        address secondBridgeAddress,
-        uint256 secondBridgeValue,
-        bytes memory secondBridgeCalldata
-    )
-        internal
-        returns (L2TransactionRequestTwoBridgesOuter memory l2TransactionRequest, uint256 requiredValueToDeploy)
-    {
-        Bridgehub bridgehub = Bridgehub(bridgehubAddress);
-
-        requiredValueToDeploy =
-            bridgehub.l2TransactionBaseCost(chainId, l1GasPrice, l2GasLimit, REQUIRED_L2_GAS_PRICE_PER_PUBDATA) *
-            2;
-
-=======
 
         address contractAddress = getL2AddressViaCreate2Factory(create2salt, bytecodeHash, constructorargs);
 
@@ -579,7 +471,6 @@
             bridgehub.l2TransactionBaseCost(chainId, l1GasPrice, l2GasLimit, REQUIRED_L2_GAS_PRICE_PER_PUBDATA) *
             2;
 
->>>>>>> a297fa7b
         l2TransactionRequest = L2TransactionRequestTwoBridgesOuter({
             chainId: chainId,
             mintValue: requiredValueToDeploy,
@@ -606,11 +497,7 @@
         address bridgehubAddress,
         address l1SharedBridgeProxy
     ) internal {
-<<<<<<< HEAD
-        Bridgehub bridgehub = Bridgehub(bridgehubAddress);
-=======
         IBridgehub bridgehub = IBridgehub(bridgehubAddress);
->>>>>>> a297fa7b
         (
             L2TransactionRequestDirect memory l2TransactionRequestDirect,
             uint256 requiredValueToDeploy
@@ -670,11 +557,7 @@
             );
 
         requiredValueToDeploy = approveBaseTokenGovernance(
-<<<<<<< HEAD
-            Bridgehub(bridgehubAddress),
-=======
             IBridgehub(bridgehubAddress),
->>>>>>> a297fa7b
             l1SharedBridgeProxy,
             governor,
             salt,
@@ -683,11 +566,7 @@
         );
 
         bytes memory l2TransactionRequestDirectCalldata = abi.encodeCall(
-<<<<<<< HEAD
-            Bridgehub.requestL2TransactionDirect,
-=======
             IBridgehub.requestL2TransactionDirect,
->>>>>>> a297fa7b
             (l2TransactionRequestDirect)
         );
 
@@ -697,11 +576,7 @@
         Vm.Log[] memory logs = vm.getRecordedLogs();
         console.log("Transaction executed succeassfully! Extracting logs...");
 
-<<<<<<< HEAD
-        address expectedDiamondProxyAddress = Bridgehub(bridgehubAddress).getHyperchain(chainId);
-=======
         address expectedDiamondProxyAddress = IBridgehub(bridgehubAddress).getHyperchain(chainId);
->>>>>>> a297fa7b
 
         txHash = extractPriorityOpFromLogs(expectedDiamondProxyAddress, logs);
 
@@ -735,11 +610,7 @@
             );
 
         requiredValueToDeploy = approveBaseTokenGovernance(
-<<<<<<< HEAD
-            Bridgehub(bridgehubAddress),
-=======
             IBridgehub(bridgehubAddress),
->>>>>>> a297fa7b
             l1SharedBridgeProxy,
             governor,
             salt,
@@ -748,11 +619,7 @@
         );
 
         bytes memory l2TransactionRequestCalldata = abi.encodeCall(
-<<<<<<< HEAD
-            Bridgehub.requestL2TransactionTwoBridges,
-=======
             IBridgehub.requestL2TransactionTwoBridges,
->>>>>>> a297fa7b
             (l2TransactionRequest)
         );
 
@@ -762,11 +629,7 @@
         Vm.Log[] memory logs = vm.getRecordedLogs();
         console.log("Transaction executed succeassfully! Extracting logs...");
 
-<<<<<<< HEAD
-        address expectedDiamondProxyAddress = Bridgehub(bridgehubAddress).getHyperchain(chainId);
-=======
         address expectedDiamondProxyAddress = IBridgehub(bridgehubAddress).getHyperchain(chainId);
->>>>>>> a297fa7b
 
         txHash = extractPriorityOpFromLogs(expectedDiamondProxyAddress, logs);
 
@@ -775,11 +638,7 @@
     }
 
     function approveBaseTokenGovernance(
-<<<<<<< HEAD
-        Bridgehub bridgehub,
-=======
         IBridgehub bridgehub,
->>>>>>> a297fa7b
         address l1SharedBridgeProxy,
         address governor,
         bytes32 salt,
@@ -832,11 +691,7 @@
             );
 
         requiredValueToDeploy = approveBaseTokenAdmin(
-<<<<<<< HEAD
-            Bridgehub(bridgehubAddress),
-=======
             IBridgehub(bridgehubAddress),
->>>>>>> a297fa7b
             l1SharedBridgeProxy,
             admin,
             accessControlRestriction,
@@ -845,11 +700,7 @@
         );
 
         bytes memory l2TransactionRequestDirectCalldata = abi.encodeCall(
-<<<<<<< HEAD
-            Bridgehub.requestL2TransactionDirect,
-=======
             IBridgehub.requestL2TransactionDirect,
->>>>>>> a297fa7b
             (l2TransactionRequestDirect)
         );
 
@@ -865,11 +716,7 @@
         Vm.Log[] memory logs = vm.getRecordedLogs();
         console.log("Transaction executed succeassfully! Extracting logs...");
 
-<<<<<<< HEAD
-        address expectedDiamondProxyAddress = Bridgehub(bridgehubAddress).getHyperchain(chainId);
-=======
         address expectedDiamondProxyAddress = IBridgehub(bridgehubAddress).getHyperchain(chainId);
->>>>>>> a297fa7b
 
         txHash = extractPriorityOpFromLogs(expectedDiamondProxyAddress, logs);
 
@@ -903,11 +750,7 @@
             );
 
         requiredValueToDeploy = approveBaseTokenAdmin(
-<<<<<<< HEAD
-            Bridgehub(bridgehubAddress),
-=======
             IBridgehub(bridgehubAddress),
->>>>>>> a297fa7b
             l1SharedBridgeProxy,
             admin,
             accessControlRestriction,
@@ -916,11 +759,7 @@
         );
 
         bytes memory l2TransactionRequestCalldata = abi.encodeCall(
-<<<<<<< HEAD
-            Bridgehub.requestL2TransactionTwoBridges,
-=======
             IBridgehub.requestL2TransactionTwoBridges,
->>>>>>> a297fa7b
             (l2TransactionRequest)
         );
 
@@ -936,11 +775,7 @@
         Vm.Log[] memory logs = vm.getRecordedLogs();
         console.log("Transaction executed succeassfully! Extracting logs...");
 
-<<<<<<< HEAD
-        address expectedDiamondProxyAddress = Bridgehub(bridgehubAddress).getHyperchain(chainId);
-=======
         address expectedDiamondProxyAddress = IBridgehub(bridgehubAddress).getHyperchain(chainId);
->>>>>>> a297fa7b
 
         txHash = extractPriorityOpFromLogs(expectedDiamondProxyAddress, logs);
 
@@ -949,11 +784,7 @@
     }
 
     function approveBaseTokenAdmin(
-<<<<<<< HEAD
-        Bridgehub bridgehub,
-=======
         IBridgehub bridgehub,
->>>>>>> a297fa7b
         address l1SharedBridgeProxy,
         address admin,
         address accessControlRestriction,
@@ -1089,11 +920,7 @@
         uint256 _delay
     ) internal {
         IGovernance governance = IGovernance(_governor);
-<<<<<<< HEAD
-        Ownable ownable = Ownable(_governor);
-=======
         IOwnable ownable = IOwnable(_governor);
->>>>>>> a297fa7b
 
         Call[] memory calls = new Call[](1);
         calls[0] = Call({target: _target, value: _value, data: _data});
@@ -1314,17 +1141,10 @@
         bytes memory _data,
         uint256 _value
     ) internal {
-<<<<<<< HEAD
-        // If `_accessControlRestriction` is not provided, we expect that this ChainAdmin is Ownable
-        address adminOwner = _accessControlRestriction == address(0)
-            ? Ownable(_admin).owner()
-            : AccessControlRestriction(_accessControlRestriction).defaultAdmin();
-=======
         // If `_accessControlRestriction` is not provided, we expect that this ChainAdmin is IOwnable
         address adminOwner = _accessControlRestriction == address(0)
             ? IOwnable(_admin).owner()
             : IAccessControlDefaultAdminRules(_accessControlRestriction).defaultAdmin();
->>>>>>> a297fa7b
 
         Call[] memory calls = new Call[](1);
         calls[0] = Call({target: _target, value: _value, data: _data});
