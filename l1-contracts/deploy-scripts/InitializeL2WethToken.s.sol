// SPDX-License-Identifier: MIT
<<<<<<< HEAD
pragma solidity 0.8.20;
=======
pragma solidity ^0.8.21;
>>>>>>> 8be87b21

// solhint-disable no-console

import {Script, console2 as console} from "forge-std/Script.sol";
import {stdToml} from "forge-std/StdToml.sol";
import {ITransparentUpgradeableProxy} from "@openzeppelin/contracts-v4/proxy/transparent/TransparentUpgradeableProxy.sol";

import {Utils} from "./Utils.sol";
import {L2TransactionRequestDirect} from "contracts/bridgehub/IBridgehub.sol";
import {Bridgehub} from "contracts/bridgehub/Bridgehub.sol";

contract InitializeL2WethTokenScript is Script {
    using stdToml for string;

    // solhint-disable-next-line gas-struct-packing
    struct Config {
        address deployerAddress;
        address create2FactoryAddr;
        bytes32 create2FactorySalt;
        uint256 eraChainId;
        address l1WethTokenAddr;
        string l1WethTokenName;
        string l1WethTokenSymbol;
        address bridgehubProxyAddr;
        address l2SharedBridgeAddr;
        address l2WethTokenProxyAddr;
        address l2WethTokenImplAddr;
        uint256 deployL2BridgeCounterpartGasLimit;
        uint256 requiredL2GasPricePerPubdata;
        uint256 gasMultiplier;
    }

    Config internal config;

    function run() public {
        initializeConfig();
        initializeL2WethToken();
    }

    function initializeConfig() internal {
        config.deployerAddress = msg.sender;

        // Parse some config from output of l1 deployment
        string memory root = vm.projectRoot();
        string memory path = string.concat(root, "/script-out/output-deploy-l1.toml");
        string memory toml = vm.readFile(path);

        config.create2FactoryAddr = toml.readAddress("$.create2_factory_addr");
        config.create2FactorySalt = toml.readBytes32("$.create2_factory_salt");
        config.eraChainId = toml.readUint("$.era_chain_id");
        config.bridgehubProxyAddr = toml.readAddress("$.deployed_addresses.bridgehub.bridgehub_proxy_addr");

        // Parse some config from output of erc20 tokens deployment
        path = string.concat(root, "/script-out/output-deploy-erc20.toml");
        toml = vm.readFile(path);

        config.l1WethTokenAddr = toml.readAddress("$.tokens.WETH.address");
        config.l1WethTokenName = toml.readString("$.tokens.WETH.name");
        config.l1WethTokenSymbol = toml.readString("$.tokens.WETH.symbol");

        // Parse some config from custom config
        // TODO: read from L2 deployment output when available
        path = string.concat(root, "/script-config/config-initialize-l2-weth-token.toml");
        toml = vm.readFile(path);

        config.l2SharedBridgeAddr = toml.readAddress("$.l2_shared_bridge_addr");
        config.l2WethTokenProxyAddr = toml.readAddress("$.l2_weth_token_proxy_addr");
        config.l2WethTokenImplAddr = toml.readAddress("$.l2_weth_token_impl_addr");
        config.deployL2BridgeCounterpartGasLimit = toml.readUint("$.deploy_l2_bridge_counterpart_gas_limit");
        config.requiredL2GasPricePerPubdata = toml.readUint("$.required_l2_gas_price_per_pubdata");
        config.gasMultiplier = toml.readUint("$.gas_multiplier");
    }

    function initializeL2WethToken() internal {
        Bridgehub bridgehub = Bridgehub(config.bridgehubProxyAddr);

        uint256 gasPrice = Utils.bytesToUint256(vm.rpc("eth_gasPrice", "[]")) * config.gasMultiplier;
        uint256 requiredValueToInitializeBridge = bridgehub.l2TransactionBaseCost(
            config.eraChainId,
            gasPrice,
            config.deployL2BridgeCounterpartGasLimit,
            config.requiredL2GasPricePerPubdata
        );
        bytes memory l2Calldata = getL2Calldata();

        L2TransactionRequestDirect memory l2TransactionRequestDirect = L2TransactionRequestDirect({
            chainId: config.eraChainId,
            mintValue: requiredValueToInitializeBridge,
            l2Contract: config.l2WethTokenProxyAddr,
            l2Value: 0,
            l2Calldata: l2Calldata,
            l2GasLimit: config.deployL2BridgeCounterpartGasLimit,
            l2GasPerPubdataByteLimit: config.requiredL2GasPricePerPubdata,
            factoryDeps: new bytes[](0),
            refundRecipient: config.deployerAddress
        });

        vm.broadcast();
        bridgehub.requestL2TransactionDirect{value: requiredValueToInitializeBridge}(l2TransactionRequestDirect);

        console.log("L2 WETH token initialized");
    }

    function getL2Calldata() internal view returns (bytes memory) {
        // Low-level call is performed due to different solidity
        // compiler versions between L1 and L2
        // solhint-disable-next-line func-named-parameters
        bytes memory upgradeData = abi.encodeWithSignature(
            "initializeV2(string,string,address,address)",
            config.l1WethTokenName,
            config.l1WethTokenSymbol,
            config.l2SharedBridgeAddr,
            config.l1WethTokenAddr
        );
        bytes memory l2Calldata = abi.encodeCall(
            ITransparentUpgradeableProxy.upgradeToAndCall,
            (config.l2WethTokenImplAddr, upgradeData)
        );
        return l2Calldata;
    }
}<|MERGE_RESOLUTION|>--- conflicted
+++ resolved
@@ -1,9 +1,5 @@
 // SPDX-License-Identifier: MIT
-<<<<<<< HEAD
-pragma solidity 0.8.20;
-=======
 pragma solidity ^0.8.21;
->>>>>>> 8be87b21
 
 // solhint-disable no-console
 
