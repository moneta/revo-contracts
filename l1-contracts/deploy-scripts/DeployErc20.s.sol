--- conflicted
+++ resolved
@@ -128,22 +128,14 @@
         if (mint > 0) {
             vm.broadcast();
             additionalAddressesForMinting.push(config.deployerAddress);
-<<<<<<< HEAD
-            // solhint-disable-next-line gas-length-in-loops
+            uint256 addressMintListLength = additionalAddressesForMinting.length;
             for (uint256 i = 0; i < additionalAddressesForMinting.length; ++i) {
-                (bool success, ) = tokenAddress.call(
-                    abi.encodeWithSignature("mint(address,uint256)", additionalAddressesForMinting[i], mint)
-                );
-=======
-            uint256 addressMintListLength = additionalAddressesForMinting.length;
-            for (uint256 i = 0; i < addressMintListLength; ++i) {
                 (bool success, ) = tokenAddress.call(
                     abi.encodeWithSignature("mint(address,uint256)", additionalAddressesForMinting[i], mint)
                 );
                 if (!success) {
                     revert MintFailed();
                 }
->>>>>>> 7b488e67
                 console.log("Minting to:", additionalAddressesForMinting[i]);
                 if (!success) {
                     revert MintFailed();
