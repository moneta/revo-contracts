--- conflicted
+++ resolved
@@ -5,12 +5,6 @@
 
 import {Script, console2 as console} from "forge-std/Script.sol";
 import {stdToml} from "forge-std/StdToml.sol";
-
-// It's required to disable lints to force the compiler to compile the contracts
-// solhint-disable no-unused-import
-import {TestnetERC20Token} from "contracts/dev-contracts/TestnetERC20Token.sol";
-// solhint-disable no-unused-import
-import {WETH9} from "contracts/dev-contracts/WETH9.sol";
 
 import {Utils} from "./Utils.sol";
 import {MintFailed} from "./ZkSyncScriptErrors.sol";
@@ -21,7 +15,6 @@
     struct Config {
         TokenDescription[] tokens;
         address deployerAddress;
-        address[] additionalAddressesForMinting;
         address create2FactoryAddr;
         bytes32 create2FactorySalt;
     }
@@ -63,7 +56,6 @@
         // Grab config from custom config file
         path = string.concat(root, "/script-config/config-deploy-erc20.toml");
         toml = vm.readFile(path);
-        config.additionalAddressesForMinting = vm.parseTomlAddressArray(toml, "$.additional_addresses_for_minting");
 
         string[] memory tokens = vm.parseTomlKeys(toml, "$.tokens");
 
@@ -76,6 +68,7 @@
             token.decimals = toml.readUint(string.concat(key, ".decimals"));
             token.implementation = toml.readString(string.concat(key, ".implementation"));
             token.mint = toml.readUint(string.concat(key, ".mint"));
+
             config.tokens.push(token);
         }
     }
@@ -90,8 +83,7 @@
                 symbol: token.symbol,
                 decimals: token.decimals,
                 implementation: token.implementation,
-                mint: token.mint,
-                additionalAddressesForMinting: config.additionalAddressesForMinting
+                mint: token.mint
             });
             console.log("Token deployed at:", tokenAddress);
             token.addr = tokenAddress;
@@ -103,8 +95,7 @@
         string memory symbol,
         uint256 decimals,
         string memory implementation,
-        uint256 mint,
-        address[] storage additionalAddressesForMinting
+        uint256 mint
     ) internal returns (address) {
         bytes memory args;
         // WETH9 constructor has no arguments
@@ -118,21 +109,11 @@
 
         if (mint > 0) {
             vm.broadcast();
-<<<<<<< HEAD
-            additionalAddressesForMinting.push(config.deployerAddress);
-            for (uint256 i = 0; i < additionalAddressesForMinting.length; i++) {
-                (bool success, ) = tokenAddress.call(
-                    abi.encodeWithSignature("mint(address,uint256)", additionalAddressesForMinting[i], mint)
-                );
-                require(success, "Mint failed");
-                console.log("Minting to:", additionalAddressesForMinting[i]);
-=======
             (bool success, ) = tokenAddress.call(
                 abi.encodeWithSignature("mint(address,uint256)", config.deployerAddress, mint)
             );
             if (!success) {
                 revert MintFailed();
->>>>>>> bc98e4b9
             }
         }
 
@@ -148,7 +129,7 @@
             vm.serializeString(token.symbol, "symbol", token.symbol);
             vm.serializeUint(token.symbol, "decimals", token.decimals);
             vm.serializeString(token.symbol, "implementation", token.implementation);
-            vm.serializeUintToHex(token.symbol, "mint", token.mint);
+            vm.serializeUint(token.symbol, "mint", token.mint);
             string memory tokenInfo = vm.serializeAddress(token.symbol, "address", token.addr);
 
             tokens = vm.serializeString("tokens", token.symbol, tokenInfo);
