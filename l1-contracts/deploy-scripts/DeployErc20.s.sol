--- conflicted
+++ resolved
@@ -118,13 +118,6 @@
 
         if (mint > 0) {
             vm.broadcast();
-<<<<<<< HEAD
-            (bool success, ) = tokenAddress.call(
-                abi.encodeWithSignature("mint(address,uint256)", config.deployerAddress, mint)
-            );
-            if (!success) {
-                revert MintFailed();
-=======
             additionalAddressesForMinting.push(config.deployerAddress);
             for (uint256 i = 0; i < additionalAddressesForMinting.length; i++) {
                 (bool success, ) = tokenAddress.call(
@@ -132,7 +125,6 @@
                 );
                 require(success, "Mint failed");
                 console.log("Minting to:", additionalAddressesForMinting[i]);
->>>>>>> f4ae6a1b
             }
         }
 
