--- conflicted
+++ resolved
@@ -253,16 +253,10 @@
     function setPendingAdmin() internal {
         IZkSyncHyperchain hyperchain = IZkSyncHyperchain(config.newDiamondProxy);
 
-<<<<<<< HEAD
         vm.startBroadcast(msg.sender);
-        hyperchain.setPendingAdmin(config.governance);
+        hyperchain.setPendingAdmin(config.chainAdmin);
         vm.stopBroadcast();
-        console.log("Owner for ", config.newDiamondProxy, "set to", config.governance);
-=======
-        vm.broadcast();
-        hyperchain.setPendingAdmin(config.chainAdmin);
         console.log("Owner for ", config.newDiamondProxy, "set to", config.chainAdmin);
->>>>>>> 63e36060
     }
 
     function saveOutput() internal {
