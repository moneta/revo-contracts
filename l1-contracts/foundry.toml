--- conflicted
+++ resolved
@@ -1,15 +1,7 @@
 [profile.default]
-<<<<<<< HEAD
-src = 'contracts'
-out = 'out'
-libs = ['node_modules', 'lib', '../da-contracts/']
-remappings = [
-    "@openzeppelin/contracts/=lib/openzeppelin-contracts/contracts/",
-    "@openzeppelin/contracts-upgradeable/=lib/openzeppelin-contracts-upgradeable/contracts/",
-    "l2-contracts/=../l2-contracts/contracts/",
-    "da-contracts/=../da-contracts/contracts/"
-]
+libs = ["node_modules", "../lib", "../da-contracts/"]
 allow_paths = ["../l2-contracts/contracts"]
+cache_path = "cache-forge"
 fs_permissions = [
     { access = "read", path = "../system-contracts/bootloader/build/artifacts" },
     { access = "read", path = "../system-contracts/artifacts-zk/contracts-preprocessed" },
@@ -22,15 +14,7 @@
     { access = "read", path = "./test/foundry/integration/deploy-scripts/script-config/" },
     { access = "read-write", path = "./test/foundry/integration/deploy-scripts/script-out/" },
 ]
-cache_path = 'cache-forge'
-test = 'test/foundry'
-=======
-src = "contracts"
-out = "out"
-libs = ["node_modules", "../lib"]
-cache_path = "cache-forge"
 test = "test/foundry"
->>>>>>> 7b488e67
 solc_version = "0.8.24"
 evm_version = "cancun"
 ignored_error_codes = ["missing-receive-ether", "code-size"]
@@ -39,4 +23,6 @@
     "forge-std/=../lib/forge-std/src/",
     "murky/=../lib/murky/src/",
     "foundry-test/=test/foundry/",
+    "l2-contracts/=../l2-contracts/contracts/",
+    "da-contracts/=../da-contracts/contracts/"
 ]